name: Build with conda
<<<<<<< HEAD

run-name: Building ${{github.ref_name}} on ${{github.event_name}} by ${{github.actor}}

concurrency:
  group: ${{github.ref}}-${{github.workflow}}
  cancel-in-progress: true

=======
permissions:
  contents: read
>>>>>>> ebd6c5a1
on:
  push:
    branches:
      - master
  # For Pull-Requests, this runs the CI on merge commit
  # of HEAD with the target branch instead on HEAD, allowing
  # testing against potential new states which might have
  # been introduced in the target branch last commits.
  # See: https://docs.github.com/en/actions/using-workflows/events-that-trigger-workflows#pull_request
  pull_request:

  workflow_dispatch:
    inputs:
      run_on_arm_mac:
        description: 'Run on arm macos'
        type: boolean
        required: false
        default: false
      run_cpp_tests:
        description: 'Run C++ tests'
        type: boolean
        required: true
        default: true
      persistent_storage:
        description: "Run against what persistent storage type? (no is LMDB/default)"
        type: choice
        options:
          - 'no'
          - 'AWS_S3'
          - 'GCPXML'
          - 'AZURE'
        default: 'no'
      debug_enabled:
        type: boolean
        description: 'Run the build with debugging enabled'
        required: false
        default: false
      run_enable_logging:
        description: 'Enabled debug logging'
        type: boolean
        required: false
        default: false
      run_commandline:
        description: 'Run custom commandline before tests, Like: export ARCTICDB_STORAGE_AZURE=1; ....'
        type: string
        required: false
        default: ""
      run_custom_pytest_command:
        description: '*Run custom pytest command, instead of standard(Note: curdir is project root), or pass additional arguments to default command'
        type: string
        required: false
        default: ""

jobs:

  linux:
    if: |
      always() &&
      !cancelled()
    runs-on: ubuntu-22.04
    env:
      ACTIONS_ALLOW_USE_UNSECURE_NODE_VERSION: true
    services:
      mongodb:
        image: mongo:4.4
    steps:
      - name: Free Disk Space (Ubuntu)
        uses: jlumbroso/free-disk-space@v1.3.1
        with:
          tool-cache: false
          large-packages: false # Time-consuming but doesn't save that much space (4GB)
          docker-images: false  # We're using docker images we don't want to clear

      - uses: actions/checkout@v6.0.1
        # Do not use recursive submodules checkout to simulate conda feedstock build
        # with:
        #   submodules: recursive

      - name: Get number of CPU cores
        uses: SimenB/github-actions-cpu-cores@v2.0.0
        id: cpu-cores

      - name: Install Conda environment from environment-dev.yml
        uses: mamba-org/setup-micromamba@v2.0.6
        with:
          environment-file: environment-dev.yml
          environment-name: arcticdb
          init-shell: >-
            bash
          cache-environment: true
          post-cleanup: 'all'

      - name: Build ArcticDB with conda (ARCTICDB_USING_CONDA=1)
        shell: bash -l {0}
        run: |
          # Protocol buffers compilation require not using build isolation.
          # We should always retry due to unstable nature of connections and environments
          python -m pip install --no-build-isolation --no-deps --retries 3 --timeout 400 -v -e .
        env:
          ARCTICDB_USING_CONDA: 1
          ARCTICDB_BUILD_CPP_TESTS: 1

      - name: Build C++ Tests
        if: ${{ inputs.run_cpp_tests == true || github.event_name != 'workflow_dispatch' }}
        shell: bash -l {0}
        run: |
          cd cpp/out/linux-conda-release-build/
          make -j ${{ steps.cpu-cores.outputs.count }} arcticdb_rapidcheck_tests
          make -j ${{ steps.cpu-cores.outputs.count }} test_unit_arcticdb

      - name: Run C++ Tests
        if: ${{ inputs.run_cpp_tests == true || github.event_name != 'workflow_dispatch' }}
        shell: bash -l {0}
        run: |
          cd cpp/out/linux-conda-release-build/
          CTEST_OUTPUT_ON_FAILURE=1 make test

      # Note: mongo tests are skipped in the macos workflow
      - name: Install MongoDB
        uses: ./.github/actions/install_mongodb

      - name: Install npm # Linux github runner image does not come with npm
        uses: actions/setup-node@v6.1.0
        with:
          node-version: '24'

      - name: Install Azurite
        uses: nick-fields/retry@v3
        with:
          # We should always retry due to unstable nature of connections and environments
          timeout_minutes: 10
          max_attempts: 3
          command: npm install -g azurite

      - name: Check no arcticdb file depend on tests package
        shell: bash -l {0}
        run: |
          build_tooling/checks.sh

      - name: Set persistent storage variables
        # Should be executed for all persistent storages but not for LMDB
        if: ${{ inputs.persistent_storage != 'no' }}
        uses: ./.github/actions/set_persistent_storage_env_vars
        with:
          aws_access_key: "${{ secrets.AWS_S3_ACCESS_KEY }}"
          aws_secret_key: "${{ secrets.AWS_S3_SECRET_KEY }}"
          gcp_access_key: "${{ secrets.GCP_S3_ACCESS_KEY }}"
          gcp_secret_key: "${{ secrets.GCP_S3_SECRET_KEY }}"
          azure_container: "githubblob" # DEFAULT BUCKET FOR AZURE
          azure_connection_string: "${{ secrets.AZURE_CONNECTION_STRING }}"
          persistent_storage: ${{ inputs.persistent_storage || 'no' }}

      - name: Set ArcticDB Debug Logging
        if: ${{ inputs.run_enable_logging }}
        uses: ./.github/actions/enable_logging

      - name: Setup tmate session
        uses: mxschmitt/action-tmate@v3
        if: ${{ inputs.debug_enabled }}

      - name: Install pytest-repeat
        shell: bash -l {0}
        run: |
          python -m pip --retries 3 --timeout 180 install pytest-repeat

      - name: Test with pytest
        shell: bash -l {0}
        run: |
          echo "Run commandline: $COMMANDLINE"
          eval "$COMMANDLINE"
          export ARCTICDB_RAND_SEED=$RANDOM
          export ARCTICDB_WARN_ON_WRITING_EMPTY_DATAFRAME=0
          if [[ "$(echo "$ARCTICDB_PYTEST_ARGS" | xargs)" == *pytest* ]]; then
            command="python -m $ARCTICDB_PYTEST_ARGS"
            echo "Run custom pytest command: $command"
            eval "$command"
          else
            cd python
            python -m pytest --timeout=3600 -vv -s --tb=short -n logical --dist worksteal tests $ARCTICDB_PYTEST_ARGS
          fi
        env:
          ARCTICDB_USING_CONDA: 1
          COMMANDLINE: ${{ inputs.run_commandline }}
          # Use the Mongo created in the service container above to test against
          CI_MONGO_HOST: mongodb
          ARCTICDB_PYTEST_ARGS: ${{ inputs.run_custom_pytest_command }}
          NODE_OPTIONS: --openssl-legacy-provider


  macos:
    if: |
      always() &&
      !cancelled()
    runs-on: macos-14
    env:
      ACTIONS_ALLOW_USE_UNSECURE_NODE_VERSION: true
    steps:
      - uses: actions/checkout@v6.0.1
        # Do not use recursive submodules checkout to simulate conda feedstock build
        # with:
        #   submodules: recursive

      - name: Get number of CPU cores
        uses: SimenB/github-actions-cpu-cores@v2.0.0
        id: cpu-cores

      - name: Install Conda environment from environment-dev.yml
        uses: mamba-org/setup-micromamba@v2.0.6
        with:
          environment-file: environment-dev.yml
          environment-name: arcticdb
          init-shell: >-
            bash
          cache-environment: true
          post-cleanup: 'all'

      - name: Build ArcticDB with conda (ARCTICDB_USING_CONDA=1)
        shell: bash -l {0}
        run: |
          # Protocol buffers compilation require not using build isolation.
          # We should always retry due to unstable nature of connections and environments
          python -m pip install --no-build-isolation --no-deps --retries 3 --timeout 400 -v -e .
        env:
          ARCTICDB_USING_CONDA: 1
          ARCTICDB_BUILD_CPP_TESTS: 1

      - name: Build C++ Tests
        if: ${{ inputs.run_cpp_tests == true || github.event_name != 'workflow_dispatch' }}
        shell: bash -l {0}
        run: |
          cd cpp/out/macos-conda-release-build/
          make -j ${{ steps.cpu-cores.outputs.count }} arcticdb_rapidcheck_tests
          make -j ${{ steps.cpu-cores.outputs.count }} test_unit_arcticdb

      - name: Run C++ Tests
        if: ${{ inputs.run_cpp_tests == true || github.event_name != 'workflow_dispatch' }}
        shell: bash -l {0}
        run: |
          cd cpp/out/macos-conda-release-build/
          CTEST_OUTPUT_ON_FAILURE=1 make test

      - name: Install npm
        uses: actions/setup-node@v6.1.0
        with:
          node-version: '24'

      - name: Install Azurite
        uses: nick-fields/retry@v3
        with:
          # We should always retry due to unstable nature of connections and environments
          timeout_minutes: 10
          max_attempts: 3
          command: npm install -g azurite

      - name: Check no arcticdb file depend on tests package
        shell: bash -l {0}
        run: |
          build_tooling/checks.sh

      - name: Set persistent storage variables
        # Should be executed for all persistent storages but not for LMDB
        if: ${{ inputs.persistent_storage != 'no' }}
        uses: ./.github/actions/set_persistent_storage_env_vars
        with:
          aws_access_key: "${{ secrets.AWS_S3_ACCESS_KEY }}"
          aws_secret_key: "${{ secrets.AWS_S3_SECRET_KEY }}"
          gcp_access_key: "${{ secrets.GCP_S3_ACCESS_KEY }}"
          gcp_secret_key: "${{ secrets.GCP_S3_SECRET_KEY }}"
          azure_container: "githubblob" # DEFAULT BUCKET FOR AZURE
          azure_connection_string: "${{ secrets.AZURE_CONNECTION_STRING }}"
          persistent_storage: ${{ inputs.persistent_storage  || 'no' }}

      - name: Set ArcticDB Debug Logging
        if: ${{ inputs.run_enable_logging }}
        uses: ./.github/actions/enable_logging

      - name: Setup tmate session
        uses: mxschmitt/action-tmate@v3
        if: ${{ inputs.debug_enabled }}

      - name: Install pytest-repeat
        shell: bash -l {0}
        run: |
          python -m pip --retries 3 --timeout 180 install pytest-repeat

      - name: Test with pytest
        shell: bash -l {0}
        run: |
          echo "Run commandline: $COMMANDLINE"
          eval "$COMMANDLINE"
          export ARCTICDB_RAND_SEED=$RANDOM
          export ARCTICDB_WARN_ON_WRITING_EMPTY_DATAFRAME=0
          if [[ "$(echo "$ARCTICDB_PYTEST_ARGS" | xargs)" == *pytest* ]]; then
            command="python -m $ARCTICDB_PYTEST_ARGS"
            echo "Run custom pytest command: $command"
            eval "$command"
          else
            cd python
            python -m pytest --timeout=3600 -vv -s --tb=short -n logical --dist worksteal tests $ARCTICDB_PYTEST_ARGS
          fi
        env:
          ARCTICDB_USING_CONDA: 1
          COMMANDLINE: ${{ inputs.run_commandline }}
          ARCTICDB_PYTEST_ARGS: ${{ inputs.run_custom_pytest_command }}
          NODE_OPTIONS: --openssl-legacy-provider

  windows:
    runs-on: windows-latest
    env:
      ACTIONS_ALLOW_UNSECURE_COMMANDS: true
      SCCACHE_GHA_VERSION: ${{vars.SCCACHE_GHA_VERSION || 1}}
    steps:
      - uses: actions/checkout@v6.0.1
        # DONT use recursive submodules checkout to simulate conda feedstock build
        # with:
        #   submodules: recursive

      - name: Configure sccache
        uses: mozilla-actions/sccache-action@v0.0.9
        with:
          sccache-version: ${{vars.SCCACHE_GHA_VERSION || 1}}

      - name: Install Conda environment from environment-dev.yml
        uses: mamba-org/setup-micromamba@v2.0.6
        with:
          environment-file: environment-dev.yml
          init-shell: bash cmd.exe
          cache-environment: true
          post-cleanup: 'all'

      - name: Build ArcticDB with conda (ARCTICDB_USING_CONDA=1)
        shell: cmd /C call {0}
        run: |
          REM Empty values for `CMAKE_GENERATOR_{PLATFORM,TOOLSET}` is necessary
          REM for Ninja to be used as a generator with MSVC.
          set CMAKE_GENERATOR_PLATFORM=
          set CMAKE_GENERATOR_TOOLSET=
          REM Protocol buffers compilation require not using build isolation.
          python -m pip install --no-build-isolation --no-deps --retries 3 --timeout 400 -v -e .
        env:
          ARCTICDB_USING_CONDA: 1
          ARCTICDB_BUILD_CPP_TESTS: 1
          ARCTIC_CMAKE_PRESET: windows-cl-conda-release

      - name: Build and Run C++ Tests
        shell: cmd /C call {0}
        # Rapidcheck tests are currently disabled on Windows due to a linking issue we need to investigate.
        if: false # ${{ inputs.run_cpp_tests == true || github.event_name != 'workflow_dispatch' }}
        run: |
          REM Empty values for `CMAKE_GENERATOR_{PLATFORM,TOOLSET}` is necessary
          REM for Ninja to be used as a generator with MSVC.
          set CMAKE_GENERATOR_PLATFORM=
          set CMAKE_GENERATOR_TOOLSET=
          cd cpp/out/windows-cl-conda-release-build/
          cmake --build . --target arcticdb_rapidcheck_tests test_unit_arcticdb --parallel
          ctest --output-on-failure
        env:
          CTEST_OUTPUT_ON_FAILURE: 1
          ARCTICDB_USING_CONDA: 1
          ARCTICDB_BUILD_CPP_TESTS: 1
          ARCTIC_CMAKE_PRESET: windows-cl-conda-release

      - name: Install npm
        uses: actions/setup-node@v6.1.0
        with:
          node-version: '24'

      - name: Install azurite
        shell: bash -elo pipefail {0}
        run: |
          npm install -g azurite
          # Ensure npm global bin is in PATH for subsequent steps
          # On Windows, npm global installs go to %APPDATA%\npm which may not be in PATH
          npm_config_prefix=$(npm config get prefix)
          echo "npm prefix: $npm_config_prefix"
          # Add npm global bin to PATH (works for both Unix and Windows paths in bash)
          npm_bin_dir="$npm_config_prefix"
          if [[ "$RUNNER_OS" == "Windows" ]]; then
            # Convert Windows path to Unix-style for bash (C:\Users\... -> /c/Users/...)
            npm_bin_dir=$(echo "$npm_bin_dir" | sed 's|^\([A-Z]\):|/\1|' | tr '[:upper:]' '[:lower:]' | sed 's|\\|/|g')
          fi
          npm_bin_dir="${npm_bin_dir}/bin"
          echo "$npm_bin_dir" >> $GITHUB_PATH
          export PATH="$npm_bin_dir:$PATH"
          # Verify azurite is accessible
          echo "PATH includes: $npm_bin_dir"
          which azurite && echo "Azurite found: $(which azurite)" || echo "Warning: azurite not found in PATH"

      - name: Set persistent storage variables
        uses: ./.github/actions/set_persistent_storage_env_vars
        with:
          aws_access_key: "${{ secrets.AWS_S3_ACCESS_KEY }}"
          aws_secret_key: "${{ secrets.AWS_S3_SECRET_KEY }}"
          gcp_access_key: "${{ secrets.GCP_S3_ACCESS_KEY }}"
          gcp_secret_key: "${{ secrets.GCP_S3_SECRET_KEY }}"
          azure_container: "githubblob" # DEFAULT BUCKET FOR AZURE
          azure_connection_string: "${{ secrets.AZURE_CONNECTION_STRING }}"
          persistent_storage: ${{ inputs.persistent_storage  || 'no' }}

      - name: Set ArcticDB Debug Logging
        if: ${{ inputs.run_enable_logging }}
        uses: ./.github/actions/enable_logging

      - name: Setup tmate session
        uses: mxschmitt/action-tmate@v3
        if: ${{ inputs.debug_enabled }}

      - name: Test with pytest
        shell: bash -elo pipefail {0}
        # The test suite on Windows takes around 6 hours to complete successfully for now
        # for reasons we need to understand (it might be that a dependency is not properly build
        # or optimized on conda-forge for Windows yet). Thus we disable it for now.
        if: false
        run: |
          echo "Run commandline: $COMMANDLINE"
          eval "$COMMANDLINE"
          export ARCTICDB_RAND_SEED=$RANDOM
          export ARCTICDB_WARN_ON_WRITING_EMPTY_DATAFRAME=0
          if [[ "$(echo "$ARCTICDB_PYTEST_ARGS" | xargs)" == pytest* ]]; then
            command="python -m $ARCTICDB_PYTEST_ARGS -v"
            echo "Run custom pytest command: $command"
            python -m pip  install --retries 3 --timeout 240 pytest-repeat
            echo "Run custom pytest command: $ARCTICDB_PYTEST_ARGS"
            eval "$command"
          else
            cd python
            python -m pytest --timeout=3600 -v tests $ARCTICDB_PYTEST_ARGS
          fi
        env:
          ARCTICDB_USING_CONDA: 1
          COMMANDLINE: ${{ inputs.run_commandline }}
          ARCTICDB_PYTEST_ARGS: ${{ inputs.run_custom_pytest_command }}
          NODE_OPTIONS: --openssl-legacy-provider<|MERGE_RESOLUTION|>--- conflicted
+++ resolved
@@ -1,16 +1,13 @@
 name: Build with conda
-<<<<<<< HEAD
-
 run-name: Building ${{github.ref_name}} on ${{github.event_name}} by ${{github.actor}}
 
 concurrency:
   group: ${{github.ref}}-${{github.workflow}}
   cancel-in-progress: true
 
-=======
 permissions:
   contents: read
->>>>>>> ebd6c5a1
+
 on:
   push:
     branches:
