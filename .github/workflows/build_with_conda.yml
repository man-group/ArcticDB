--- conflicted
+++ resolved
@@ -58,10 +58,8 @@
           python -m pip install --no-build-isolation --no-deps -v -e .
         env:
           ARCTICDB_USING_CONDA: 1
-<<<<<<< HEAD
           # Using one thread to avoid swapping which might freeze CI machines.
           CMAKE_BUILD_PARALLEL_LEVEL: 1
-=======
           ARCTICDB_BUILD_CPP_TESTS: ${{ matrix.cpp_tests }}
 
       - name: Build C++ Tests
@@ -78,7 +76,6 @@
         run: |
           cd cpp/out/linux-conda-release-build/
           make test
->>>>>>> 38525e2a
 
       - name: Test with pytest
         shell: bash -l {0}
@@ -129,12 +126,9 @@
           python -m pip install --no-build-isolation --no-deps -v -e .
         env:
           ARCTICDB_USING_CONDA: 1
-<<<<<<< HEAD
           # Using one thread to avoid swapping which might freeze the CI machine.
           CMAKE_BUILD_PARALLEL_LEVEL: 1
-=======
           ARCTICDB_BUILD_CPP_TESTS: 1
->>>>>>> 38525e2a
 
       - name: Build C++ Tests
         shell: bash -l {0}
