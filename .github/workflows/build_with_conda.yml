name: Build with conda
on:
  push:
    branches:
      - master
  # For Pull-Requests, this runs the CI on merge commit
  # of HEAD with the target branch instead on HEAD, allowing
  # testing against potential new states which might have
  # been introduced in the target branch last commits.
  # See: https://docs.github.com/en/actions/using-workflows/events-that-trigger-workflows#pull_request
  pull_request:

jobs:
  start_ec2_runner:
    uses: ./.github/workflows/ec2_runner_jobs.yml
    secrets: inherit
    permissions: write-all
    with:
      job_type: start

<<<<<<< HEAD
    # The requirement of this service for Linux is the reason duplicating steps of this
    # under another job for macOS and Windows.
=======
  linux:
    if: |
      always() &&
      !cancelled()
    needs: [start_ec2_runner]
    runs-on: ${{ needs.start_ec2_runner.result != 'failure' && needs.start_ec2_runner.outputs.label || 'ubuntu-latest'}}
>>>>>>> 4e2f460a
    services:
      mongodb:
        image: mongo:4.4
    steps:
      - uses: actions/checkout@v3.3.0
        with:
          submodules: recursive

      - name: Get number of CPU cores
        uses: SimenB/github-actions-cpu-cores@v1.1.0
        id: cpu-cores

<<<<<<< HEAD
      - name: Install Conda environment from environment-dev.yml
        uses: mamba-org/setup-micromamba@v1
=======
      - name: Install Conda environment from environment_unix.yml
        uses: mamba-org/setup-micromamba@v1.6.0
>>>>>>> 4e2f460a
        with:
          environment-file: environment-dev.yml
          init-shell: >-
            bash
          cache-environment: true
          post-cleanup: 'all'

      - name: Build ArcticDB with conda (ARCTICDB_USING_CONDA=1)
        shell: bash -l {0}
        run: |
          # Protocol buffers compilation require not using build isolation.
          python -m pip install --no-build-isolation --no-deps -v -e .
        env:
          ARCTICDB_USING_CONDA: 1
          ARCTICDB_BUILD_CPP_TESTS: 1

      - name: Build C++ Tests
        shell: bash -l {0}
        run: |
          cd cpp/out/linux-conda-release-build/
          make -j ${{ steps.cpu-cores.outputs.count }} arcticdb_rapidcheck_tests
          make -j ${{ steps.cpu-cores.outputs.count }} test_unit_arcticdb

      - name: Run C++ Tests
        shell: bash -l {0}
        run: |
          cd cpp/out/linux-conda-release-build/
          make test

      - name: Install npm # Linux github runner image does not come with npm
        uses: actions/setup-node@v3.3.0
        with:
          node-version: '16'

      - name: Test with pytest
        shell: bash -l {0}
        run: |
          npm install -g azurite
          cd python
          export ARCTICDB_RAND_SEED=$RANDOM
          python -m pytest -n ${{ steps.cpu-cores.outputs.count }} tests
        env:
          ARCTICDB_USING_CONDA: 1

  stop-ec2-runner:
    needs: [start_ec2_runner, linux]
    if: ${{ always() }}
    uses: ./.github/workflows/ec2_runner_jobs.yml
    secrets: inherit
    permissions: write-all
    with:
      job_type: stop
      label: ${{ needs.start_ec2_runner.outputs.label }}
      ec2-instance-id: ${{ needs.start_ec2_runner.outputs.ec2-instance-id }}

  macos:
    strategy:
      matrix:
        include:
          - os: macos-13

      fail-fast: false
    runs-on: ${{ matrix.os }}

    steps:
      - uses: actions/checkout@v3.3.0
        with:
          submodules: recursive

      - name: Get number of CPU cores
        uses: SimenB/github-actions-cpu-cores@v1.1.0
        id: cpu-cores

<<<<<<< HEAD
      - name: Install Conda environment from environment-dev.yml
        uses: mamba-org/setup-micromamba@v1
=======
      - name: Install Conda environment from environment_unix.yml
        uses: mamba-org/setup-micromamba@v1.6.0
>>>>>>> 4e2f460a
        with:
          environment-file: environment-dev.yml
          environment-name: arcticdb
          init-shell: >-
            bash
          cache-environment: true
          post-cleanup: 'all'

      - name: Build ArcticDB with conda (ARCTICDB_USING_CONDA=1)
        shell: bash -l {0}
        run: |
          # This is needed to resolve compilers on Windows
          micromamba activate arcticdb
          # Protocol buffers compilation require not using build isolation.
          python -m pip install --no-build-isolation --no-deps -v -e .
        env:
          ARCTICDB_USING_CONDA: 1
          ARCTICDB_BUILD_CPP_TESTS: 1

      - name: Build C++ Tests
        shell: bash -l {0}
        run: |
          cd cpp/out/darwin-conda-release-build/
          make -j ${{ steps.cpu-cores.outputs.count }} arcticdb_rapidcheck_tests
          make -j ${{ steps.cpu-cores.outputs.count }} test_unit_arcticdb

      - name: Run C++ Tests
        shell: bash -l {0}
        run: |
          cd cpp/out/darwin-conda-release-build/
          make test

      - name: Install npm
        uses: actions/setup-node@v3.3.0
        with:
          node-version: '16'

      - name: Test with pytest
        shell: bash -l {0}
        run: |
          npm install -g azurite
          cd python
<<<<<<< HEAD
          python -m pytest tests

  win:
    strategy:
      matrix:
        include:
         - os: windows-latest

      fail-fast: false
    runs-on: ${{ matrix.os }}

    steps:
      - uses: actions/checkout@v3
        with:
          submodules: recursive

      - name: Install Conda environment from environment-dev.yml
        uses: mamba-org/provision-with-micromamba@main
        with:
          environment-file: environment-dev.yml
          environment-name: arcticdb

      - name: micromamba shell hook
        shell: powershell
        run: |
          micromamba shell hook -s cmd.exe -p C:\Users\runneradmin\micromamba-root

      - name: Make build directory
        run: mkdir build

      - name: cmake configure
        shell: cmd
        run: |
          call C:\Users\runneradmin\micromamba-root\condabin\micromamba.bat activate arcticdb
          # Protocol buffers compilation require not using build isolation.
          python -m pip install --no-build-isolation --no-deps -v -e .
=======
          export ARCTICDB_RAND_SEED=$RANDOM
          python -m pytest -n ${{ steps.cpu-cores.outputs.count }} tests
>>>>>>> 4e2f460a
        env:
          ARCTICDB_USING_CONDA: 1

      - name: Test with pytest
        shell: cmd
        run: |
          call C:\Users\runneradmin\micromamba-root\condabin\micromamba.bat activate arcticdb
          cd python
          python -m pytest tests
        env:
          ARCTICDB_USING_CONDA: 1<|MERGE_RESOLUTION|>--- conflicted
+++ resolved
@@ -18,17 +18,12 @@
     with:
       job_type: start
 
-<<<<<<< HEAD
-    # The requirement of this service for Linux is the reason duplicating steps of this
-    # under another job for macOS and Windows.
-=======
   linux:
     if: |
       always() &&
       !cancelled()
     needs: [start_ec2_runner]
     runs-on: ${{ needs.start_ec2_runner.result != 'failure' && needs.start_ec2_runner.outputs.label || 'ubuntu-latest'}}
->>>>>>> 4e2f460a
     services:
       mongodb:
         image: mongo:4.4
@@ -41,13 +36,8 @@
         uses: SimenB/github-actions-cpu-cores@v1.1.0
         id: cpu-cores
 
-<<<<<<< HEAD
       - name: Install Conda environment from environment-dev.yml
-        uses: mamba-org/setup-micromamba@v1
-=======
-      - name: Install Conda environment from environment_unix.yml
         uses: mamba-org/setup-micromamba@v1.6.0
->>>>>>> 4e2f460a
         with:
           environment-file: environment-dev.yml
           init-shell: >-
@@ -121,13 +111,8 @@
         uses: SimenB/github-actions-cpu-cores@v1.1.0
         id: cpu-cores
 
-<<<<<<< HEAD
       - name: Install Conda environment from environment-dev.yml
-        uses: mamba-org/setup-micromamba@v1
-=======
-      - name: Install Conda environment from environment_unix.yml
         uses: mamba-org/setup-micromamba@v1.6.0
->>>>>>> 4e2f460a
         with:
           environment-file: environment-dev.yml
           environment-name: arcticdb
@@ -170,8 +155,10 @@
         run: |
           npm install -g azurite
           cd python
-<<<<<<< HEAD
-          python -m pytest tests
+          export ARCTICDB_RAND_SEED=$RANDOM
+          python -m pytest -n ${{ steps.cpu-cores.outputs.count }} tests
+        env:
+          ARCTICDB_USING_CONDA: 1
 
   win:
     strategy:
@@ -207,18 +194,15 @@
           call C:\Users\runneradmin\micromamba-root\condabin\micromamba.bat activate arcticdb
           # Protocol buffers compilation require not using build isolation.
           python -m pip install --no-build-isolation --no-deps -v -e .
-=======
+        env:
+          ARCTICDB_USING_CONDA: 1
+
+      - name: Test with pytest
+        shell: cmd
+        run: |
+          call C:\Users\runneradmin\micromamba-root\condabin\micromamba.bat activate arcticdb
+          cd python
           export ARCTICDB_RAND_SEED=$RANDOM
           python -m pytest -n ${{ steps.cpu-cores.outputs.count }} tests
->>>>>>> 4e2f460a
-        env:
-          ARCTICDB_USING_CONDA: 1
-
-      - name: Test with pytest
-        shell: cmd
-        run: |
-          call C:\Users\runneradmin\micromamba-root\condabin\micromamba.bat activate arcticdb
-          cd python
-          python -m pytest tests
         env:
           ARCTICDB_USING_CONDA: 1