--- conflicted
+++ resolved
@@ -9,11 +9,7 @@
   # been introduced in the target branch last commits.
   # See: https://docs.github.com/en/actions/using-workflows/events-that-trigger-workflows#pull_request
   pull_request:
-<<<<<<< HEAD
-    
-=======
 
->>>>>>> 138d158f
 jobs:
   linux:
     strategy:
@@ -27,11 +23,8 @@
     services:
       mongodb:
         image: mongo:4.4
-<<<<<<< HEAD
-=======
         ports:
           - 27017:27017
->>>>>>> 138d158f
 
     steps:
       - uses: actions/checkout@v3
@@ -43,7 +36,7 @@
         with:
           environment-file: environment_unix.yml
           environment-name: arcticdb
-          
+
       - name: Build ArcticDB with conda (ARCTICDB_USING_CONDA=1)
         shell: bash -l {0}
         run: |
@@ -76,7 +69,7 @@
         with:
           environment-file: environment_unix.yml
           environment-name: arcticdb
-          
+
       - name: Build ArcticDB with conda (ARCTICDB_USING_CONDA=1)
         shell: bash -l {0}
         run: |
