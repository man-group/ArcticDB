name: __build_steps
on:
  workflow_call:
    inputs:
      job_type:          {required: true, type: string, description: Selects the steps to enable}
      cmake_preset_type: {required: true, type: string, description: release/debug}
      matrix:            {required: true, type: string, description: JSON string to feed into the matrix}
      cibw_image_tag:    {required: false, type: string, description: Linux only. As built by cibw_docker_image.yml workflow}
      cibw_version:      {required: false, type: string, description: build-python-wheels only. Must match the cibw_image_tag}
      python_deps_ids:   {default: '[""]', type: string, description: build-python-wheels test matrix parameter. JSON string.}
      python3:           {default: -1, type: number, description: Python 3 minor version}
      persistent_storage:      {default: "no", type: string, description: Specifies whether the python tests should tests against real storages e.g. AWS S3  }
      pytest_xdist_mode: {default: "", type: string, description: additional argument to pass for pytest-xdist}
      pytest_args:       {default: "", type: string, description: a way to rewrite the pytest args to change what tests are being run}
jobs:
  compile:
    strategy:
      matrix:
        # Declaring the dummy fields here to aid the Github Actions linting in VSCode and to provide documentation
        os: [0] # Decouples the steps from any distro version changes
        cmake_preset_prefix: [0]
        cibw_build_suffix: [0]
        envs: [0]
        build_dir: [0] # Must be an absolute path
        vcpkg_installed_dir: [0]
        vcpkg_packages_dir: [0]
        symbols: [0] # Glob for symbol symbol files. Used for including in build-python-wheels builds and exclusion on others.
        do_not_archive: [0]
        test_services: [0] # Github service containers to spin up for the pytest run
        container: [0]
        exclude:
            - os: 0
        include:
            - ${{fromJSON(inputs.matrix)[0]}} # The items after 0 are for tests only

    runs-on: ${{ matrix.distro}}
    container: ${{ (matrix.os == 'linux' && inputs.job_type != 'build-python-wheels') && matrix.container || null}}
    env:
      # 0 - uses S3 Cache, 1 - uses GHA cache
      # this way the external PRs can use the GHA cache
      SCCACHE_GHA_VERSION: ${{secrets.AWS_S3_ACCESS_KEY && 0 || 1}}
      SCCACHE_BUCKET: arcticdb-ci-sccache-bucket
      SCCACHE_ENDPOINT: http://s3.eu-west-1.amazonaws.com
      SCCACHE_REGION: eu-west-1
      SCCACHE_S3_USE_SSL: false
      AWS_ACCESS_KEY_ID: ${{secrets.AWS_S3_ACCESS_KEY}}
      AWS_SECRET_ACCESS_KEY: ${{secrets.AWS_S3_SECRET_KEY}}
      VCPKG_NUGET_USER: ${{secrets.VCPKG_NUGET_USER || github.repository_owner}}
      VCPKG_NUGET_TOKEN: ${{secrets.VCPKG_NUGET_TOKEN || secrets.GITHUB_TOKEN}}
      VCPKG_MAN_NUGET_USER: ${{secrets.VCPKG_MAN_NUGET_USER}} # For forks to download pre-compiled dependencies from the Man repo
      VCPKG_MAN_NUGET_TOKEN: ${{secrets.VCPKG_MAN_NUGET_TOKEN}}
      CMAKE_C_COMPILER_LAUNCHER: sccache
      CMAKE_CXX_COMPILER_LAUNCHER: sccache
      ARCTIC_CMAKE_PRESET: ${{matrix.cmake_preset_prefix}}-${{inputs.cmake_preset_type}}
      ARCTICDB_BUILD_DIR: ${{matrix.build_dir}}
      ARCTICDB_VCPKG_INSTALLED_DIR: ${{matrix.vcpkg_installed_dir}}
      ARCTICDB_VCPKG_PACKAGES_DIR: ${{matrix.vcpkg_packages_dir}}
      CIBW_ENVIRONMENT_PASS_LINUX: SCCACHE_GHA_VERSION ACTIONS_CACHE_URL ACTIONS_RUNTIME_TOKEN VCPKG_INSTALLATION_ROOT
        VCPKG_BINARY_SOURCES VCPKG_NUGET_USER VCPKG_NUGET_TOKEN VCPKG_MAN_NUGET_USER VCPKG_MAN_NUGET_TOKEN
        CMAKE_C_COMPILER_LAUNCHER CMAKE_CXX_COMPILER_LAUNCHER CMAKE_BUILD_PARALLEL_LEVEL ARCTIC_CMAKE_PRESET
        ARCTICDB_BUILD_DIR TEST_OUTPUT_DIR ARCTICDB_VCPKG_INSTALLED_DIR ARCTICDB_VCPKG_PACKAGES_DIR
        SCCACHE_BUCKET SCCACHE_ENDPOINT AWS_ACCESS_KEY_ID AWS_SECRET_ACCESS_KEY SCCACHE_REGION SCCACHE_S3_USE_SSL
      ARCTICDB_DEBUG_FIND_PYTHON: ${{vars.ARCTICDB_DEBUG_FIND_PYTHON}}
      python_impl_name: ${{inputs.python3 > 0 && format('cp3{0}', inputs.python3) || 'default'}}
      CIBW_BUILD: ${{format('cp3{0}-{1}', inputs.python3, matrix.cibw_build_suffix)}}
      ACTIONS_ALLOW_USE_UNSECURE_NODE_VERSION: true
    defaults:
      run: {shell: bash}
    steps:
      - name: Checkout
        uses: actions/checkout@v3.3.0
        with:
          submodules: recursive # Just in case a dep has its own third-party deps

      - name: Configure sccache
        uses: mozilla-actions/sccache-action@v0.0.9

      - name: Windows Pagefile
        if: matrix.os == 'windows'
        uses: al-cheb/configure-pagefile-action@v1.3
        with:
          minimum-size: 2GB
          maximum-size: 6GB
          disk-root: "D:"  # This is also the checkout directory. Total size 12GB.
        continue-on-error: true
          
      - name: Extra envs
        # This has to come after msvc-dev-cmd to overwrite the bad VCPKG_ROOT it sets
        run: |
          HOME=~ . build_tooling/vcpkg_caching.sh # Linux build-python-wheels needs another call in CIBW
          echo -e "VCPKG_BINARY_SOURCES=$VCPKG_BINARY_SOURCES
          VCPKG_ROOT=$PLATFORM_VCPKG_ROOT
          ${{matrix.envs || ''}}" | tee -a $GITHUB_ENV
          cmake -P cpp/CMake/CpuCount.cmake | sed 's/^-- //' | tee -a $GITHUB_ENV
        env:
          CMAKE_BUILD_PARALLEL_LEVEL: ${{vars.CMAKE_BUILD_PARALLEL_LEVEL}}

      # ========================= Leader steps =========================
      - name: Remove GitHub default packages (manylinux) # To save space
        if: inputs.job_type == 'cpp-tests' && matrix.os == 'linux'
        run: |
          du -m /mnt/usr/local/lib/ | sort -n | tail -n 50
          nohup rm -rf /mnt/usr/local/lib/android &
      
      - name: Find and remove ccache # See PR: #945
        if: matrix.os == 'windows'
        run: rm $(which ccache) || true

      - name: Prepare C++ compilation env
        if: inputs.job_type != 'build-python-wheels'
        run: . build_tooling/prep_cpp_build.sh # Also applies to Windows

        # When a GitHub Windows image gets update the MSVC compiler also can get updated. New compilers can have compilation errors in Arctic or in the VCPKG dependencies.
        # We needd to pin a particular MSVC so that runner updates don't affect us.
        # When the MSVC version is update custom-triplets/x64-windows-static-msvc.cmake must also be updated with the correct toolsed version.
      - name: Install Required MSVC
        if: matrix.os == 'windows'
        run: |
          choco install -y -f visualstudio2022buildtools --version=117.11.4 --params "--add Microsoft.VisualStudio.Component.VC.Tools.x86.x64 --installChannelUri https://aka.ms/vs/17/release/390666095_1317821361/channel"
          choco install -y ninja

      - name: Enable Windows compiler commands
        if: matrix.os == 'windows'
        uses: TheMrMilchmann/setup-msvc-dev@v3
        with:
          arch: x64
          toolset: 14.41
          vs-path: 'C:\\Program Files (x86)\\Microsoft Visual Studio\\2022\\BuildTools'

      - name: Setup cmake
        uses: jwlawson/actions-setup-cmake@v2
        with:
          cmake-version: '3.31.6'

      - name: Use cmake
        run: cmake --version

      - name: CMake compile
        if: inputs.job_type != 'build-python-wheels'
        # We are pinning the version to 10.6 because >= 10.7, use node20 which is not supported in the container
        uses: lukka/run-cmake@v10.6
        with:
          cmakeListsTxtPath: ${{github.workspace}}/cpp/CMakeLists.txt
          configurePreset: ${{env.ARCTIC_CMAKE_PRESET}}
          configurePresetAdditionalArgs: "['-DVCPKG_INSTALL_OPTIONS=--clean-after-build']"
          buildPreset: ${{env.ARCTIC_CMAKE_PRESET}}

      - name: Compile C++ tests
        if: inputs.job_type == 'cpp-tests'
        run: cd cpp; cmake --build --preset $ARCTIC_CMAKE_PRESET --target install

      - name: C++ Rapidcheck
        if: inputs.job_type == 'cpp-tests'
        run: cpp/out/install/arcticdb_rapidcheck_tests

      - name: Collect arcticdb_rapidcheck_tests binary on failure
        if: failure()
        uses: actions/upload-artifact@v4
        with:
          name: arcticdb_rapidcheck_tests_${{matrix.os}}
          path: cpp/out/install/arcticdb_rapidcheck_tests*

      - name: C++ unit tests
        if: inputs.job_type == 'cpp-tests'
        run: |
          cd cpp/out
          install/test_unit_arcticdb --gtest_output=json:test_unit_arcticdb.json \
            --gtest_filter=-TestNfsBackedStorage.*:TestS3Storage.* || true
          [[ $(jq '.tests' test_unit_arcticdb.json) -gt 0 ]]
          [[ $(jq '.failures' test_unit_arcticdb.json) -eq 0 ]]
          [[ $(jq '.errors' test_unit_arcticdb.json) -eq 0 ]]
        env:
          ARCTICDB_memory_loglevel: INFO

      - name: Collect test_unit_arcticdb binary on failure
        if: failure()
        uses: actions/upload-artifact@v4
        with:
          name: test_unit_arcticdb_${{matrix.os}}
          path: cpp/out/install/test_unit_arcticdb*

      # We don't do anything with the benchmarks automatically yet, but check that they at least compile and run.
      - name: Compile C++ Benchmarks
        if: inputs.job_type == 'cpp-tests'
        run: cd cpp; cmake --build --preset $ARCTIC_CMAKE_PRESET --target benchmarks -j $CMAKE_BUILD_PARALLEL_LEVEL

      - name: Run C++ Benchmarks
        if: inputs.job_type == 'cpp-tests'
        # We set a benchmark_min_time=20x because running until a time limit is reached can take a lot of time on
        # benchmarks which pause the timer.
        run: cpp/out/${ARCTIC_CMAKE_PRESET}-build/arcticdb/benchmarks --benchmark_time_unit=ms --benchmark_min_time=20x

      # ========================= build-python-wheels (CIBW) steps =========================
      - name: Get CIBuildWheel image & metadata
        if: inputs.job_type == 'build-python-wheels' && matrix.os == 'linux'
        run: |
            docker login ghcr.io -u token -p "${{secrets.GITHUB_TOKEN}}"
            docker pull "${{inputs.cibw_image_tag}}"
            docker inspect --type=image "${{inputs.cibw_image_tag}}" \
              --format='manylinux_image={{index .Config.Labels "io.arcticdb.base"}}' | tee -a $GITHUB_ENV

      - name: Build wheel
        if: inputs.job_type == 'build-python-wheels'
        run: pipx run cibuildwheel==${{inputs.cibw_version}}
        env:
          CIBW_MANYLINUX_X86_64_IMAGE: ${{inputs.cibw_image_tag}}

      - name: Store wheel artifact
        if: inputs.job_type == 'build-python-wheels'
        uses: actions/upload-artifact@v4
        with:
          name: wheel-${{env.CIBW_BUILD}}
          path: wheelhouse/*.whl

      - name: Discover test directory names
        if: inputs.job_type == 'build-python-wheels'
        # We only run the compat tests on for newer python versions.
        # There are so few nonreg tests, run them in the hypothesis runner.
        run: |
          if [ ${{inputs.python3}} -gt 6 ]
          then
            find python/tests/* -maxdepth 0 -type d ! -regex '.*\(__pycache__\|util\|nonreg\|scripts\)' -printf '"%f",' |
              sed 's/^/test_dirs=[/ ; s/"hypothesis"/"{hypothesis,nonreg,scripts}"/ ; s/,$/]/' | tee -a $GITHUB_ENV
          else
            find python/tests/* -maxdepth 0 -type d ! -regex '.*\(__pycache__\|util\|nonreg\|scripts\|compat\)' -printf '"%f",' |
              sed 's/^/test_dirs=[/ ; s/"hypothesis"/"{hypothesis,nonreg,scripts}"/ ; s/,$/]/' | tee -a $GITHUB_ENV
          fi

      # ========================= Common =========================
      - name: Disk usage
        if: always()
        run: du -m . ${{matrix.build_dir}} ${{matrix.vcpkg_packages_dir}} | sort -n | tail -n 50 || true; df -h
        continue-on-error: true

      - name: Make build directory readable for archiving
        if: inputs.job_type == 'build-python-wheels' && matrix.os == 'linux' && always()
        run: sudo chown -R $UID ${{matrix.build_dir}}

      - name: Archive build metadata
        uses: actions/upload-artifact@v4
        if: always()
        env:
          _exclusion: "\n!${{matrix.build_dir}}/**/"
        with:
          name: build-metadata-${{inputs.job_type}}-${{matrix.os}}-${{env.python_impl_name}}
          retention-days: ${{inputs.job_type == 'cpp-tests' && 7 || 90}}
          # On Windows, exclusions like "!**/*.ext" are prefixed with a drive letter (D:\) of the current working dir
          # before matching. This breaks since we moved the build_dir to C:. Work around by templating exclusions:
          path: ${{matrix.build_dir}}/*-build
            ${{env._exclusion}}${{inputs.job_type == 'build-python-wheels' && 'nofile' || matrix.symbols}}
            ${{env._exclusion}}${{join(matrix.do_not_archive, env._exclusion)}}

    outputs:
      manylinux_image: ${{env.manylinux_image}}
      python_impl_name: ${{env.python_impl_name}}
      test_dirs: ${{env.test_dirs}}
      cibw_build: ${{env.CIBW_BUILD}}

  python_tests:
    if: |
      inputs.job_type == 'build-python-wheels'
    needs: [compile]
    strategy:
      fail-fast: false
      matrix:
        type: ${{fromJSON(vars.TEST_DIRS_OVERRIDE || needs.compile.outputs.test_dirs)}}
        python_deps_id: ${{fromJson(inputs.python_deps_ids)}}
        include:
          ${{fromJSON(inputs.matrix)}}
    name: ${{matrix.type}}${{matrix.python_deps_id}}
    runs-on: ${{matrix.distro}}
    container: ${{matrix.os == 'linux' &&  matrix.container || null}}
    defaults:
      run: {shell: bash}
    services: ${{matrix.test_services}}
    env:
      python_impl_name: ${{needs.compile.outputs.python_impl_name}}
      distinguishing_name: ${{matrix.os}}-${{needs.compile.outputs.python_impl_name}}-${{matrix.type}}${{matrix.python_deps_id}}
      ACTIONS_ALLOW_USE_UNSECURE_NODE_VERSION: true
      real_tests_enabled: ${{inputs.persistent_storage || 'no'}}
    steps:
      - name: Checkout
        uses: actions/checkout@v3.3.0

      - name: Get wheel artifact
        uses: actions/download-artifact@v4
        with:
          name: wheel-${{needs.compile.outputs.cibw_build}}
          path: ${{runner.temp}}

      - name: Select Python (Linux)
        if: matrix.os == 'linux'
        run: |
          #there are cp313 and cp313t
          if [[ "${{env.python_impl_name}}" == "cp313" ]]; then 
            echo /opt/python/cp313-cp313/bin >> $GITHUB_PATH;
          else
            echo /opt/python/${{env.python_impl_name}}*/bin >> $GITHUB_PATH;
          fi

      - name: Select Python (Windows)
        if: matrix.os == 'windows'
        uses: actions/setup-python@v4.7.1
        with:
          python-version: "3.${{inputs.python3}}"

      - name: Windows Pagefile
        if: matrix.os == 'windows'
        uses: al-cheb/configure-pagefile-action@v1.3
        with:
          minimum-size: 2GB
          maximum-size: 8GB
          disk-root: "D:"  # This is also the checkout directory. Total size 12GB.
        continue-on-error: true

      - name: Install npm # Linux github runner image does not come with npm
        if: matrix.os == 'linux'
        uses: actions/setup-node@v3.3.0
        with:
          node-version: '16'

      - name: Install the wheel and dependencies
        run: |
          npm install -g azurite
          cmake -P cpp/CMake/CpuCount.cmake | sed 's/^-- //' | tee -a $GITHUB_ENV
          python -V
          cd "$RUNNER_TEMP" # Works for Windows-style paths as well
          python -m pip install --force-reinstall  $(ls *${{env.python_impl_name}}*.whl)[Testing] pytest-split
          if [[ -n "${{matrix.python_deps || ''}}" ]] ; then
            echo "Using deps ${{matrix.python_deps}}"
            python -m pip install --force-reinstall -r $GITHUB_WORKSPACE/build_tooling/${{matrix.python_deps}}
          fi
          python -m pip uninstall -y pytest-cpp || true # No longer works on 3.6
          python -m pip list
          echo -e "${{matrix.envs || ''}}" | tee -a $GITHUB_ENV
          if [[ -n "$MSYSTEM" ]] ; then
            echo "LOCALAPPDATA=$LOCALAPPDATA" | tee -a $GITHUB_ENV
          fi
          ${{vars.EXTRA_TEST_PREPARE_CMD || ''}}
        env:
          CMAKE_BUILD_PARALLEL_LEVEL: ${{vars.CMAKE_BUILD_PARALLEL_LEVEL}}

      - name: Set persistent storage variables
<<<<<<< HEAD
        if: ${{ env.real_tests_enabled != 'no'}}
=======
        if: ${{ env.real_tests_enabled != 'no' }}
>>>>>>> 103ef935
        uses: ./.github/actions/set_persistent_storage_env_vars
        with:
          aws_access_key: "${{ secrets.AWS_S3_ACCESS_KEY }}"
          aws_secret_key: "${{ secrets.AWS_S3_SECRET_KEY }}"
          gcp_access_key: "${{ secrets.GCP_S3_ACCESS_KEY }}"
          gcp_secret_key: "${{ secrets.GCP_S3_SECRET_KEY }}"
          persistent_storage: "${{ inputs.persistent_storage }}"
          strategy_branch: "${{ env.distinguishing_name }}"
        
      - name: Set s3 sts persistent storage variables for Windows
        if: ${{ env.real_tests_enabled != 'no' && matrix.os == 'windows' }}
        uses: ./.github/actions/set_s3_sts_persistent_storage_env_vars
        with:
          aws_access_key: "${{ secrets.AWS_S3_ACCESS_KEY }}"
          aws_secret_key: "${{ secrets.AWS_S3_SECRET_KEY }}"

      - name: Run test
        run: |
          build_tooling/parallel_test.sh tests/${{matrix.type}}
        env:
          TEST_OUTPUT_DIR: ${{runner.temp}}
          # Use the Mongo created in the service container above to test against
          CI_MONGO_HOST: mongodb
          HYPOTHESIS_PROFILE: ci_${{matrix.os}}
          PYTEST_XDIST_MODE: ${{inputs.pytest_xdist_mode}}
          ARCTICDB_PYTEST_ARGS: ${{inputs.pytest_args}}

      - name: Collect crash dumps (Windows)
        if: matrix.os == 'windows' && failure()
        uses: actions/upload-artifact@v4
        with:
          name: crashdump-${{env.distinguishing_name}}
          path: ${{env.LOCALAPPDATA}}/CrashDumps/

      # Fallback if the clean up at test fixutre tear down fails due to crash or etc
      - name: Remove AWS testing account and credentials
        if: ${{ always() && env.real_tests_enabled != 'no' && matrix.os == 'windows' }}
        run: |
          echo "env.real_tests_enabled: [${{ env.real_tests_enabled }}]"
          python -c "
          from arcticdb.storage_fixtures.s3 import real_s3_sts_clean_up
          real_s3_sts_clean_up('${ARCTICDB_REAL_S3_STS_TEST_USERNAME}', '${ARCTICDB_REAL_S3_STS_TEST_ROLE}', '${ARCTICDB_REAL_S3_STS_TEST_POLICY_NAME}')
          "
        continue-on-error: true

      - name: Disk usage
        if: always()
        run: set +e ; du -m . "${PARALLEL_TEST_ROOT:-/tmp/parallel_test}" | sort -n | tail -n 100 || true; df -h
        continue-on-error: true

      - name: Upload the logs
        if: always()
        uses: actions/upload-artifact@v4
        with:
          name: pytest-${{env.distinguishing_name}}
          path: |
            ${{runner.temp}}/*test*<|MERGE_RESOLUTION|>--- conflicted
+++ resolved
@@ -341,11 +341,7 @@
           CMAKE_BUILD_PARALLEL_LEVEL: ${{vars.CMAKE_BUILD_PARALLEL_LEVEL}}
 
       - name: Set persistent storage variables
-<<<<<<< HEAD
-        if: ${{ env.real_tests_enabled != 'no'}}
-=======
         if: ${{ env.real_tests_enabled != 'no' }}
->>>>>>> 103ef935
         uses: ./.github/actions/set_persistent_storage_env_vars
         with:
           aws_access_key: "${{ secrets.AWS_S3_ACCESS_KEY }}"
