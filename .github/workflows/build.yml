name: Build and Test
on:
  push:
    # On push only local storage tests get executed
    tags: ["v**"]
    branches: ["master"]
  pull_request:
    # On pull requests only local storage tests get executed
    branches: ["**"]
  schedule:
    # IMPORTANT: For scheduled job we execute AWS_S3
    - cron: '0 23 * * 0,1,2,3,4' # Start previous dat at 23:00 to finish next day
  workflow_dispatch:
    inputs:
      persistent_storage:
        description: Run the persistent storage tests?
        type: choice
        options:
          - 'no'
          - 'AWS_S3'
          - 'GCPXML'
          - 'AZURE'
        default: 'no'
      pypi_publish:
        type: boolean
      publish_env:
        description: Environment to publish to
        type: environment
      cmake_preset_type:
        description: Override CMAKE preset type
        type: choice
        options: ["-", debug, release]
      dev_image_tag:
        description: Tag of the ArcticDB development image to use for the Linux C++ tests build
        type: string
        default: arcticdb-dev-clang:latest
      version_cache_full_test:
        description: 'Run tests with both version cache 0 and 2000000000'
        required: false
        default: false
        type: boolean
      flags:
        type: string
        description: 'Enable debug logging or debug by setting respective value to 1'
        required: true
        default: "DEBUG_LOGGING=0;DEBUG=0"
      pytest_args:
        description: Rewrite what tests will run or do your own pytest line if string starts with pytest ... (Example -- pytest -n auto -v --count=50 -x python/tests/compat)
        type: string
        default: ""
      run_full_matrix_of_persistent_tests:
        description: Run full matrix of persistent tests
        required: false
        default: false
        type: boolean
run-name: Building ${{github.ref_name}} on ${{github.event_name}} by ${{github.actor}}
concurrency:
  group: ${{github.ref}}
  cancel-in-progress: true

jobs:

  storage_type:
    runs-on: ubuntu-latest
    env:
      INPUT_STORAGE: ${{ inputs.persistent_storage }}
    outputs:
      storage: ${{ steps.set-storage.outputs.storage }}
      DEBUG_LOGGING_ENABLED: ${{ steps.parse-flags.outputs.DEBUG_LOGGING_ENABLED }}
      DEBUG_ENABLED: ${{ steps.parse-flags.outputs.DEBUG_ENABLED }}
    steps:
      - name: Determine Storage Type Based On Schedule
        id: set-storage
        shell: bash
        run: |
          _storage='not_scheduled'
          day=$(date +'%a')
          echo "Today is $day"
          if [[ "$day" == "Sun" || "$day" == "Tue" || "$day" == "Thu" ]]; then
            _storage='AWS_S3'
          elif [[ "$day" == "Mon" || "$day" == "Wed" ]]; then
            _storage='GCPXML'
          elif [[ "$day" == "Fri" ]]; then
            _storage='AZURE'
          else
            echo "UNSPECIFIED RESULT for this day (assumed LMDB)"
            _storage='no'
          fi
          echo "Storage type calculated for scheduled job: $_storage"

          if [[ "$GITHUB_EVENT_NAME" != "schedule" ]]; then
            echo "Workflow not triggered by schedule."
            echo "inputs.persistent_storage=[$INPUT_STORAGE]"
            if [[ -z "${INPUT_STORAGE+x}" || -z "$INPUT_STORAGE" ]]; then
              echo "INPUT_STORAGE" not defined
              _storage='no'
            else
              echo "INPUT_STORAGE" is defined
              _storage=$INPUT_STORAGE
            fi
          fi

          echo "Final storage type for workflow execution: $_storage"
          echo "storage=$_storage" >> $GITHUB_OUTPUT

      - name: Parse flags
        id: parse-flags
        run: |
          declare -A FLAGS
          IFS=';' read -ra PAIRS <<< "${{ inputs.flags }}"
          for pair in "${PAIRS[@]}"; do
            key="${pair%%=*}"
            value="${pair##*=}"
            # Trim leading/trailing whitespace
            value="$(echo "$value" | xargs)"
            echo "$key=$value"
            # Format of flags will be as defined below
            echo "${key}_ENABLED=$value" >> $GITHUB_OUTPUT
          done

  cibw_docker_image:
    uses: ./.github/workflows/cibw_docker_image.yml
    permissions: {packages: write}
    with:
      cibuildwheel_ver: "3.2.1"
      force_update: false

  run_linting_checks:
    name: Linting checks
    runs-on: ubuntu-latest
    steps:
      - name: Checkout code
        uses: actions/checkout@v3.3.0

      - name: Install linters
        run: |
          python3 build_tooling/format.py --install-tools

      - name: Lint Python
        if: always()
        run: |
          python3 build_tooling/format.py --check --type python

      - name: Lint C++
        if: always()
        run: |
          python3 build_tooling/format.py --check --type cpp

  common_config:
    needs: [cibw_docker_image]
    runs-on: ubuntu-22.04
    strategy:
      matrix:
        include:
          # Use a matrix to build the common hierarchical structure used by multiple matrix jobs in build_steps.yaml
          # Please declare any key you added below in build_steps.yaml's dummy matrix as well to aid the linting tools
          - linux_matrix:
              - os: linux
                distro: ubuntu-22.04
                cmake_preset_prefix: linux
                cibw_build_suffix: manylinux_x86_64
                build_dir: /tmp/cpp_build
                vcpkg_packages_dir: ""
                symbols: "*.gz" # Please update publish.yml when changing this!!
                do_not_archive: ["*.so", "*.[ao]", "vcpkg_installed"]
                test_services: {}
                container:
                  image: ghcr.io/man-group/${{inputs.dev_image_tag || 'arcticdb-dev-clang:latest'}}
                  volumes:
                    - /:/mnt
            windows_matrix:
              - os: windows
                distro: windows-2022
                cmake_preset_prefix: windows-cl
                cibw_build_suffix: win_amd64
                build_dir: C:/cpp_build
                vcpkg_packages_dir: C:/vcpkg_packages
                symbols: "*.pdb" # Please update publish.yml when changing this!!
                do_not_archive: ["*.lib", "*.ilk", "*.pyd", "*.dll", "CMakeFiles/*.dir", "vcpkg_installed"]
                test_services: {}
                container: null
            macos_matrix:
              - os: macos
                distro: macos-15
                cmake_preset_prefix: macos
                cibw_build_suffix: macosx_arm64
                build_dir: /tmp/cpp_build
                vcpkg_packages_dir: ""
                symbols: "*.dSYM"
                do_not_archive: ["*.dylib", "*.[ao]", "vcpkg_installed"]
                test_services: {}
                container: null
    steps:
      - run: |
          if ${{startsWith(github.ref, 'refs/tags/v')}}; then
            # Can only upload to Pypi once per version, so only auto upload on tag builds:
            echo -e "PUBLISH_ENV=ProdPypi\nCMAKE_PRESET_TYPE=release\nPYPI_PUBLISH=1" | tee -a $GITHUB_ENV
          elif $GITHUB_REF_PROTECTED || ${{github.ref == 'refs/heads/master'}} ; then
            echo -e "PUBLISH_ENV=TestPypi\nCMAKE_PRESET_TYPE=release" | tee -a $GITHUB_ENV
          else
            echo -e "PUBLISH_ENV=${{vars.DEFAULT_PUBLISH_ENV}}\nCMAKE_PRESET_TYPE=$DEFAULT_PRESET" | tee -a $GITHUB_ENV
          fi
        env:
          DEFAULT_PRESET: ${{startsWith(github.repository, 'man-group/ArcticDB') && 'release' || vars.DEFAULT_CMAKE_PRESET_TYPE || 'debug'}}
    outputs:
      cibuildwheel_ver: ${{needs.cibw_docker_image.outputs.cibuildwheel_ver}}
      publish_env: ${{inputs.publish_env || env.PUBLISH_ENV || ''}}
      pypi_publish: ${{inputs.pypi_publish || env.PYPI_PUBLISH}}
      cmake_preset_type_resolved: ${{inputs.cmake_preset_type != '-' && inputs.cmake_preset_type || env.CMAKE_PRESET_TYPE}}
      linux_matrix: ${{toJson(matrix.linux_matrix)}}
      windows_matrix: ${{toJson(matrix.windows_matrix)}}
      macos_matrix: ${{toJson(matrix.macos_matrix)}}

  pre_seed_cleanup:
    needs: [storage_type]
    # This step is valid only for AWS_S3.
    if: ${{ needs.storage_type.outputs.storage == 'AWS_S3' }}
    name: Cleanup persistent storages
    uses: ./.github/workflows/persistent_storage.yml
    secrets: inherit
    with:
      job_type: cleanup
      persistent_storage: ${{ needs.storage_type.outputs.storage }}

  persistent_storage_seed_linux:
    needs: [common_config, pre_seed_cleanup, storage_type]
    # This step is valid only for AWS_S3.
    if: ${{ needs.storage_type.outputs.storage == 'AWS_S3' }}
    strategy:
      fail-fast: false
      matrix:
        # This uses old arcticdb versions which won't work on python < 3.12
        python3: ${{fromJson(inputs.run_full_matrix_of_persistent_tests && '[8, 9, 10, 11]' || '[11]')}}
        arcticdb_version: ["oldest", "latest"]
        include:
          - python_deps_ids: [""]
            matrix_override: ${{fromJson(needs.common_config.outputs.linux_matrix)}}
    name: Seed Persistent Storage for 3.${{matrix.python3}} Linux with ${{ matrix.arcticdb_version }} ArcticDB package version
    uses: ./.github/workflows/persistent_storage.yml
    secrets: inherit
    permissions: {packages: write}
    with:
      job_type: seed
      python3: ${{matrix.python3}}
      arcticdb_version: ${{matrix.arcticdb_version}}
      matrix: ${{toJson(matrix.matrix_override)}}
      python_deps_ids: ${{toJson(matrix.python_deps_ids)}}
      persistent_storage: ${{ needs.storage_type.outputs.storage }}


  persistent_storage_seed_windows:
    needs: [common_config, pre_seed_cleanup, storage_type]
    # This step is valid only for AWS_S3.
    if: ${{ needs.storage_type.outputs.storage == 'AWS_S3' }}
    strategy:
      fail-fast: false
      matrix:
        # This uses old arcticdb versions which won't work on python < 3.12
        python3: ${{fromJson(inputs.run_full_matrix_of_persistent_tests && '[8, 9, 10, 11]' || '[11]')}}
        arcticdb_version: ["oldest", "latest"]
        include:
          - python_deps_ids: [""]
            matrix_override: ${{fromJson(needs.common_config.outputs.windows_matrix)}}
    name: Seed Persistent Storage for 3.${{matrix.python3}} Windows with ${{ matrix.arcticdb_version }} ArcticDB package version
    uses: ./.github/workflows/persistent_storage.yml
    secrets: inherit
    permissions: {packages: write}
    with:
      job_type: seed
      python3: ${{matrix.python3}}
      arcticdb_version: ${{matrix.arcticdb_version}}
      matrix: ${{toJson(matrix.matrix_override)}}
      python_deps_ids: ${{toJson(matrix.python_deps_ids)}}
      persistent_storage: ${{ needs.storage_type.outputs.storage }}

  cpp-test-linux:
    needs: [cibw_docker_image, common_config]
    name: Linux C++ Tests
    uses: ./.github/workflows/build_steps.yml
    secrets: inherit
    permissions: {packages: write}
    with:
      job_type: cpp-tests
      cmake_preset_type: ${{needs.common_config.outputs.cmake_preset_type_resolved}}
      cibw_image_tag: ${{needs.cibw_docker_image.outputs.tag}}
      matrix: ${{needs.common_config.outputs.linux_matrix}}

  build-python-wheels-linux:
    # Then use the cached compilation artifacts to build other python versions concurrently in cibuildwheels
    needs: [cibw_docker_image, common_config, storage_type]
    strategy:
      fail-fast: false
      matrix:
        # For storage runs that are not full matrix will have only one Python version
        python3: ${{fromJson( !inputs.run_full_matrix_of_persistent_tests && (needs.storage_type.outputs.storage != 'no') && '[11]' || '[8, 9, 10, 11, 12, 13, 14]')}}
        include:
          - python_deps_ids: [""]
            matrix_override: ${{fromJson(needs.common_config.outputs.linux_matrix)}}
            pytest_xdist_mode: "-n logical --dist worksteal"
          - python3: 8
            python_deps_ids: ["", -compat38]
            matrix_override:
              - ${{fromJson(needs.common_config.outputs.linux_matrix)[0]}}
              - python_deps_id: -compat38
                python_deps: requirements-compatibility-py38.txt
          - python3: 11
            python_deps_ids: ["", -compat311]
            matrix_override:
              - ${{fromJson(needs.common_config.outputs.linux_matrix)[0]}}
              - python_deps_id: -compat311
                python_deps: requirements-compatibility-py311.txt
    name: 3.${{matrix.python3}} Linux
    uses: ./.github/workflows/build_steps.yml
    secrets: inherit
    permissions: {packages: write}
    with:
      job_type: build-python-wheels
      python3: ${{matrix.python3}}
      cibw_image_tag: ${{needs.cibw_docker_image.outputs.tag}}
      cibw_version: ${{needs.common_config.outputs.cibuildwheel_ver}}
      cmake_preset_type: ${{needs.common_config.outputs.cmake_preset_type_resolved}}
      matrix: ${{toJson(matrix.matrix_override)}}
      python_deps_ids: ${{toJson(matrix.python_deps_ids)}}
      # When scheduled job persistence storage will be AWS
      # When not triggered via workflow_dispatch always assume local tests to run only
      persistent_storage: ${{ needs.storage_type.outputs.storage }}
      pytest_xdist_mode: ${{matrix.pytest_xdist_mode}}
      pytest_args: ${{inputs.pytest_args || ''}}
      version_cache_full_test: ${{inputs.version_cache_full_test || false}}
      DEBUG_ENABLED: ${{ needs.storage_type.outputs.DEBUG_ENABLED }}
      DEBUG_LOGGING_ENABLED: ${{ needs.storage_type.outputs.DEBUG_LOGGING_ENABLED }}


  cpp-test-windows:
    needs: [common_config]
    name: Windows C++ Tests
    uses: ./.github/workflows/build_steps.yml
    secrets: inherit
    permissions: {packages: write}
    with:
      job_type: cpp-tests
      cmake_preset_type: ${{needs.common_config.outputs.cmake_preset_type_resolved}}
      matrix: ${{needs.common_config.outputs.windows_matrix}}

  cpp-test-macos:
    needs: [common_config]
    name: macOS C++ Tests
    uses: ./.github/workflows/build_steps.yml
    secrets: inherit
    permissions: {packages: write}
    with:
      job_type: cpp-tests
      cmake_preset_type: ${{needs.common_config.outputs.cmake_preset_type_resolved}}
      matrix: ${{needs.common_config.outputs.macos_matrix}}

  build-python-wheels-windows:
    needs: [common_config, storage_type]
    strategy:
      fail-fast: false
      matrix:
        # For storage runs that are not full matrix will have only one Python version
        python3: ${{fromJson( !inputs.run_full_matrix_of_persistent_tests && (needs.storage_type.outputs.storage != 'no') && '[11]' || '[8, 9, 10, 11, 12, 13, 14]')}}
        include:
          - matrix_override: ${{fromJson(needs.common_config.outputs.windows_matrix)}}
    name: 3.${{matrix.python3}} Windows
    uses: ./.github/workflows/build_steps.yml
    secrets: inherit
    permissions: {packages: write}
    with:
      job_type: build-python-wheels
      python3: ${{matrix.python3}}
      cibw_version: ${{needs.common_config.outputs.cibuildwheel_ver}}
      cmake_preset_type: ${{needs.common_config.outputs.cmake_preset_type_resolved}}
      matrix: ${{toJson(matrix.matrix_override)}}
      # When scheduled job persistence storage will be AWS
      # When not triggered via workflow_dispatch always assume local tests to run only
      persistent_storage: ${{ needs.storage_type.outputs.storage }}
      pytest_xdist_mode: "-n logical --dist worksteal"
      pytest_args: ${{inputs.pytest_args || ''}}
      version_cache_full_test: ${{github.event_name == 'schedule' || inputs.version_cache_full_test || false}}
      DEBUG_ENABLED: ${{ needs.storage_type.outputs.DEBUG_ENABLED }}
      DEBUG_LOGGING_ENABLED: ${{ needs.storage_type.outputs.DEBUG_LOGGING_ENABLED }}

  persistent_storage_verify_linux:
    needs: [common_config, build-python-wheels-linux, build-python-wheels-windows, storage_type]
    # This step is valid only for AWS_S3.
    if: ${{ needs.storage_type.outputs.storage == 'AWS_S3'}}
    strategy:
      fail-fast: false
      matrix:
        # This uses old arcticdb versions which won't work on python < 3.12
        python3: ${{ fromJson(inputs.run_full_matrix_of_persistent_tests && '[8, 9, 10, 11]' || '[11]') }}
        arcticdb_version: ["oldest", "latest"]
        include:
          - python_deps_ids: [""]
            matrix_override: ${{fromJson(needs.common_config.outputs.linux_matrix)}}
    name: Verify Persistent Storage for 3.${{matrix.python3}} Linux with ${{ matrix.arcticdb_version }} ArcticDB package version
    uses: ./.github/workflows/persistent_storage.yml
    secrets: inherit
    permissions: {packages: write}
    with:
      job_type: verify
      python3: ${{matrix.python3}}
      arcticdb_version: ${{matrix.arcticdb_version}}
      matrix: ${{toJson(matrix.matrix_override)}}
      python_deps_ids: ${{toJson(matrix.python_deps_ids)}}
      persistent_storage: ${{ needs.storage_type.outputs.storage }}

  persistent_storage_verify_windows:
    needs: [common_config, storage_type]
    # This step is valid only for AWS_S3.
    if: ${{ needs.storage_type.outputs.storage == 'AWS_S3'}}
    strategy:
      fail-fast: false
      matrix:
        # This uses old arcticdb versions which won't work on python < 3.12
        python3: ${{ fromJson(inputs.run_full_matrix_of_persistent_tests && '[8, 9, 10, 11]' || '[11]') }}
        arcticdb_version: ["oldest", "latest"]
        include:
          - python_deps_ids: [""]
            matrix_override: ${{fromJson(needs.common_config.outputs.windows_matrix)}}
    name: Verify Persistent Storage for 3.${{matrix.python3}} Windows with ${{ matrix.arcticdb_version }} ArcticDB package version
    uses: ./.github/workflows/persistent_storage.yml
    secrets: inherit
    permissions: {packages: write}
    with:
      job_type: verify
      python3: ${{matrix.python3}}
      arcticdb_version: ${{matrix.arcticdb_version}}
      matrix: ${{toJson(matrix.matrix_override)}}
      python_deps_ids: ${{toJson(matrix.python_deps_ids)}}
      persistent_storage: ${{ needs.storage_type.outputs.storage }}

  post_verify_cleanup:
    needs: [persistent_storage_verify_windows, persistent_storage_verify_linux, storage_type]
    # This step is valid only for AWS_S3.
    if: |
      always() &&
      !failure() &&
      !cancelled() &&
      ${{ needs.storage_type.outputs.storage == 'AWS_S3' }}
    name: Cleanup persistent storages
    uses: ./.github/workflows/persistent_storage.yml
    secrets: inherit
    with:
      job_type: cleanup
      persistent_storage: ${{ needs.storage_type.outputs.storage }}

  build-python-wheels-macos:
    needs: [common_config, storage_type]
    strategy:
      fail-fast: false
      matrix:
<<<<<<< HEAD
        python3: ${{ fromJson( !inputs.run_full_matrix_of_persistent_tests && (needs.storage_type.outputs.storage != 'no') && '[11]' || '[8, 9, 10, 11, 12, 13, 14]' ) }}
=======
        python3: ${{ fromJson( !inputs.run_full_matrix_of_persistent_tests && (needs.storage_type.outputs.storage != 'no') && '[11]' || '[8, 9, 10, 11, 12, 13]' ) }}
>>>>>>> 13e91a3e
        include:
          - python_deps_ids: [""]
            matrix_override: ${{fromJson(needs.common_config.outputs.macos_matrix)}}
            pytest_xdist_mode: "-n logical --dist worksteal"
    name: 3.${{matrix.python3}} macOS
    uses: ./.github/workflows/build_steps.yml
    secrets: inherit
    permissions: {packages: write}
    with:
      job_type: build-python-wheels
      python3: ${{matrix.python3}}
      cibw_version: ${{needs.common_config.outputs.cibuildwheel_ver}}
      cmake_preset_type: ${{needs.common_config.outputs.cmake_preset_type_resolved}}
      matrix: ${{toJson(matrix.matrix_override)}}
      python_deps_ids: ${{toJson(matrix.python_deps_ids)}}
      persistent_storage: ${{ needs.storage_type.outputs.storage }}
      pytest_xdist_mode: ${{matrix.pytest_xdist_mode}}
      pytest_args: ${{inputs.pytest_args}}
      DEBUG_ENABLED: ${{ needs.storage_type.outputs.DEBUG_ENABLED }}
      DEBUG_LOGGING_ENABLED: ${{ needs.storage_type.outputs.DEBUG_LOGGING_ENABLED }}

  publish_pytest_data:
    needs: [common_config,build-python-wheels-linux, build-python-wheels-windows, build-python-wheels-macos]
    if: |
      always() &&
      !cancelled()
    uses: ./.github/workflows/publish_pytest_data.yml
    secrets: inherit
    permissions: {contents: write}
    with:
      environment: ${{needs.common_config.outputs.publish_env}}

  can_merge:
    needs: [cpp-test-linux, cpp-test-windows, cpp-test-macos, build-python-wheels-linux, build-python-wheels-windows, build-python-wheels-macos, persistent_storage_verify_linux, persistent_storage_verify_windows]
    if: |
      always() &&
      !failure() &&
      !cancelled()
    runs-on: ubuntu-22.04
    steps:
      - run: echo Dummy job to simplify PR merge checks configuration
      # FUTURE: add some test stats/reporting

  publish:
    needs: [common_config, can_merge]
    if: |
      always() &&
      !failure() &&
      !cancelled() &&
      (needs.common_config.outputs.pypi_publish && needs.common_config.outputs.publish_env)
    uses: ./.github/workflows/publish.yml
    secrets: inherit
    permissions: {contents: write}
    with:
      environment: ${{needs.common_config.outputs.publish_env}}<|MERGE_RESOLUTION|>--- conflicted
+++ resolved
@@ -451,11 +451,7 @@
     strategy:
       fail-fast: false
       matrix:
-<<<<<<< HEAD
         python3: ${{ fromJson( !inputs.run_full_matrix_of_persistent_tests && (needs.storage_type.outputs.storage != 'no') && '[11]' || '[8, 9, 10, 11, 12, 13, 14]' ) }}
-=======
-        python3: ${{ fromJson( !inputs.run_full_matrix_of_persistent_tests && (needs.storage_type.outputs.storage != 'no') && '[11]' || '[8, 9, 10, 11, 12, 13]' ) }}
->>>>>>> 13e91a3e
         include:
           - python_deps_ids: [""]
             matrix_override: ${{fromJson(needs.common_config.outputs.macos_matrix)}}
