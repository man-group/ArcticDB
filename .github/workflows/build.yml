--- conflicted
+++ resolved
@@ -1,57 +1,5 @@
 name: Build and Test
-<<<<<<< HEAD
 on: workflow_call
-=======
-on:
-  push:
-    # On push only local storage tests get executed
-    tags: ["v**"]
-    branches: ["master"]
-  pull_request:
-    # On pull requests only local storage tests get executed
-    branches: ["**"]
-  schedule:
-    # IMPORTANT: For scheduled job we execute AWS_S3
-    - cron: '0 23 * * 0,1,2,3,4' # Start previous dat at 23:00 to finish next day
-  workflow_dispatch:
-    inputs:
-      persistent_storage:
-        description: Run the persistent storage tests?
-        type: choice
-        options:
-          - 'no'
-          - 'AWS_S3'
-          - 'GCPXML'
-        default: 'no'
-
-      pypi_publish:
-        type: boolean
-      publish_env:
-        description: Environment to publish to
-        type: environment
-      cmake_preset_type:
-        description: Override CMAKE preset type
-        type: choice
-        options: ["-", debug, release]
-      dev_image_tag:
-        description: Tag of the ArcticDB development image to use for the Linux C++ tests build
-        type: string
-        default: arcticdb-dev-clang:latest
-      pytest_args:
-        description: Rewrite what tests will run or do your own pytest line if string starts with pytest ... (Example -- pytest -n auto -v --count=50 -x python/tests/compat)
-        type: string
-        default: ""
-      version_cache_full_test:
-        description: 'Run tests with both version cache 0 and 2000000000'
-        required: false
-        default: false
-        type: boolean
-      macos_enabled:
-        description: Enable macOS tests
-        required: false
-        default: false
-        type: boolean
->>>>>>> f51a2fdc
 run-name: Building ${{github.ref_name}} on ${{github.event_name}} by ${{github.actor}}
 concurrency:
   group: ${{github.ref}}
