"""
Copyright 2023 Man Group Operations Limited

Use of this software is governed by the Business Source License 1.1 included in the file licenses/BSL.txt.

As of the Change Date specified in that file, in accordance with the Business Source License, use of this software will be governed by the Apache License, version 2.0.
"""
import numpy as np
import pandas as pd
import pytest
from arcticdb.exceptions import SortingException
from arcticdb.util._versions import IS_PANDAS_TWO
from arcticdb.util.test import assert_frame_equal
from pandas import MultiIndex
from arcticdb.util.test import assert_frame_equal


def test_write_numpy_array(lmdb_version_store):
    symbol = "test_write_numpy_arr"
    arr = np.random.rand(2, 2, 2)
    lmdb_version_store.write(symbol, arr)

    np.array_equal(arr, lmdb_version_store.read(symbol).data)


def test_write_ascending_sorted_dataframe(lmdb_version_store):
    symbol = "write_sorted_asc"

    num_initial_rows = 20
    dtidx = np.arange(0, num_initial_rows)
    df = pd.DataFrame({"c": np.arange(0, num_initial_rows, dtype=np.int64)}, index=dtidx)

    lmdb_version_store.write(symbol, df)
    assert df.index.is_monotonic_increasing == True
    info = lmdb_version_store.get_info(symbol)
    assert info["sorted"] == "UNKNOWN"


def test_write_descending_sorted_dataframe(lmdb_version_store):
    symbol = "write_sorted_desc"

    num_initial_rows = 20
    dtidx = np.arange(0, num_initial_rows)

    df = pd.DataFrame({"c": np.arange(0, num_initial_rows, dtype=np.int64)}, index=np.flip(dtidx, 0))

    lmdb_version_store.write(symbol, df)
    assert df.index.is_monotonic_decreasing == True
    info = lmdb_version_store.get_info(symbol)
    assert info["sorted"] == "UNKNOWN"


def test_write_unsorted_sorted_dataframe(lmdb_version_store):
    symbol = "write_sorted_uns"

    num_initial_rows = 20
    dtidx = np.arange(0, num_initial_rows)

    df = pd.DataFrame({"c": np.arange(0, num_initial_rows, dtype=np.int64)}, index=np.roll(dtidx, 3))

    lmdb_version_store.write(symbol, df)
    assert df.index.is_monotonic_decreasing == False
    assert df.index.is_monotonic_increasing == False
    info = lmdb_version_store.get_info(symbol)
    assert info["sorted"] == "UNKNOWN"


def test_write_unknown_sorted_dataframe(lmdb_version_store):
    symbol = "write_sorted_undef"
    lmdb_version_store.write(symbol, 1)
    info = lmdb_version_store.get_info(symbol)
    assert info["sorted"] == "UNKNOWN"


def test_write_not_sorted_exception(lmdb_version_store):
    symbol = "bad_write"
    num_initial_rows = 20
    num_rows = 20
    initial_timestamp = pd.Timestamp("2020-01-01")
    dtidx = np.roll(pd.date_range(initial_timestamp, periods=num_initial_rows), 3)
    df = pd.DataFrame({"c": np.arange(0, num_rows, dtype=np.int64)}, index=dtidx)
    assert df.index.is_monotonic_increasing == False

    with pytest.raises(SortingException):
        lmdb_version_store.write(symbol, df, validate_index=True)


def test_write_not_sorted_non_validate_index(lmdb_version_store):
    symbol = "bad_write"
    num_initial_rows = 20
    num_rows = 20
    initial_timestamp = pd.Timestamp("2020-01-01")
    dtidx = np.roll(pd.date_range(initial_timestamp, periods=num_initial_rows), 0)
    df = pd.DataFrame({"c": np.arange(0, num_rows, dtype=np.int64)}, index=dtidx)
    # assert df.index.is_monotonic_increasing == False

    lmdb_version_store.write(symbol, df)


def test_write_not_sorted_multi_index_exception(lmdb_version_store):
    symbol = "bad_write"
    num_initial_rows = 20
    num_rows = 20
    initial_timestamp = pd.Timestamp("2020-01-01")
    dtidx1 = np.roll(pd.date_range(initial_timestamp, periods=num_initial_rows), 3)
    dtidx2 = np.arange(0, num_initial_rows)
    dtidx = np.roll(pd.date_range(initial_timestamp, periods=num_initial_rows), 3)
    df = pd.DataFrame(
        {"c": np.arange(0, num_rows, dtype=np.int64)},
        index=pd.MultiIndex.from_arrays([dtidx1, dtidx2], names=["datetime", "level"]),
    )
    assert isinstance(df.index, MultiIndex) == True
    assert df.index.is_monotonic_increasing == False

    with pytest.raises(SortingException):
        lmdb_version_store.write(symbol, df, validate_index=True)


@pytest.mark.parametrize("index_type", ["range", "int64"])
@pytest.mark.parametrize("sorted", [True, False])
@pytest.mark.parametrize("validate_index", [True, False])
def test_write_non_timestamp_index(lmdb_version_store, index_type, sorted, validate_index):
    lib = lmdb_version_store
    symbol = "test_write_range_index"
    num_rows = 20
    shift = 0 if sorted else 3
    if index_type == "range":
        idx = np.roll(pd.RangeIndex(0, num_rows, 1), shift)
    elif index_type == "int64":
        idx = np.roll(pd.Index(range(20), dtype=np.int64) if IS_PANDAS_TWO else pd.Int64Index(range(20)), shift)
    df = pd.DataFrame({"c": np.arange(0, num_rows, dtype=np.int64)}, index=idx)
    assert df.index.is_monotonic_increasing == sorted
    lib.write(symbol, df, validate_index=validate_index)
    info = lib.get_info(symbol)
    assert info["sorted"] == "UNKNOWN"

<<<<<<< HEAD
@pytest.mark.parametrize("dtype", [None, object, np.float32, np.double])
def test_write_with_nan_none(lmdb_version_store, dtype):
    lib = lmdb_version_store
    sym = "nan"
    lib.write(sym, pd.DataFrame({"a": [None, np.nan]}, dtype=dtype))
    data = lib.read(sym).data
    assert_frame_equal(data, pd.DataFrame({"a": [None, np.nan]}, dtype=dtype))

@pytest.mark.parametrize("dtype", [None, object])
def test_write_with_nan_none_and_a_string(lmdb_version_store, dtype):
    lib = lmdb_version_store
    sym = "nan"
    lib.write(sym, pd.DataFrame({"a": [None, np.nan, "string"]}, dtype=dtype))
    data = lib.read(sym).data
    assert_frame_equal(data, pd.DataFrame({"a": [None, np.nan, "string"]}, dtype=dtype))

@pytest.mark.parametrize("dtype", [None, object, np.double, np.float32])
def test_write_only_nan_column(lmdb_version_store, dtype):
    lib = lmdb_version_store
    sym = "nan"
    lib.write(sym, pd.DataFrame({"a": [np.nan]}, dtype=dtype))
    data = lib.read(sym).data
    assert_frame_equal(data, pd.DataFrame({"a": [np.nan]}, dtype=dtype))
=======

def test_write_unicode(lmdb_version_store):
    symbol = "test_write_unicode"
    uc = "\u0420\u043e\u0441\u0441\u0438\u044f"

    df1 = pd.DataFrame(
        index=[pd.Timestamp("2018-01-02"), pd.Timestamp("2018-01-03")],
        data={"a": ["123", uc]},
    )
    lmdb_version_store.write(symbol, df1)
    vit = lmdb_version_store.read(symbol)
    assert_frame_equal(vit.data, df1)


def test_write_parallel_unicode(lmdb_version_store):
    symbol = "test_write_parallel_unicode"
    uc = "\u0420\u043e\u0441\u0441\u0438\u044f"

    df1 = pd.DataFrame(
        index=[pd.Timestamp("2018-01-02"), pd.Timestamp("2018-01-03")],
        data={"a": ["123", uc]},
    )
    lmdb_version_store.write(symbol, df1, parallel=True)
    lmdb_version_store.compact_incomplete(symbol, append=False, convert_int_to_float=False)
    vit = lmdb_version_store.read(symbol)
    assert_frame_equal(vit.data, df1)
>>>>>>> 2b7d2527
<|MERGE_RESOLUTION|>--- conflicted
+++ resolved
@@ -134,31 +134,30 @@
     info = lib.get_info(symbol)
     assert info["sorted"] == "UNKNOWN"
 
-<<<<<<< HEAD
-@pytest.mark.parametrize("dtype", [None, object, np.float32, np.double])
-def test_write_with_nan_none(lmdb_version_store, dtype):
-    lib = lmdb_version_store
-    sym = "nan"
-    lib.write(sym, pd.DataFrame({"a": [None, np.nan]}, dtype=dtype))
-    data = lib.read(sym).data
-    assert_frame_equal(data, pd.DataFrame({"a": [None, np.nan]}, dtype=dtype))
+class TestMissingStringPlaceholders:
+    @pytest.mark.parametrize("dtype", [None, object, np.float32, np.double])
+    def test_write_with_nan_none(self, lmdb_version_store, dtype):
+        lib = lmdb_version_store
+        sym = "nan"
+        lib.write(sym, pd.DataFrame({"a": [None, np.nan]}, dtype=dtype))
+        data = lib.read(sym).data
+        assert_frame_equal(data, pd.DataFrame({"a": [None, np.nan]}, dtype=dtype))
 
-@pytest.mark.parametrize("dtype", [None, object])
-def test_write_with_nan_none_and_a_string(lmdb_version_store, dtype):
-    lib = lmdb_version_store
-    sym = "nan"
-    lib.write(sym, pd.DataFrame({"a": [None, np.nan, "string"]}, dtype=dtype))
-    data = lib.read(sym).data
-    assert_frame_equal(data, pd.DataFrame({"a": [None, np.nan, "string"]}, dtype=dtype))
+    @pytest.mark.parametrize("dtype", [None, object])
+    def test_write_with_nan_none_and_a_string(self, lmdb_version_store, dtype):
+        lib = lmdb_version_store
+        sym = "nan"
+        lib.write(sym, pd.DataFrame({"a": [None, np.nan, "string"]}, dtype=dtype))
+        data = lib.read(sym).data
+        assert_frame_equal(data, pd.DataFrame({"a": [None, np.nan, "string"]}, dtype=dtype))
 
-@pytest.mark.parametrize("dtype", [None, object, np.double, np.float32])
-def test_write_only_nan_column(lmdb_version_store, dtype):
-    lib = lmdb_version_store
-    sym = "nan"
-    lib.write(sym, pd.DataFrame({"a": [np.nan]}, dtype=dtype))
-    data = lib.read(sym).data
-    assert_frame_equal(data, pd.DataFrame({"a": [np.nan]}, dtype=dtype))
-=======
+    @pytest.mark.parametrize("dtype", [None, object, np.double, np.float32])
+    def test_write_only_nan_column(self, lmdb_version_store, dtype):
+        lib = lmdb_version_store
+        sym = "nan"
+        lib.write(sym, pd.DataFrame({"a": [np.nan]}, dtype=dtype))
+        data = lib.read(sym).data
+        assert_frame_equal(data, pd.DataFrame({"a": [np.nan]}, dtype=dtype))
 
 def test_write_unicode(lmdb_version_store):
     symbol = "test_write_unicode"
@@ -184,5 +183,4 @@
     lmdb_version_store.write(symbol, df1, parallel=True)
     lmdb_version_store.compact_incomplete(symbol, append=False, convert_int_to_float=False)
     vit = lmdb_version_store.read(symbol)
-    assert_frame_equal(vit.data, df1)
->>>>>>> 2b7d2527
+    assert_frame_equal(vit.data, df1)