--- conflicted
+++ resolved
@@ -55,12 +55,6 @@
     lib.write(sym3, df1)
     lib.remove_incomplete(sym3)
 
-<<<<<<< HEAD
-
-from arcticdb.util._versions import IS_PANDAS_TWO
-
-=======
->>>>>>> a491bb03
 
 def test_parallel_write(lmdb_version_store):
     sym = "parallel"
