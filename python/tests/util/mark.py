--- conflicted
+++ resolved
@@ -81,11 +81,7 @@
 """
 SIM_GCP_TESTS_MARK = pytest.mark.skipif(
     not LOCAL_STORAGE_TESTS_ENABLED,
-<<<<<<< HEAD
-    reason="Ability to disable local storages - simulated gcp is disabled",
-=======
     reason="Ability to disable local storages - simulates gcp is disabled",
->>>>>>> 9e544da9
 )
 """Mark on tests using the real GCP storage.
 """
