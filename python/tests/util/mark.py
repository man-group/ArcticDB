"""
Copyright 2023 Man Group Operations Limited

Use of this software is governed by the Business Source License 1.1 included in the file licenses/BSL.txt.

As of the Change Date specified in that file, in accordance with the Business Source License, use of this software will be governed by the Apache License, version 2.0.
"""

import os
import sys
import pytest
from typing import Optional, Union
from datetime import date
from numpy import datetime64
from copy import deepcopy

from arcticdb.util import marks

MACOS = sys.platform.lower().startswith("darwin")
LINUX = sys.platform.lower().startswith("linux")
WINDOWS = sys.platform.lower().startswith("win32")

# Defined shorter logs on errors
SHORTER_LOGS = marks.SHORTER_LOGS


def getenv_strip(env_var_name: str, default_value: Optional[str] = None) -> Optional[str]:
    """
    Get environment variable and strip whitespace safely.

    Useful for string variables that represent enum values like "0" and "1".
    Returns the stripped value or the default if the variable is not set.
    """
    value = os.getenv(env_var_name)
    return value.strip() if value is not None else default_value


# TODO: Some tests are either segfaulting or failing on MacOS with conda builds.
# This is meant to be used as a temporary flag to skip/xfail those tests.
ARCTICDB_USING_CONDA = marks.ARCTICDB_USING_CONDA
MACOS_CONDA_BUILD = ARCTICDB_USING_CONDA and MACOS
MACOS_WHEEL_BUILD = not ARCTICDB_USING_CONDA and MACOS

# These two should become pytest marks as opposed to variables feeding into skipif
PERSISTENT_STORAGE_TESTS_ENABLED = getenv_strip("ARCTICDB_PERSISTENT_STORAGE_TESTS") == "1"
FAST_TESTS_ONLY = getenv_strip("ARCTICDB_FAST_TESTS_ONLY") == "1"
DISABLE_SLOW_TESTS = getenv_strip("ARCTICDB_DISABLE_SLOW_TESTS") == "1"
STORAGE_AWS_S3 = getenv_strip("ARCTICDB_STORAGE_AWS_S3", "1") == "1" 
STORAGE_GCP = getenv_strip("ARCTICDB_STORAGE_GCP") == "1"
# Local storage tests are all LMDB, simulated and a real mongo process/service
LOCAL_STORAGE_TESTS_ENABLED = getenv_strip("ARCTICDB_LOCAL_STORAGE_TESTS_ENABLED", "1") == "1"
# Each storage can be controlled individually
STORAGE_LMDB = getenv_strip("ARCTICDB_STORAGE_LMDB") == "1" or (LOCAL_STORAGE_TESTS_ENABLED == "1" 
                                                                and getenv_strip("ARCTICDB_STORAGE_LMDB") != "0")
STORAGE_AZURITE = getenv_strip("ARCTICDB_STORAGE_AZURITE") == "1" or (LOCAL_STORAGE_TESTS_ENABLED == "1" 
                                                                      and getenv_strip("ARCTICDB_STORAGE_AZURITE") != "0")
STORAGE_MONGO = getenv_strip("ARCTICDB_STORAGE_MONGO") == "1" or (LOCAL_STORAGE_TESTS_ENABLED == "1" 
                                                                  and getenv_strip("ARCTICDB_STORAGE_MONGO") != "0")
STORAGE_MEM = getenv_strip("ARCTICDB_STORAGE_MEM") == "1" or (LOCAL_STORAGE_TESTS_ENABLED == "1" 
                                                              and getenv_strip("ARCTICDB_STORAGE_MEM") != "0")
STORAGE_NFS = getenv_strip("ARCTICDB_STORAGE_NFS") == "1" or (LOCAL_STORAGE_TESTS_ENABLED == "1" 
                                                              and getenv_strip("ARCTICDB_STORAGE_NFS") != "0")
# When a real storage is turned on the simulated storage is turned off
STORAGE_SIM_S3 = (not STORAGE_AWS_S3) and (getenv_strip("ARCTICDB_STORAGE_SIM_S3", "1") == "1" 
                                           or LOCAL_STORAGE_TESTS_ENABLED == "1")
STORAGE_SIM_GCP = (not STORAGE_GCP) and (getenv_strip("ARCTICDB_STORAGE_SIM_GCP", "1") == "1" 
                                         or LOCAL_STORAGE_TESTS_ENABLED == "1")
TEST_ENCODING_V1 = getenv_strip("ARCTICDB_TEST_ENCODING_V1", "1") == "1"
TEST_ENCODING_V2 = getenv_strip("ARCTICDB_TEST_ENCODING_V2", "0") == "1"

_MACOS_AZURE_TESTS_SKIP_REASON = (
    "Tests fail for macOS vcpkg builds, either because Azurite is improperly configured"
    "on the CI or because there's problem with Azure SDK for C++ in this configuration."
)

SKIP_CONDA_MARK = pytest.mark.skipif(
    ARCTICDB_USING_CONDA,
    reason="Those tests are skipped on conda",
)

<<<<<<< HEAD
=======
# These two should become pytest marks as opposed to variables feeding into skipif
PERSISTENT_STORAGE_TESTS_ENABLED = os.getenv("ARCTICDB_PERSISTENT_STORAGE_TESTS") == "1"
FAST_TESTS_ONLY = os.getenv("ARCTICDB_FAST_TESTS_ONLY") == "1"
DISABLE_SLOW_TESTS = os.getenv("ARCTICDB_DISABLE_SLOW_TESTS") == "1"
# Local storage tests are all LMDB, simulated and a real mongo process/service
LOCAL_STORAGE_TESTS_ENABLED = os.getenv("ARCTICDB_LOCAL_STORAGE_TESTS_ENABLED", "1") == "1"
STORAGE_LMDB = os.getenv("ARCTICDB_STORAGE_LMDB", "1") == "1" or LOCAL_STORAGE_TESTS_ENABLED == "1"
STORAGE_AWS_S3 = os.getenv("ARCTICDB_STORAGE_AWS_S3", "1") == "1"
STORAGE_GCP = os.getenv("ARCTICDB_STORAGE_GCP") == "1"
STORAGE_AZURE = os.getenv("ARCTICDB_STORAGE_AZURE") == "1"

# Defined shorter logs on errors
SHORTER_LOGS = marks.SHORTER_LOGS

>>>>>>> 8c2e441a
# !!!!!!!!!!!!!!!!!!!!!! Below mark (variable) names should reflect where they will be used, not what they do.
# This is to avoid the risk of the name becoming out of sync with the actual condition.
SLOW_TESTS_MARK = pytest.mark.skipif(
    FAST_TESTS_ONLY or DISABLE_SLOW_TESTS, reason="Skipping test as it takes a long time to run"
)

"""Mark on tests using the mongo storage fixtures. Currently skips if ARCTICDB_FAST_TESTS_ONLY."""

REAL_S3_TESTS_MARK = pytest.mark.skipif(
    FAST_TESTS_ONLY or not PERSISTENT_STORAGE_TESTS_ENABLED or not STORAGE_AWS_S3,
    reason="Real S3 can be used only when persistent storage is enabled",
)
"""Mark on tests using the real (i.e. hosted by AWS as opposed to moto) S3.
Currently controlled by the ARCTICDB_PERSISTENT_STORAGE_TESTS and ARCTICDB_FAST_TESTS_ONLY env vars."""
REAL_GCP_TESTS_MARK = pytest.mark.skipif(
    FAST_TESTS_ONLY or not PERSISTENT_STORAGE_TESTS_ENABLED or not STORAGE_GCP,
    reason="Real GCP can be used only when persistent storage is enabled",
)
"""Mark on tests using the real Azure.
Currently controlled by the ARCTICDB_PERSISTENT_STORAGE_TESTS and ARCTICDB_FAST_TESTS_ONLY env vars."""
REAL_AZURE_TESTS_MARK = pytest.mark.skipif(
    FAST_TESTS_ONLY or not PERSISTENT_STORAGE_TESTS_ENABLED or not STORAGE_AZURE,
    reason="Real Azure can be used only when persistent storage is enabled",
)

"""Mark on tests using the real GCP storage.
"""
"""Mark on tests using S3 model storage.
"""
SIM_S3_TESTS_MARK = pytest.mark.skipif(
    not STORAGE_SIM_S3,
    reason="Ability to disable local storages - simulates s3 is disabled",
)
"""Mark on tests using GCP model storage.
"""
SIM_GCP_TESTS_MARK = pytest.mark.skipif(
    not STORAGE_SIM_GCP,
    reason="Ability to disable local storages - simulates gcp is disabled",
)
"""Mark on tests using the real GCP storage.
"""
"""Mark on tests using the LMDB storage.
"""
LMDB_TESTS_MARK = pytest.mark.skipif(
    not STORAGE_LMDB,
    reason="Ability to disable local storages - lmdb storage is disabled",
)
"""Mark on tests using the MEM storage.
"""
MEM_TESTS_MARK = pytest.mark.skipif(
    not STORAGE_MEM,
    reason="Ability to disable local storages - mem storage is disabled",
)
"""Mark on tests using the NFS model storage.
"""
SIM_NFS_TESTS_MARK = pytest.mark.skipif(
    not STORAGE_NFS,
    reason="Ability to disable local storages - simulated nfs is disabled",
)
"""Mark on tests using the real GCP storage.
"""
AZURE_TESTS_MARK = pytest.mark.skipif(
    FAST_TESTS_ONLY or MACOS or not STORAGE_AZURITE, reason=_MACOS_AZURE_TESTS_SKIP_REASON
)
"""Mark to skip all Azure tests when MACOS or ARCTICDB_FAST_TESTS_ONLY is set."""

# Mongo tests will run under local storage tests
MONGO_TESTS_MARK = pytest.mark.skipif(
    FAST_TESTS_ONLY or (not LINUX) or (not STORAGE_MONGO),
    reason="Skipping mongo tests under ARCTICDB_FAST_TESTS_ONLY and if local storage tests are disabled",
)
"""Mark on tests or fixtures that need to skip V1 encoding tests
"""
TEST_ENCODING_V1_MARK = pytest.mark.skipif(
    not TEST_ENCODING_V1,
    reason="Ability to disable encoding tests - V1 is disabled",
)
"""Mark on tests or fixtures that need to skip V2 encoding tests
"""
TEST_ENCODING_V2_MARK = pytest.mark.skipif(
    not TEST_ENCODING_V2,
    reason="Ability to disable encoding tests - V2 is disabled",
)

"""Windows and MacOS have different handling of self-signed CA cert for test.
TODO: https://github.com/man-group/ArcticDB/issues/1394"""
SSL_TEST_SUPPORTED = sys.platform == "linux"

FORK_SUPPORTED = pytest.mark.skipif(WINDOWS, reason="Fork not supported on Windows")

## MEMRAY supports linux and macos and python 3.8 and above
MEMRAY_SUPPORTED = MACOS or LINUX
MEMRAY_TESTS_MARK = pytest.mark.skipif(
    not MEMRAY_SUPPORTED, reason="MEMRAY supports linux and macos and python 3.8 and above"
)

ZONE_INFO_MARK = pytest.mark.skipif(sys.version_info < (3, 9), reason="zoneinfo module was introduced in Python 3.9")

SSL_TESTS_MARK = pytest.mark.skipif(
    not SSL_TEST_SUPPORTED,
    reason="When SSL tests are enabled",
)

VENV_COMPAT_TESTS_MARK = pytest.mark.skipif(
    MACOS_CONDA_BUILD
    or sys.version.startswith("3.12")
    or sys.version.startswith("3.13"),  # Waiting for https://github.com/man-group/ArcticDB/issues/2008
    reason="Skipping compatibility tests because macOS conda builds don't have an available PyPi arcticdb version",
)

PANDAS_2_COMPAT_TESTS_MARK = pytest.mark.skipif(
    MACOS_CONDA_BUILD
    or sys.version.startswith("3.8")  # Pandas 2 not available in 3.8
    or sys.version.startswith("3.12")
    or sys.version.startswith("3.13"),  # Waiting for https://github.com/man-group/ArcticDB/issues/2008
    reason="Skipping compatibility tests because macOS conda builds don't have an available PyPi arcticdb version and "
    "need a version that has Pandas 2",
)


def _no_op_decorator(fun):
    return fun


def until(until_date: Union[datetime64, date, str], mark_decorator):
    """
    A decorator to conditionally apply the given mark decorator until the given date.

    ```
    @until()
    ```
    """
    return mark_decorator if datetime64("today") <= datetime64(until_date) else _no_op_decorator


def param_dict(fields, cases=None):
    _cases = deepcopy(cases) if cases else dict()
    if _cases:
        ids, params = zip(*list(sorted(_cases.items())))
    else:
        ids, params = [], []

    return pytest.mark.parametrize(fields, params, ids=ids)


def xfail_azure_chars(nvs, symbol_name):

    def contains_problem_chars(text: str) -> list:
        target_chars = [chr(c) for c in range(0, 32)] + [
            chr(126), chr(127), chr(140), chr(142), chr(143), chr(156)
        ]
        found = [(ord(char), repr(char)) for char in text if char in target_chars]
        return found

    storage_is_azure = False
    try:
        storage_is_azure = "azure" in nvs.get_backing_store()
    except:
        # for v2 API
        storage_is_azure = "azure" in nvs._nvs.get_backing_store()
    if (storage_is_azure) and (contains_problem_chars(symbol_name)):
        pytest.xfail("Char is not supported by azure and filtered by arcticdb (see 9669996138)")<|MERGE_RESOLUTION|>--- conflicted
+++ resolved
@@ -78,8 +78,6 @@
     reason="Those tests are skipped on conda",
 )
 
-<<<<<<< HEAD
-=======
 # These two should become pytest marks as opposed to variables feeding into skipif
 PERSISTENT_STORAGE_TESTS_ENABLED = os.getenv("ARCTICDB_PERSISTENT_STORAGE_TESTS") == "1"
 FAST_TESTS_ONLY = os.getenv("ARCTICDB_FAST_TESTS_ONLY") == "1"
@@ -94,7 +92,6 @@
 # Defined shorter logs on errors
 SHORTER_LOGS = marks.SHORTER_LOGS
 
->>>>>>> 8c2e441a
 # !!!!!!!!!!!!!!!!!!!!!! Below mark (variable) names should reflect where they will be used, not what they do.
 # This is to avoid the risk of the name becoming out of sync with the actual condition.
 SLOW_TESTS_MARK = pytest.mark.skipif(
