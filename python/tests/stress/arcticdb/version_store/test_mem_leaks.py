"""
Copyright 2024 Man Group Operations Limited

Use of this software is governed by the Business Source License 1.1 included in the file licenses/BSL.txt.

As of the Change Date specified in that file, in accordance with the Business Source License, use of this software will be governed by the Apache License, version 2.0.
"""

import logging
import sys
import time
import psutil
import gc

import pytest
import numpy as np
import pandas as pd
import pytest
import arcticdb as adb
import gc
import random
import time
import pandas as pd

from typing import Generator, List, Tuple
from arcticdb.encoding_version import EncodingVersion
from arcticdb.options import LibraryOptions
from arcticdb.util.test import get_sample_dataframe, random_string
from arcticdb.util.utils import DFGenerator
from arcticdb.version_store.library import Library, ReadRequest
from arcticdb.version_store.processing import QueryBuilder
from arcticdb.version_store._store import NativeVersionStore
from arcticdb_ext.version_store import PythonVersionStoreReadOptions
from tests.util.mark import (
    LINUX,
    MACOS,
    MACOS_WHEEL_BUILD,
    SLOW_TESTS_MARK,
    WINDOWS,
    MEMRAY_SUPPORTED,
    MEMRAY_TESTS_MARK,
    SKIP_CONDA_MARK,
)


logging.basicConfig(level=logging.INFO)
logger = logging.getLogger("Memory_tests")

##   IMPORTANT !!!
##
##   All memory tests MUST be done with fixtures that return Library object
##   and not NativeVersionStore. Reason is that the last is thick wrapper which
##   is hiding some possible problems, therefore all tests have to be done with what
##   customer works on


# region HELPER functions for non-memray tests


def nice_bytes_str(bytes):
    return f" {bytes / (1024 * 1024):.2f}MB/[{bytes}] "


def lets_collect_some_garbage(time_sec: int = 7):
    """
    Do a garbage collection
    """
    gc.collect()
    print(f"Lets pause for {time_sec} secs so GC to kick in")
    time.sleep(time_sec)


def count_drops(numbers, percentage_drop_0_1):
    """
    Count how many times there was a number which was
    'percentage_drop_0_1' percentages lower than previous one

    params:
     - percentage_drop_0_1 - between 0 and 1
    """
    count = 0
    for i in range(1, len(numbers)):
        if numbers[i] < percentage_drop_0_1 * numbers[i - 1]:
            count += 1
    return count


def check_process_memory_leaks(
    process_func, number_iterations, max_total_mem_lost_threshold_bytes, max_machine_memory_percentage
) -> np.int64:
    """
    This check accepts a function which will be called iteratively 'number_iterations'. During this
    process the procedure will monitor RSS growth of python process in order to be below specified
    threshold 'max_total_mem_lost_threshold_bytes' (in bytes) AND and the same time will watch so that machine
    utilization of memory is not above certain percentage 'max_machine_memory_percentage' to prevent
    crash of the process

    Specify more than 3 iterations (advised min 30), and be sure that there will be some initial growth in the first 1-2
    iterations, thus your expected growth threshold should be above that

    IMPORTANT: It is strongly advised during creation of future tests to they are executed first
    through command line to determine the optimal iteration  and 'max_total_mem_lost_threshold_bytes' (in bytes) for the
    python process. During the execution you will see lots of information on the screen including maximum growth
    of memory since iterations started as well as minimum growth of memory. That along with information
    how many times the growth of mem dropped 50% could provide insight for presence or lack of memory issues

    NOTE: This test is NOT CONCLUSIVE for absence of memory leaks. It would catch LARGE leaks.
    Small leaks will not be caught. If the procedure fails to sport problems it will return 2 numbers
    for further investigation by the test:
     - how much the process has grown during execution in bytes
     - how many times the process memory dropped more than 50% (indicating some C++ garbage collection)

    NOTE 2: Currently this code controls python GC only.

    """
    p = psutil.Process()
    avail_mem_start: np.int64 = psutil.virtual_memory().available
    print("-" * 80)
    print("Start check process for memory leaks")
    print("Num iterations: ", number_iterations)
    print("Maximum memory growth/lost to the examined process: ", max_total_mem_lost_threshold_bytes)
    print("Maximum machine memory utilization: ", max_total_mem_lost_threshold_bytes)

    lets_collect_some_garbage(10)

    mem_per: np.int64 = psutil.virtual_memory().percent
    assert max_machine_memory_percentage >= mem_per, "Machine has less memory available the check cannot start"
    print("Available memory", nice_bytes_str(avail_mem_start))
    print("-" * 80)
    process_initial_memory: np.int64 = p.memory_info().rss
    print("Process initial RSS", nice_bytes_str(process_initial_memory))

    mem_growth_each_iter = list()

    for n in range(number_iterations):
        p_iter_mem_start: np.int64 = p.memory_info().rss

        print("Starting watched code ...........")
        process_func()
        lets_collect_some_garbage(10 if not MACOS_WHEEL_BUILD else 15)  # more time for MacOS ARM

        p_iter_mem_end: np.int64 = p.memory_info().rss
        process_growth: np.int64 = p.memory_info().rss - process_initial_memory
        mem_growth_each_iter.append(process_growth)
        process_avg_growth = process_growth / (n + 1)
        p_iter_mem_notcleaned: np.int64 = p_iter_mem_end - p_iter_mem_start
        mem_avail: np.int64 = psutil.virtual_memory().available
        mem_per: np.int64 = psutil.virtual_memory().percent
        print(
            f"Iter No[{n}]    : Process added (or if number is negative - process released) {nice_bytes_str(p_iter_mem_notcleaned)}.  Avail memory: {nice_bytes_str(mem_avail)} Used Mem: {mem_per}%"
        )
        print(
            f"  Overall stats : Process growth since start {nice_bytes_str(process_growth)} AVG growth per iter {nice_bytes_str(process_avg_growth)}"
        )
        print(f"  Minimum growth so far: {nice_bytes_str(min(mem_growth_each_iter))}")
        print(f"  Maximum growth so far: {nice_bytes_str(max(mem_growth_each_iter))}")
        print(f"  Number of times there was 50% drop in memory: {count_drops(mem_growth_each_iter, 0.5)}")

        assert max_total_mem_lost_threshold_bytes >= process_growth, (
            f"Memory of the process grew more than defined threshold: {nice_bytes_str(process_growth)} (specified: {nice_bytes_str(max_total_mem_lost_threshold_bytes)} )"
        )
        assert max_machine_memory_percentage >= mem_per, (
            f"Machine utilized more memory than specified threshold :{mem_per}% (specified {max_machine_memory_percentage}%)"
        )

    print(
        "The process assessment finished within expectations. Total consumed additional mem is bellow threshold: ",
        process_growth,
    )
    print("Returning this number as result.")
    return process_growth, count_drops(mem_growth_each_iter, 0.5)


def grow_exp(df_to_grow: pd.DataFrame, num_times_xx2: int):
    """
    Quickly inflates the dataframe by doubling its size for each iteration
    Thus the final size will be 'num_times_xx2' power of two
    """
    for n in range(1, num_times_xx2):
        df_prev = df_to_grow.copy(deep=True)
        df_to_grow = pd.concat([df_to_grow, df_prev])
    return df_to_grow


def generate_big_dataframe(rows: int = 1000000, num_exp_time_growth: int = 5) -> pd.DataFrame:
    """
    A quick and time efficient wat to generate very large dataframe.
    The first parameter will be passed to get_sample_dataframe() so that a dataframe
    of that number of rows is generated. Later this df will be used to grow exponentially (power of 2)
    the number of rows on the final dataframe by concatenating N times the result dataframe to itself
    That process if >6-8 times more time efficient. The down side is that you have N**2 repetitions of
    same original table. But for many usages size is what we need not uniqueness
    """
    logger.info("Generating big dataframe")
    st = time.time()
    df = get_sample_dataframe(rows)
    df = grow_exp(df, num_exp_time_growth)
    logger.info(f"Generation took : {time.time() - st}")
    return df


# endregion

# region HELPER functions for memray tests


def construct_df_querybuilder_tests(size: int) -> pd.DataFrame:
    df = get_sample_dataframe(size)
    df.index = pd.date_range(start="2000-1-1", periods=size, freq="s")
    df.index.name = "timestamp"
    return df


def query_filter_then_groupby_with_aggregations() -> QueryBuilder:
    """
    groupby composite aggregation query for QueryBuilder memory tests.
    The query basically will do aggregation of half of dataframe
    """
    q = QueryBuilder()
    return (
        q[q["bool"]]
        .groupby("uint8")
        .agg({"uint32": "mean", "int32": "sum", "strings": "count", "float64": "sum", "float32": "min", "int16": "max"})
    )


def query_no_filter_only_groupby_with_aggregations() -> QueryBuilder:
    """
    groupby composite aggregation query for QueryBuilder memory tests.
    The query basically will do aggregation of half of dataframe
    """
    q = QueryBuilder()
    return q.groupby("uint8").agg(
        {"uint32": "mean", "int32": "sum", "strings": "count", "float64": "sum", "float32": "min", "int16": "max"}
    )


def query_filter_impossible_cond_groupby_with_aggregations_for_whole_frame() -> QueryBuilder:
    """
    groupby composite aggregation query for QueryBuilder memory tests.
    The query basically will do aggregation of whole dataframe
    """
    q = QueryBuilder()
    return (
        q[q["strings"] != "QASDFGH"]
        .groupby("int16")
        .agg({"uint32": "mean", "int32": "sum", "strings": "count", "float64": "sum", "float32": "min", "int16": "max"})
    )


def query_apply_clause_only(strng: str) -> QueryBuilder:
    """
    Apply query for QueryBuilder memory tests.
    This version of apply does couple of nested operations
    with columns that were just added
    """
    q = QueryBuilder()
    q = q[q["strings"] != strng].apply("NEW 1", q["uint32"] * q["int32"] / q["float32"])
    q = q.apply("NEW 2", q["float32"] + q["float64"] + q["NEW 1"])
    q = q.apply("NEW 3", q["NEW 2"] - q["NEW 1"] + q["timestamp"])
    return q


def query_resample_minutes() -> QueryBuilder:
    """
    Resample query for QueryBuilder memory tests
    """
    q = QueryBuilder()
    return q.resample("min").agg(
        {
            "int8": "min",
            "int16": "max",
            "int32": "first",
            "int64": "last",
            "uint64": "sum",
            "float32": "mean",
            "float64": "sum",
            "strings": "count",
            "bool": "sum",
        }
    )


def query_row_range_57percent(size: int) -> QueryBuilder:
    """
    Row range query for QueryBuilder memory tests
    Pass size of dataframe and it will generate random row range
    """
    percentage_rows_returned = 0.57
    start_percentage = random.uniform(0.01, 1.0 - percentage_rows_returned)
    result_size_rows = int(0.57 * size)
    q = QueryBuilder()
    a = random.randint(0, int((size - 1) * start_percentage))
    b = a + result_size_rows
    logger.info(f" GENERATED ROW RANGE {a} - {b}")
    return q.row_range((a, b))


def query_date_range_57percent(start: pd.Timestamp, end: pd.Timestamp) -> QueryBuilder:
    """
    Date range query for QueryBuilder memory tests
    Will generate random date range that will return
    always the specified percentage rows
    """
    percentage_rows_returned = 0.57
    start_percentage = random.uniform(0.01, 1.0 - percentage_rows_returned)
    q = QueryBuilder()
    total_duration = end - start
    percent_duration = total_duration * start_percentage
    a = start + percent_duration
    percent_duration = total_duration * percentage_rows_returned
    b = a + percent_duration
    logger.info(f" GENERATED DATE RANGE {a} - {b}")
    return q.date_range((a, b))


def print_info(data: pd.DataFrame, q: QueryBuilder):
    logger.info(f"Query {q}")
    logger.info(f"Size of DF returned by arctic:{data.shape[0]} columns: {data.shape[1]}")


def gen_random_date(start: pd.Timestamp, end: pd.Timestamp):
    """
    Returns random timestamp from specified period
    """
    date_range = pd.date_range(start=start, end=end, freq="s")
    return random.choice(date_range)


# endregion

# region TESTS non-memray type - "guessing" memory leak through series of repetitions


@SLOW_TESTS_MARK
@SKIP_CONDA_MARK  # Conda CI runner doesn't have enough storage to perform these stress tests
@pytest.mark.skipif(
    WINDOWS, reason="Not enough storage on Windows runners, due to large Win OS footprint and less free mem"
)
@pytest.mark.skipif(MACOS, reason="Problem on MacOs most probably similar to WINDOWS")
def test_mem_leak_read_all_arctic_lib(arctic_library_lmdb_100gb):
    lib: adb.Library = arctic_library_lmdb_100gb

    df = generate_big_dataframe()

    symbol = "test"
    lib.write(symbol, df)

    def proc_to_examine():
        data = lib.read(symbol).data
        del data

    df = lib.read(symbol).data
    del df

    """
        To determine optimal max_mem first set the procedure to a very high number like 10 GB
        and run it from commandline for approx 10 iteration.

        > python -m pytest -s python/tests/stress/arcticdb/test_mem_leaks.py::test_mem_leak_read_all_arctic_lib

        Observe 2 things:
         - maximum process memory growth
         - ideally there should be one iteration the mem did go down indicating GC in C++ code

         if both conditions are met then the process is likely to not leak big chunks of mem
         and you can take the max mem growth number add 20 percent safety margin and you will
         arrive at reasonable  max_mem

         Then put for number of iterations 3x or 5x and this mem limit and 
         run the test from command line again to assure it runs ok before commit 

    """
<<<<<<< HEAD
    max_mem_bytes = 375_623_040 # Was 340 before 10% increase is ok
=======
    max_mem_bytes = 348_623_040
>>>>>>> 5c926822

    check_process_memory_leaks(proc_to_examine, 20, max_mem_bytes, 80.0)


@SLOW_TESTS_MARK
@pytest.mark.skipif(
    WINDOWS, reason="Not enough storage on Windows runners, due to large Win OS footprint and less free mem"
)
@pytest.mark.skipif(MACOS, reason="Problem on MacOs most probably similar to WINDOWS")
@SKIP_CONDA_MARK  # Conda CI runner doesn't have enough storage to perform these stress tests
def test_mem_leak_querybuilder_standard(arctic_library_lmdb_100gb):
    """
    This test uses old approach with iterations.
    It is created for comparison with the new approach
    with memray
    (If memray is good in future we could drop the old approach)
    """
    lib: Library = arctic_library_lmdb_100gb

    df = construct_df_querybuilder_tests(size=2000000)
    size = df.shape[0]
    start_date = df.index[0]
    end_date = df.index[-1]

    symbol = "test"
    lib.write(symbol, df)
    del df
    gc.collect()

    def proc_to_examine():
        queries = [
            query_filter_then_groupby_with_aggregations(),
            query_filter_impossible_cond_groupby_with_aggregations_for_whole_frame(),
            query_no_filter_only_groupby_with_aggregations(),
            query_apply_clause_only(random_string(10)),
            query_resample_minutes(),
            query_row_range_57percent(size),
            query_date_range_57percent(start_date, end_date),
        ]
        for q in queries:
            data: pd.DataFrame = lib.read(symbol, query_builder=q).data
            print_info(data, q)
            del data
            gc.collect()
        del queries
        gc.collect()

    max_mem_bytes = 650_000_000

    check_process_memory_leaks(proc_to_examine, 5, max_mem_bytes, 80.0)


@SLOW_TESTS_MARK
@SKIP_CONDA_MARK  # Conda CI runner doesn't have enough storage to perform these stress tests
def test_mem_leak_read_all_native_store(lmdb_version_store_very_big_map):
    lib: NativeVersionStore = lmdb_version_store_very_big_map

    df = generate_big_dataframe()

    symbol = "test"
    lib.write(symbol, df)

    def proc_to_examine():
        data = lib.read(symbol).data
        del data

    df = lib.read(symbol).data
    del df

    """ 
    See comment in previous test
    """
    max_mem_bytes = 1_240_192_384 if MACOS_WHEEL_BUILD else 608_662_528  # On macOs ARM the memory required is more
    # see https://github.com/man-group/ArcticDB/actions/runs/16048431365/job/45285477028

    check_process_memory_leaks(proc_to_examine, 5, max_mem_bytes, 80.0)


# endregion

# region TESTS pytest-memray type for memory limit and leaks

## NOTE: Currently tests can be executed on Python >= 3.8 only


@pytest.fixture
# NOTE: for now we run only V1 encoding as test is very slow
def library_with_symbol(
    arctic_library_lmdb, only_test_encoding_version_v1
) -> Generator[Tuple[Library, pd.DataFrame, str], None, None]:
    """
    As memray instruments memory, we need to take out
    everything not relevant from mem leak measurement out of
    test, and place it in setup of the test - in other words in the fixture
    Otherwise, memray instruments that code and it results in much slower execution
    as well as mixing results of memory leaks - are they in what we test - for example
    read() or in construct_df_querybuilder_tests() ? or in other code?
    """
    lib: Library = arctic_library_lmdb
    symbol = "test"
    df = construct_df_querybuilder_tests(size=2000000)
    lib.write(symbol, df)
    yield (lib, df, symbol)


@pytest.fixture
# NOTE: for now we run only V1 encoding as test is very slow
def library_with_tiny_symbol(
    arctic_library_lmdb, only_test_encoding_version_v1
) -> Generator[Tuple[Library, pd.DataFrame, str], None, None]:
    """
    As memray instruments memory, we need to take out
    everything not relevant from mem leak measurement out of
    test, and place it in setup of the test - in other words in the fixture
    Otherwise, memray instruments that code and it results in much slower execution
    as well as mixing results of memory leaks
    """
    lib: Library = arctic_library_lmdb
    symbol = "test"
    df = construct_df_querybuilder_tests(size=300)
    lib.write(symbol, df)
    yield (lib, df, symbol)


def mem_query(lib: Library, df: pd.DataFrame, num_repetitions: int = 1, read_batch: bool = False):
    """
    This is the function where we test different types
    of queries against a large dataframe. Later this
    function will be used for memory limit and memory leaks
    tests
    """
    size = df.shape[0]
    start_date = df.index[0]
    end_date = df.index[-1]

    symbol = "test"
    lib.write(symbol, df)
    del df
    gc.collect()

    queries = [
        query_filter_then_groupby_with_aggregations(),
        query_no_filter_only_groupby_with_aggregations(),
        query_filter_impossible_cond_groupby_with_aggregations_for_whole_frame(),
        query_apply_clause_only(random_string(10)),
        query_resample_minutes(),
        query_row_range_57percent(size),
        query_date_range_57percent(start_date, end_date),
    ]

    for rep in range(num_repetitions):
        logger.info(f"REPETITION : {rep}")
        if read_batch:
            logger.info("RUN read_batch() tests")
            read_requests = [ReadRequest(symbol=symbol, query_builder=query) for query in queries]
            results_read = lib.read_batch(read_requests)
            cnt = 0
            for result in results_read:
                assert not result.data is None
                if num_repetitions < 20:
                    print_info(result.data, queries[cnt])
                cnt += 1
            del read_requests, results_read
        else:
            logger.info("RUN read() tests")
            for q in queries:
                data: pd.DataFrame = lib.read(symbol, query_builder=q).data
                lib.read_batch
                if num_repetitions < 20:
                    print_info(data, q)
            del data
        gc.collect()

    del lib, queries
    gc.collect()


@SLOW_TESTS_MARK
def test_mem_leak_queries_correctness_precheck(library_with_tiny_symbol):
    """
    This test does precheck to confirm queries work more or less
    If it fails then perhaps there was a problem with
    QueryBuilder functionality.
    All checks are based on size of expected dataframe returned by
    a queryno equality checks
    """

    df: pd.DataFrame = None
    lib: Library = None
    (lib, df, symbol) = library_with_tiny_symbol

    size = df.shape[0]
    start_date = df.index[0]
    end_date = df.index[-1]

    lib.write(symbol, df)

    data: pd.DataFrame = lib.read(
        symbol, query_builder=query_filter_impossible_cond_groupby_with_aggregations_for_whole_frame()
    ).data
    assert len(df.int16.unique()) == data.shape[0]

    data: pd.DataFrame = lib.read(symbol, query_builder=query_row_range_57percent(size)).data
    assert df.shape[0] < data.shape[0] * 2

    data: pd.DataFrame = lib.read(symbol, query_builder=query_date_range_57percent(start_date, end_date)).data
    assert df.shape[0] < data.shape[0] * 2

    data: pd.DataFrame = lib.read(symbol, query_builder=query_apply_clause_only(random_string(10))).data
    assert len(df.columns.to_list()) <= data.shape[0] * 2
    assert 200 < data.shape[0]

    data: pd.DataFrame = lib.read(symbol, query_builder=query_no_filter_only_groupby_with_aggregations()).data
    # groupby column becomes index
    assert sorted(list(df["uint8"].unique())) == sorted(list(data.index.unique()))


if MEMRAY_SUPPORTED:
    ##
    ## PYTEST-MEMRAY integration is available only from ver 3.8 on
    ##

    from pytest_memray import Stack

    def is_relevant(stack: Stack) -> bool:
        """
        function to decide what to filter out and not to count specific stackframes

        Stack class variables:

        filename: str
            The source file being executed, or "???" if unknown.

        function: str
            The function being executed, or "???" if unknown.

        lineno: int
            The line number of the executing line, or 0 if unknown.
        """
        for frame in stack.frames:
            # do something to check if we need this to be added
            # as mem leak
            # print(f"SAMPLE >>> {frame.filename}:{frame.function}[{frame.lineno}]")
            frame_info_str = f"{frame.filename}:{frame.function}:[{frame.lineno}]"

            # Check if the frame has unknown information
            if frame.filename == "<unknown>" and frame.function == "<unknown>" and frame.lineno == 0:
                logger.warning(f"Frame excluded : {frame_info_str}")
                return False

            if "folly::CPUThreadPoolExecutor::CPUTask" in frame_info_str:
                logger.warning(f"Frame excluded : {frame_info_str}")
                logger.warning(f"""Explanation    : These are on purpose, and they come from the interaction of 
                               multi-threading and forking. When Python forks, the task-scheduler has a linked-list 
                               of tasks to execute, but there is a global lock held that protects the thread-local state.
                               We can't free the list without accessing the global thread-local storage singleton, 
                               and that is protected by a lock which is now held be a thread that is in a different 
                               process, so it will never be unlocked in the child. As a work-around we intentionally 
                               leak the task-scheduler and replace it with a new one, in this method: 
                               https://github.com/man-group/ArcticDB/blob/master/cpp/arcticdb/async/task_scheduler.cpp#L34

                               It's actually due to a bug in folly, because the lock around the thread-local 
                               storage manager has a compile-time token that should be used to differentiate it 
                               from other locks, but it has been constructed with type void as have other locks. 
                               It's possible they might fix it at some point in which case we can free the memory. 
                               Or we do have a vague intention to move away from folly for async if we 
                               find something better

                               Great that it is catching this, as it's the one case in the whole project where I know 
                               for certain that it does leak memory (and only because there's no alternative""")
                return False

            pass
        return True

    @SLOW_TESTS_MARK
    @MEMRAY_TESTS_MARK
    @pytest.mark.limit_leaks(location_limit="50 KB" if not MACOS else "60 KB", filter_fn=is_relevant)
    ## Unfortunately it is not possible to xfail memray tests. Instead:
    ##  - log issue for investigation and analysis = to fix leak, or filter out stack frame
    ##  - increase meantime the 'location limit' so that test continue to run and reduce risk of larger mem leaks
    ##  - leave some mark like bellow that code is subject to issue investigation with number of the issue for traceability
    ##  - https://man312219.monday.com/boards/7852509418/pulses/8078461031
    # @pytest.mark.skip(reason = "read() memory leaks Monday#8078461031")
    def test_mem_leak_querybuilder_read_memray(library_with_symbol):
        """
        Test to capture memory leaks >= of specified number

        NOTE: we could filter out not meaningful for us stackframes
        in future if something outside of us start to leak using
        the argument "filter_fn" - just add to the filter function
        what we must exclude from calculation
        """
        (lib, df, symbol) = library_with_symbol
        mem_query(lib, df)

    @SLOW_TESTS_MARK
    @MEMRAY_TESTS_MARK
    @pytest.mark.limit_leaks(location_limit="160 KB" if not MACOS else "200 KB", filter_fn=is_relevant)
    ## Unfortunately it is not possible to xfail memray tests. Instead:
    ##  - log issue for investigation and analysis = to fix leak, or filter out stack frame
    ##  - increase meantime the 'location limit' so that test continue to run and reduce risk of larger mem leaks
    ##  - leave some mark like bellow that code is subject to issue investigation with number of the issue for traceability
    ##  - https://man312219.monday.com/boards/7852509418/pulses/8067881190
    # @pytest.mark.skip(reason = "read() memory leaks Monday#8067881190")
    def test_mem_leak_querybuilder_read_manyrepeats_memray(library_with_tiny_symbol):
        """
        Test to capture memory leaks >= of specified number

        NOTE: we could filter out not meaningful for us stackframes
        in future if something outside of us start to leak using
        the argument "filter_fn" - just add to the filter function
        what we must exclude from calculation
        """
        (lib, df, symbol) = library_with_tiny_symbol
        mem_query(lib, df, num_repetitions=125)

    @SLOW_TESTS_MARK
    @MEMRAY_TESTS_MARK
    @pytest.mark.limit_leaks(location_limit="160 KB" if not MACOS else "200 KB", filter_fn=is_relevant)
    ## Unfortunately it is not possible to xfail memray tests. Instead:
    ##  - log issue for investigation and analysis = to fix leak, or filter out stack frame
    ##  - increase meantime the 'location limit' so that test continue to run and reduce risk of larger mem leaks
    ##  - leave some mark like bellow that code is subject to issue investigation with number of the issue for traceability
    ##  - https://man312219.monday.com/boards/7852509418/pulses/8067881190
    # @pytest.mark.skip(reason = "read() memory leaks Monday#8067881190")
    def test_mem_leak_querybuilder_read_batch_manyrepeats_memray(library_with_tiny_symbol):
        """
        Test to capture memory leaks >= of specified number

        NOTE: we could filter out not meaningful for us stackframes
        in future if something outside of us start to leak using
        the argument "filter_fn" - just add to the filter function
        what we must exclude from calculation
        """
        (lib, df, symbol) = library_with_tiny_symbol
        mem_query(lib, df, num_repetitions=125, read_batch=True)

    @SLOW_TESTS_MARK
    @MEMRAY_TESTS_MARK
    @pytest.mark.limit_leaks(location_limit="25 KB", filter_fn=is_relevant)
    def test_mem_leak_querybuilder_read_batch_memray(library_with_symbol):
        """
        Test to capture memory leaks >= of specified number

        NOTE: we could filter out not meaningful for us stackframes
        in future if something outside of us start to leak using
        the argument "filter_fn" - just add to the filter function
        what we must exclude from calculation
        """
        (lib, df, symbol) = library_with_symbol
        mem_query(lib, df, read_batch=True)

    @SLOW_TESTS_MARK
    @MEMRAY_TESTS_MARK
    @pytest.mark.limit_memory("600 MB")
    @pytest.mark.skipif(MACOS, reason="Mac OS mem usage is harder to predicts than WINDOWS")
    def test_mem_limit_querybuilder_read_memray(library_with_symbol):
        """
        The fact that we do not leak memory does not mean that we
        are efficient on memory usage. This test captures the memory usage
        and limits it, so that we do not go over it (unless fro good reason)
        Thus if the test fails then perhaps we are using now more memory than
        in the past
        """
        (lib, df, symbol) = library_with_symbol
        mem_query(lib, df)

    @SLOW_TESTS_MARK
    @MEMRAY_TESTS_MARK
    @pytest.mark.limit_memory("600 MB")
    @pytest.mark.skipif(MACOS, reason="Mac OS mem usage is harder to predicts than WINDOWS")
    def test_mem_limit_querybuilder_read_batch_memray(library_with_symbol):
        """
        The fact that we do not leak memory does not mean that we
        are efficient on memory usage. This test captures the memory usage
        and limits it, so that we do not go over it (unless fro good reason)
        Thus if the test fails then perhaps we are using now more memory than
        in the past
        """
        (lib, df, symbol) = library_with_symbol
        mem_query(lib, df, True)

    @pytest.fixture
    def library_with_big_symbol_(arctic_library_lmdb) -> Generator[Tuple[Library, str], None, None]:
        """
        As memray instruments memory, we need to take out
        everything not relevant from mem leak measurement out of
        test, so it works as less as possible
        """
        lib: Library = arctic_library_lmdb
        symbol = "symbol"
        df: pd.DataFrame = generate_big_dataframe(300000)
        lib.write(symbol, df)
        del df
        yield (lib, symbol)

    @SLOW_TESTS_MARK
    @MEMRAY_TESTS_MARK
    @pytest.mark.limit_leaks(location_limit="40 KB", filter_fn=is_relevant)
    def test_mem_leak_read_all_arctic_lib_memray(library_with_big_symbol_):
        """
        This is a new version of the initial test that reads the whole
        big dataframe in memory
        """
        lib: Library = None
        (lib, symbol) = library_with_big_symbol_
        logger.info("Test starting")
        st = time.time()
        data: pd.DataFrame = lib.read(symbol).data
        del data
        logger.info(f"Test took : {time.time() - st}")

        gc.collect()

    @pytest.fixture
    def lmdb_library(lmdb_storage, lib_name, request) -> Generator[Library, None, None]:
        """
        Allows passing library creation parameters as parameters of the test or other fixture.
        Example:


            @pytest.mark.parametrize("lmdb_library_any", [
                        {'library_options': LibraryOptions(rows_per_segment=100, columns_per_segment=100)}
                    ], indirect=True)
            def test_my_test(lmdb_library_any):
            .....
        """
        params = request.param if hasattr(request, "param") else {}
        yield lmdb_storage.create_arctic().create_library(name=lib_name, **params)

    @pytest.fixture
    def prepare_head_tails_symbol(lmdb_library):
        """
        This fixture is part of test `test_mem_leak_head_tail_memray`

        It creates a symbol with several versions and snapshot for each version.
        It inserts dataframes which are large given the segment size of library.
        And if the dynamic schema is used each version has more columns than previous version

        Should not be reused
        """
        lib: Library = lmdb_library
        opts = lib.options()

        total_number_columns = 1002
        symbol = "asdf12345"
        num_rows_list = [279, 199, 1, 350, 999, 0, 1001]
        snapshot_names = []
        for rows in num_rows_list:
            st = time.time()
            df = DFGenerator.generate_wide_dataframe(
                num_rows=rows, num_cols=total_number_columns, num_string_cols=25, start_time=pd.Timestamp(0), seed=64578
            )
            lib.write(symbol, df)
            snap = f"{symbol}_{rows}"
            lib.snapshot(snap)
            snapshot_names.append(snap)
            logger.info(f"Generated {rows} in {time.time() - st} sec")
            if opts.dynamic_schema:
                # Dynamic libraries are dynamic by nature so the test should cover that
                # characteristic
                total_number_columns += 20
                logger.info(f"Total number of columns increased to {total_number_columns}")

        all_columns = df.columns.to_list()
        yield (lib, symbol, num_rows_list, snapshot_names, all_columns)
        lib.delete(symbol=symbol)

    @MEMRAY_TESTS_MARK
    @SLOW_TESTS_MARK
    ## Linux is having quite huge location there will be separate issue to investigate why
    @pytest.mark.limit_leaks(location_limit="1000 KB" if LINUX else "52 KB", filter_fn=is_relevant)
    @pytest.mark.parametrize(
        "lmdb_library",
        [
            {
                "library_options": LibraryOptions(
                    rows_per_segment=233,
                    columns_per_segment=197,
                    dynamic_schema=True,
                    encoding_version=EncodingVersion.V2,
                )
            },
            {
                "library_options": LibraryOptions(
                    rows_per_segment=99,
                    columns_per_segment=99,
                    dynamic_schema=False,
                    encoding_version=EncodingVersion.V1,
                )
            },
        ],
        indirect=True,
    )
    def test_mem_leak_head_tail_memray(prepare_head_tails_symbol):
        """
        This test aims to test `head` and `tail` functions if they do leak memory.
        The creation of initial symbol (test environment precondition) is in specialized fixture
        so that memray does not detect memory there as this will slow the process many times
        """

        symbol: str
        num_rows_list: List[int]
        store: NativeVersionStore = None
        snapshot_names: List[str]
        all_columns: List[str]
        (store, symbol, num_rows_list, snapshot_names, all_columns) = prepare_head_tails_symbol

        start_test: float = time.time()
        max_rows: int = max(num_rows_list)

        np.random.seed(959034)
        # constructing a list of head and tail rows to be selected
        num_rows_to_select = []
        important_values = [0, 1, 0 - 1, 2, -2, max_rows, -max_rows]  # some boundary cases
        num_rows_to_select.extend(important_values)
        num_rows_to_select.extend(np.random.randint(low=5, high=99, size=7))  # add 7 more random values
        # number of iterations will be the list length/size
        iterations = len(num_rows_to_select)
        # constructing a random list of values for snapshot names for each iteration
        snapshots_list: List[str] = np.random.choice(snapshot_names, iterations)
        # constructing a random list of values for versions names for each iteration
        versions_list: List[int] = np.random.randint(0, len(num_rows_list) - 1, iterations)
        # constructing a random list of number of columns to be selected
        number_columns_for_selection_list: List[int] = np.random.randint(0, len(all_columns) - 1, iterations)

        count: int = 0
        # We will execute several time all head/tail operations with specific number of columns.
        # the number of columns consist of random columns and boundary cases see definition above
        for rows in num_rows_to_select:
            selected_columns: List[str] = np.random.choice(
                all_columns, number_columns_for_selection_list[count], replace=False
            ).tolist()
            snap: str = snapshots_list[count]
            ver: str = int(versions_list[count])
            logger.info(f"rows {rows} / snapshot {snap}")
            df1: pd.DataFrame = store.head(n=rows, as_of=snap, symbol=symbol).data
            df2: pd.DataFrame = store.tail(n=rows, as_of=snap, symbol=symbol).data
            df3: pd.DataFrame = store.head(n=rows, as_of=ver, symbol=symbol, columns=selected_columns).data
            difference = list(set(df3.columns.to_list()).difference(set(selected_columns)))
            assert len(difference) == 0, f"Columns not included : {difference}"
            df4: pd.DataFrame = store.tail(n=rows, as_of=ver, symbol=symbol, columns=selected_columns).data
            difference = list(set(df4.columns.to_list()).difference(set(selected_columns)))
            assert len(difference) == 0, f"Columns not included : {difference}"

            logger.info(f"Iteration {count} / {iterations} completed")
            count += 1
            del selected_columns, df1, df2, df3, df4

        del store, symbol, num_rows_list, snapshot_names, all_columns
        del num_rows_to_select, important_values, snapshots_list, versions_list, number_columns_for_selection_list
        gc.collect()
        time.sleep(10)  # collection is not immediate
        logger.info(f"Test completed in {time.time() - start_test}")<|MERGE_RESOLUTION|>--- conflicted
+++ resolved
@@ -371,11 +371,7 @@
          run the test from command line again to assure it runs ok before commit 
 
     """
-<<<<<<< HEAD
     max_mem_bytes = 375_623_040 # Was 340 before 10% increase is ok
-=======
-    max_mem_bytes = 348_623_040
->>>>>>> 5c926822
 
     check_process_memory_leaks(proc_to_examine, 20, max_mem_bytes, 80.0)
 
