"""
Copyright 2024 Man Group Operations Limited

Use of this software is governed by the Business Source License 1.1 included in the file licenses/BSL.txt.

As of the Change Date specified in that file, in accordance with the Business Source License, use of this software will be governed by the Apache License, version 2.0.
"""

import logging
import sys
import time
import psutil
import gc

import pytest
import numpy as np
import pandas as pd
import pytest
import arcticdb as adb
import gc
import random
import time
import pandas as pd

from typing import Generator, List, Tuple
from arcticdb.encoding_version import EncodingVersion
from arcticdb.options import LibraryOptions
from arcticdb.util.test import get_sample_dataframe, random_string
from arcticdb.util.utils import DFGenerator
from arcticdb.version_store.library import Library, ReadRequest
from arcticdb.version_store.processing import QueryBuilder
from arcticdb.version_store._store import NativeVersionStore
from arcticdb_ext.version_store import PythonVersionStoreReadOptions
from tests.util.mark import (
    LINUX,
    MACOS,
    MACOS_WHEEL_BUILD,
    SLOW_TESTS_MARK,
    WINDOWS,
    MEMRAY_SUPPORTED,
    MEMRAY_TESTS_MARK,
    SKIP_CONDA_MARK,
)


logging.basicConfig(level=logging.INFO)
logger = logging.getLogger("Memory_tests")

##   IMPORTANT !!!
##
##   All memory tests MUST be done with fixtures that return Library object
##   and not NativeVersionStore. Reason is that the last is thick wrapper which
##   is hiding some possible problems, therefore all tests have to be done with what
##   customer works on


# region HELPER functions for non-memray tests


def nice_bytes_str(bytes):
    return f" {bytes / (1024 * 1024):.2f}MB/[{bytes}] "


def lets_collect_some_garbage(time_sec: int = 7):
    """
    Do a garbage collection
    """
    gc.collect()
    print(f"Lets pause for {time_sec} secs so GC to kick in")
    time.sleep(time_sec)


def count_drops(numbers, percentage_drop_0_1):
    """
    Count how many times there was a number which was
    'percentage_drop_0_1' percentages lower than previous one

    params:
     - percentage_drop_0_1 - between 0 and 1
    """
    count = 0
    for i in range(1, len(numbers)):
        if numbers[i] < percentage_drop_0_1 * numbers[i - 1]:
            count += 1
    return count


def check_process_memory_leaks(
    process_func, number_iterations, max_total_mem_lost_threshold_bytes, max_machine_memory_percentage
) -> np.int64:
    """
    This check accepts a function which will be called iteratively 'number_iterations'. During this
    process the procedure will monitor RSS growth of python process in order to be below specified
    threshold 'max_total_mem_lost_threshold_bytes' (in bytes) AND and the same time will watch so that machine
    utilization of memory is not above certain percentage 'max_machine_memory_percentage' to prevent
    crash of the process

    Specify more than 3 iterations (advised min 30), and be sure that there will be some initial growth in the first 1-2
    iterations, thus your expected growth threshold should be above that

    IMPORTANT: It is strongly advised during creation of future tests to they are executed first
    through command line to determine the optimal iteration  and 'max_total_mem_lost_threshold_bytes' (in bytes) for the
    python process. During the execution you will see lots of information on the screen including maximum growth
    of memory since iterations started as well as minimum growth of memory. That along with information
    how many times the growth of mem dropped 50% could provide insight for presence or lack of memory issues

    NOTE: This test is NOT CONCLUSIVE for absence of memory leaks. It would catch LARGE leaks.
    Small leaks will not be caught. If the procedure fails to sport problems it will return 2 numbers
    for further investigation by the test:
     - how much the process has grown during execution in bytes
     - how many times the process memory dropped more than 50% (indicating some C++ garbage collection)

    NOTE 2: Currently this code controls python GC only.

    """
    p = psutil.Process()
    avail_mem_start: np.int64 = psutil.virtual_memory().available
    print("-" * 80)
    print("Start check process for memory leaks")
    print("Num iterations: ", number_iterations)
    print("Maximum memory growth/lost to the examined process: ", max_total_mem_lost_threshold_bytes)
    print("Maximum machine memory utilization: ", max_total_mem_lost_threshold_bytes)

    lets_collect_some_garbage(10)

    mem_per: np.int64 = psutil.virtual_memory().percent
    assert max_machine_memory_percentage >= mem_per, "Machine has less memory available the check cannot start"
    print("Available memory", nice_bytes_str(avail_mem_start))
    print("-" * 80)
    process_initial_memory: np.int64 = p.memory_info().rss
    print("Process initial RSS", nice_bytes_str(process_initial_memory))

    mem_growth_each_iter = list()

    for n in range(number_iterations):
        p_iter_mem_start: np.int64 = p.memory_info().rss

        print("Starting watched code ...........")
        process_func()
        lets_collect_some_garbage(10 if not MACOS_WHEEL_BUILD else 15)  # more time for MacOS ARM

        p_iter_mem_end: np.int64 = p.memory_info().rss
        process_growth: np.int64 = p.memory_info().rss - process_initial_memory
        mem_growth_each_iter.append(process_growth)
        process_avg_growth = process_growth / (n + 1)
        p_iter_mem_notcleaned: np.int64 = p_iter_mem_end - p_iter_mem_start
        mem_avail: np.int64 = psutil.virtual_memory().available
        mem_per: np.int64 = psutil.virtual_memory().percent
        print(
            f"Iter No[{n}]    : Process added (or if number is negative - process released) {nice_bytes_str(p_iter_mem_notcleaned)}.  Avail memory: {nice_bytes_str(mem_avail)} Used Mem: {mem_per}%"
        )
        print(
            f"  Overall stats : Process growth since start {nice_bytes_str(process_growth)} AVG growth per iter {nice_bytes_str(process_avg_growth)}"
        )
        print(f"  Minimum growth so far: {nice_bytes_str(min(mem_growth_each_iter))}")
        print(f"  Maximum growth so far: {nice_bytes_str(max(mem_growth_each_iter))}")
        print(f"  Number of times there was 50% drop in memory: {count_drops(mem_growth_each_iter, 0.5)}")

        assert max_total_mem_lost_threshold_bytes >= process_growth, (
            f"Memory of the process grew more than defined threshold: {nice_bytes_str(process_growth)} (specified: {nice_bytes_str(max_total_mem_lost_threshold_bytes)} )"
        )
        assert max_machine_memory_percentage >= mem_per, (
            f"Machine utilized more memory than specified threshold :{mem_per}% (specified {max_machine_memory_percentage}%)"
        )

    print(
        "The process assessment finished within expectations. Total consumed additional mem is bellow threshold: ",
        process_growth,
    )
    print("Returning this number as result.")
    return process_growth, count_drops(mem_growth_each_iter, 0.5)


def grow_exp(df_to_grow: pd.DataFrame, num_times_xx2: int):
    """
    Quickly inflates the dataframe by doubling its size for each iteration
    Thus the final size will be 'num_times_xx2' power of two
    """
    for n in range(1, num_times_xx2):
        df_prev = df_to_grow.copy(deep=True)
        df_to_grow = pd.concat([df_to_grow, df_prev])
    return df_to_grow


def generate_big_dataframe(rows: int = 1000000, num_exp_time_growth: int = 5) -> pd.DataFrame:
    """
    A quick and time efficient wat to generate very large dataframe.
    The first parameter will be passed to get_sample_dataframe() so that a dataframe
    of that number of rows is generated. Later this df will be used to grow exponentially (power of 2)
    the number of rows on the final dataframe by concatenating N times the result dataframe to itself
    That process if >6-8 times more time efficient. The down side is that you have N**2 repetitions of
    same original table. But for many usages size is what we need not uniqueness
    """
    logger.info("Generating big dataframe")
    st = time.time()
    df = get_sample_dataframe(rows)
    df = grow_exp(df, num_exp_time_growth)
    logger.info(f"Generation took : {time.time() - st}")
    return df


# endregion

# region HELPER functions for memray tests


def construct_df_querybuilder_tests(size: int) -> pd.DataFrame:
    df = get_sample_dataframe(size)
    df.index = pd.date_range(start="2000-1-1", periods=size, freq="s")
    df.index.name = "timestamp"
    return df


def query_filter_then_groupby_with_aggregations() -> QueryBuilder:
    """
    groupby composite aggregation query for QueryBuilder memory tests.
    The query basically will do aggregation of half of dataframe
    """
    q = QueryBuilder()
    return (
        q[q["bool"]]
        .groupby("uint8")
        .agg({"uint32": "mean", "int32": "sum", "strings": "count", "float64": "sum", "float32": "min", "int16": "max"})
    )


def query_no_filter_only_groupby_with_aggregations() -> QueryBuilder:
    """
    groupby composite aggregation query for QueryBuilder memory tests.
    The query basically will do aggregation of half of dataframe
    """
    q = QueryBuilder()
    return q.groupby("uint8").agg(
        {"uint32": "mean", "int32": "sum", "strings": "count", "float64": "sum", "float32": "min", "int16": "max"}
    )


def query_filter_impossible_cond_groupby_with_aggregations_for_whole_frame() -> QueryBuilder:
    """
    groupby composite aggregation query for QueryBuilder memory tests.
    The query basically will do aggregation of whole dataframe
    """
    q = QueryBuilder()
    return (
        q[q["strings"] != "QASDFGH"]
        .groupby("int16")
        .agg({"uint32": "mean", "int32": "sum", "strings": "count", "float64": "sum", "float32": "min", "int16": "max"})
    )


def query_apply_clause_only(strng: str) -> QueryBuilder:
    """
    Apply query for QueryBuilder memory tests.
    This version of apply does couple of nested operations
    with columns that were just added
    """
    q = QueryBuilder()
    q = q[q["strings"] != strng].apply("NEW 1", q["uint32"] * q["int32"] / q["float32"])
    q = q.apply("NEW 2", q["float32"] + q["float64"] + q["NEW 1"])
    q = q.apply("NEW 3", q["NEW 2"] - q["NEW 1"] + q["timestamp"])
    return q


def query_resample_minutes() -> QueryBuilder:
    """
    Resample query for QueryBuilder memory tests
    """
    q = QueryBuilder()
    return q.resample("min").agg(
        {
            "int8": "min",
            "int16": "max",
            "int32": "first",
            "int64": "last",
            "uint64": "sum",
            "float32": "mean",
            "float64": "sum",
            "strings": "count",
            "bool": "sum",
        }
    )


def query_row_range_57percent(size: int) -> QueryBuilder:
    """
    Row range query for QueryBuilder memory tests
    Pass size of dataframe and it will generate random row range
    """
    percentage_rows_returned = 0.57
    start_percentage = random.uniform(0.01, 1.0 - percentage_rows_returned)
    result_size_rows = int(0.57 * size)
    q = QueryBuilder()
    a = random.randint(0, int((size - 1) * start_percentage))
    b = a + result_size_rows
    logger.info(f" GENERATED ROW RANGE {a} - {b}")
    return q.row_range((a, b))


def query_date_range_57percent(start: pd.Timestamp, end: pd.Timestamp) -> QueryBuilder:
    """
    Date range query for QueryBuilder memory tests
    Will generate random date range that will return
    always the specified percentage rows
    """
    percentage_rows_returned = 0.57
    start_percentage = random.uniform(0.01, 1.0 - percentage_rows_returned)
    q = QueryBuilder()
    total_duration = end - start
    percent_duration = total_duration * start_percentage
    a = start + percent_duration
    percent_duration = total_duration * percentage_rows_returned
    b = a + percent_duration
    logger.info(f" GENERATED DATE RANGE {a} - {b}")
    return q.date_range((a, b))


def print_info(data: pd.DataFrame, q: QueryBuilder):
    logger.info(f"Query {q}")
    logger.info(f"Size of DF returned by arctic:{data.shape[0]} columns: {data.shape[1]}")


def gen_random_date(start: pd.Timestamp, end: pd.Timestamp):
    """
    Returns random timestamp from specified period
    """
    date_range = pd.date_range(start=start, end=end, freq="s")
    return random.choice(date_range)


# endregion

# region TESTS non-memray type - "guessing" memory leak through series of repetitions


@SLOW_TESTS_MARK
@SKIP_CONDA_MARK  # Conda CI runner doesn't have enough storage to perform these stress tests
@pytest.mark.skipif(
    WINDOWS, reason="Not enough storage on Windows runners, due to large Win OS footprint and less free mem"
)
@pytest.mark.skipif(MACOS, reason="Problem on MacOs most probably similar to WINDOWS")
@pytest.mark.skip(reason = "Will become ASV tests")
def test_mem_leak_read_all_arctic_lib(arctic_library_lmdb_100gb):
    lib: adb.Library = arctic_library_lmdb_100gb

    df = generate_big_dataframe()

    symbol = "test"
    lib.write(symbol, df)

    def proc_to_examine():
        data = lib.read(symbol).data
        del data

    df = lib.read(symbol).data
    del df

    """
        To determine optimal max_mem first set the procedure to a very high number like 10 GB
        and run it from commandline for approx 10 iteration.

        > python -m pytest -s python/tests/stress/arcticdb/test_mem_leaks.py::test_mem_leak_read_all_arctic_lib

        Observe 2 things:
         - maximum process memory growth
         - ideally there should be one iteration the mem did go down indicating GC in C++ code

         if both conditions are met then the process is likely to not leak big chunks of mem
         and you can take the max mem growth number add 20 percent safety margin and you will
         arrive at reasonable  max_mem

         Then put for number of iterations 3x or 5x and this mem limit and 
         run the test from command line again to assure it runs ok before commit 

    """
<<<<<<< HEAD
    max_mem_bytes = 375_623_040 # Was 340 before 10% increase is ok
=======
    # Must be closely examined at 520 MB!!
    # Now increasing the number so that it still runs until we create ASV test for it
    max_mem_bytes = 420_000_000 # Was 348_623_040 # Initial values was 295_623_040
>>>>>>> 8c2e441a

    check_process_memory_leaks(proc_to_examine, 20, max_mem_bytes, 80.0)


@SLOW_TESTS_MARK
@pytest.mark.skipif(
    WINDOWS, reason="Not enough storage on Windows runners, due to large Win OS footprint and less free mem"
)
@pytest.mark.skipif(MACOS, reason="Problem on MacOs most probably similar to WINDOWS")
@SKIP_CONDA_MARK  # Conda CI runner doesn't have enough storage to perform these stress tests
@pytest.mark.skip(reason = "Will become ASV tests")
def test_mem_leak_querybuilder_standard(arctic_library_lmdb_100gb):
    """
    This test uses old approach with iterations.
    It is created for comparison with the new approach
    with memray
    (If memray is good in future we could drop the old approach)
    """
    lib: Library = arctic_library_lmdb_100gb

    df = construct_df_querybuilder_tests(size=2000000)
    size = df.shape[0]
    start_date = df.index[0]
    end_date = df.index[-1]

    symbol = "test"
    lib.write(symbol, df)
    del df
    gc.collect()

    def proc_to_examine():
        queries = [
            query_filter_then_groupby_with_aggregations(),
            query_filter_impossible_cond_groupby_with_aggregations_for_whole_frame(),
            query_no_filter_only_groupby_with_aggregations(),
            query_apply_clause_only(random_string(10)),
            query_resample_minutes(),
            query_row_range_57percent(size),
            query_date_range_57percent(start_date, end_date),
        ]
        for q in queries:
            data: pd.DataFrame = lib.read(symbol, query_builder=q).data
            print_info(data, q)
            del data
            gc.collect()
        del queries
        gc.collect()

    # Must be closely examined at 1 GB!!
    # Now increasing the number so that it still runs until we create ASV test for it
    max_mem_bytes = 750_000_000 #Was 650_000_000 #Started at: 550_623_040

    check_process_memory_leaks(proc_to_examine, 5, max_mem_bytes, 80.0)


@SLOW_TESTS_MARK
@SKIP_CONDA_MARK  # Conda CI runner doesn't have enough storage to perform these stress tests
def test_mem_leak_read_all_native_store(lmdb_version_store_very_big_map):
    lib: NativeVersionStore = lmdb_version_store_very_big_map

    df = generate_big_dataframe()

    symbol = "test"
    lib.write(symbol, df)

    def proc_to_examine():
        data = lib.read(symbol).data
        del data

    df = lib.read(symbol).data
    del df

    """ 
    See comment in previous test
    """
    max_mem_bytes = 1_240_192_384 if MACOS_WHEEL_BUILD else 608_662_528  # On macOs ARM the memory required is more
    # see https://github.com/man-group/ArcticDB/actions/runs/16048431365/job/45285477028

    check_process_memory_leaks(proc_to_examine, 5, max_mem_bytes, 80.0)


# endregion

# region TESTS pytest-memray type for memory limit and leaks

## NOTE: Currently tests can be executed on Python >= 3.8 only


@pytest.fixture
# NOTE: for now we run only V1 encoding as test is very slow
def library_with_symbol(
    arctic_library_lmdb, only_test_encoding_version_v1
) -> Generator[Tuple[Library, pd.DataFrame, str], None, None]:
    """
    As memray instruments memory, we need to take out
    everything not relevant from mem leak measurement out of
    test, and place it in setup of the test - in other words in the fixture
    Otherwise, memray instruments that code and it results in much slower execution
    as well as mixing results of memory leaks - are they in what we test - for example
    read() or in construct_df_querybuilder_tests() ? or in other code?
    """
    lib: Library = arctic_library_lmdb
    symbol = "test"
    df = construct_df_querybuilder_tests(size=2000000)
    lib.write(symbol, df)
    yield (lib, df, symbol)


@pytest.fixture
# NOTE: for now we run only V1 encoding as test is very slow
def library_with_tiny_symbol(
    arctic_library_lmdb, only_test_encoding_version_v1
) -> Generator[Tuple[Library, pd.DataFrame, str], None, None]:
    """
    As memray instruments memory, we need to take out
    everything not relevant from mem leak measurement out of
    test, and place it in setup of the test - in other words in the fixture
    Otherwise, memray instruments that code and it results in much slower execution
    as well as mixing results of memory leaks
    """
    lib: Library = arctic_library_lmdb
    symbol = "test"
    df = construct_df_querybuilder_tests(size=300)
    lib.write(symbol, df)
    yield (lib, df, symbol)


def mem_query(lib: Library, df: pd.DataFrame, num_repetitions: int = 1, read_batch: bool = False):
    """
    This is the function where we test different types
    of queries against a large dataframe. Later this
    function will be used for memory limit and memory leaks
    tests
    """
    size = df.shape[0]
    start_date = df.index[0]
    end_date = df.index[-1]

    symbol = "test"
    lib.write(symbol, df)
    del df
    gc.collect()

    queries = [
        query_filter_then_groupby_with_aggregations(),
        query_no_filter_only_groupby_with_aggregations(),
        query_filter_impossible_cond_groupby_with_aggregations_for_whole_frame(),
        query_apply_clause_only(random_string(10)),
        query_resample_minutes(),
        query_row_range_57percent(size),
        query_date_range_57percent(start_date, end_date),
    ]

    for rep in range(num_repetitions):
        logger.info(f"REPETITION : {rep}")
        if read_batch:
            logger.info("RUN read_batch() tests")
            read_requests = [ReadRequest(symbol=symbol, query_builder=query) for query in queries]
            results_read = lib.read_batch(read_requests)
            cnt = 0
            for result in results_read:
                assert not result.data is None
                if num_repetitions < 20:
                    print_info(result.data, queries[cnt])
                cnt += 1
            del read_requests, results_read
        else:
            logger.info("RUN read() tests")
            for q in queries:
                data: pd.DataFrame = lib.read(symbol, query_builder=q).data
                lib.read_batch
                if num_repetitions < 20:
                    print_info(data, q)
            del data
        gc.collect()

    del lib, queries
    gc.collect()


@SLOW_TESTS_MARK
def test_mem_leak_queries_correctness_precheck(library_with_tiny_symbol):
    """
    This test does precheck to confirm queries work more or less
    If it fails then perhaps there was a problem with
    QueryBuilder functionality.
    All checks are based on size of expected dataframe returned by
    a queryno equality checks
    """

    df: pd.DataFrame = None
    lib: Library = None
    (lib, df, symbol) = library_with_tiny_symbol

    size = df.shape[0]
    start_date = df.index[0]
    end_date = df.index[-1]

    lib.write(symbol, df)

    data: pd.DataFrame = lib.read(
        symbol, query_builder=query_filter_impossible_cond_groupby_with_aggregations_for_whole_frame()
    ).data
    assert len(df.int16.unique()) == data.shape[0]

    data: pd.DataFrame = lib.read(symbol, query_builder=query_row_range_57percent(size)).data
    assert df.shape[0] < data.shape[0] * 2

    data: pd.DataFrame = lib.read(symbol, query_builder=query_date_range_57percent(start_date, end_date)).data
    assert df.shape[0] < data.shape[0] * 2

    data: pd.DataFrame = lib.read(symbol, query_builder=query_apply_clause_only(random_string(10))).data
    assert len(df.columns.to_list()) <= data.shape[0] * 2
    assert 200 < data.shape[0]

    data: pd.DataFrame = lib.read(symbol, query_builder=query_no_filter_only_groupby_with_aggregations()).data
    # groupby column becomes index
    assert sorted(list(df["uint8"].unique())) == sorted(list(data.index.unique()))


if MEMRAY_SUPPORTED:
    ##
    ## PYTEST-MEMRAY integration is available only from ver 3.8 on
    ##

    from pytest_memray import Stack

    def is_relevant(stack: Stack) -> bool:
        """
        function to decide what to filter out and not to count specific stackframes

        Stack class variables:

        filename: str
            The source file being executed, or "???" if unknown.

        function: str
            The function being executed, or "???" if unknown.

        lineno: int
            The line number of the executing line, or 0 if unknown.
        """
        for frame in stack.frames:
            # do something to check if we need this to be added
            # as mem leak
            # print(f"SAMPLE >>> {frame.filename}:{frame.function}[{frame.lineno}]")
            frame_info_str = f"{frame.filename}:{frame.function}:[{frame.lineno}]"

            # Check if the frame has unknown information
            if frame.filename == "<unknown>" and frame.function == "<unknown>" and frame.lineno == 0:
                logger.warning(f"Frame excluded : {frame_info_str}")
                return False

            if "folly::CPUThreadPoolExecutor::CPUTask" in frame_info_str:
                logger.warning(f"Frame excluded : {frame_info_str}")
                logger.warning(f"""Explanation    : These are on purpose, and they come from the interaction of 
                               multi-threading and forking. When Python forks, the task-scheduler has a linked-list 
                               of tasks to execute, but there is a global lock held that protects the thread-local state.
                               We can't free the list without accessing the global thread-local storage singleton, 
                               and that is protected by a lock which is now held be a thread that is in a different 
                               process, so it will never be unlocked in the child. As a work-around we intentionally 
                               leak the task-scheduler and replace it with a new one, in this method: 
                               https://github.com/man-group/ArcticDB/blob/master/cpp/arcticdb/async/task_scheduler.cpp#L34

                               It's actually due to a bug in folly, because the lock around the thread-local 
                               storage manager has a compile-time token that should be used to differentiate it 
                               from other locks, but it has been constructed with type void as have other locks. 
                               It's possible they might fix it at some point in which case we can free the memory. 
                               Or we do have a vague intention to move away from folly for async if we 
                               find something better

                               Great that it is catching this, as it's the one case in the whole project where I know 
                               for certain that it does leak memory (and only because there's no alternative""")
                return False

            pass
        return True

    @SLOW_TESTS_MARK
    @MEMRAY_TESTS_MARK
    @pytest.mark.limit_leaks(location_limit="50 KB" if not MACOS else "60 KB", filter_fn=is_relevant)
    ## Unfortunately it is not possible to xfail memray tests. Instead:
    ##  - log issue for investigation and analysis = to fix leak, or filter out stack frame
    ##  - increase meantime the 'location limit' so that test continue to run and reduce risk of larger mem leaks
    ##  - leave some mark like bellow that code is subject to issue investigation with number of the issue for traceability
    ##  - https://man312219.monday.com/boards/7852509418/pulses/8078461031
    # @pytest.mark.skip(reason = "read() memory leaks Monday#8078461031")
    def test_mem_leak_querybuilder_read_memray(library_with_symbol):
        """
        Test to capture memory leaks >= of specified number

        NOTE: we could filter out not meaningful for us stackframes
        in future if something outside of us start to leak using
        the argument "filter_fn" - just add to the filter function
        what we must exclude from calculation
        """
        (lib, df, symbol) = library_with_symbol
        mem_query(lib, df)

    @SLOW_TESTS_MARK
    @MEMRAY_TESTS_MARK
    @pytest.mark.limit_leaks(location_limit="160 KB" if not MACOS else "200 KB", filter_fn=is_relevant)
    ## Unfortunately it is not possible to xfail memray tests. Instead:
    ##  - log issue for investigation and analysis = to fix leak, or filter out stack frame
    ##  - increase meantime the 'location limit' so that test continue to run and reduce risk of larger mem leaks
    ##  - leave some mark like bellow that code is subject to issue investigation with number of the issue for traceability
    ##  - https://man312219.monday.com/boards/7852509418/pulses/8067881190
    # @pytest.mark.skip(reason = "read() memory leaks Monday#8067881190")
    def test_mem_leak_querybuilder_read_manyrepeats_memray(library_with_tiny_symbol):
        """
        Test to capture memory leaks >= of specified number

        NOTE: we could filter out not meaningful for us stackframes
        in future if something outside of us start to leak using
        the argument "filter_fn" - just add to the filter function
        what we must exclude from calculation
        """
        (lib, df, symbol) = library_with_tiny_symbol
        mem_query(lib, df, num_repetitions=125)

    @SLOW_TESTS_MARK
    @MEMRAY_TESTS_MARK
    @pytest.mark.limit_leaks(location_limit="160 KB" if not MACOS else "200 KB", filter_fn=is_relevant)
    ## Unfortunately it is not possible to xfail memray tests. Instead:
    ##  - log issue for investigation and analysis = to fix leak, or filter out stack frame
    ##  - increase meantime the 'location limit' so that test continue to run and reduce risk of larger mem leaks
    ##  - leave some mark like bellow that code is subject to issue investigation with number of the issue for traceability
    ##  - https://man312219.monday.com/boards/7852509418/pulses/8067881190
    # @pytest.mark.skip(reason = "read() memory leaks Monday#8067881190")
    def test_mem_leak_querybuilder_read_batch_manyrepeats_memray(library_with_tiny_symbol):
        """
        Test to capture memory leaks >= of specified number

        NOTE: we could filter out not meaningful for us stackframes
        in future if something outside of us start to leak using
        the argument "filter_fn" - just add to the filter function
        what we must exclude from calculation
        """
        (lib, df, symbol) = library_with_tiny_symbol
        mem_query(lib, df, num_repetitions=125, read_batch=True)

    @SLOW_TESTS_MARK
    @MEMRAY_TESTS_MARK
    @pytest.mark.limit_leaks(location_limit="25 KB", filter_fn=is_relevant)
    def test_mem_leak_querybuilder_read_batch_memray(library_with_symbol):
        """
        Test to capture memory leaks >= of specified number

        NOTE: we could filter out not meaningful for us stackframes
        in future if something outside of us start to leak using
        the argument "filter_fn" - just add to the filter function
        what we must exclude from calculation
        """
        (lib, df, symbol) = library_with_symbol
        mem_query(lib, df, read_batch=True)

    @SLOW_TESTS_MARK
    @MEMRAY_TESTS_MARK
    @pytest.mark.limit_memory("600 MB")
    @pytest.mark.skipif(MACOS, reason="Mac OS mem usage is harder to predicts than WINDOWS")
    def test_mem_limit_querybuilder_read_memray(library_with_symbol):
        """
        The fact that we do not leak memory does not mean that we
        are efficient on memory usage. This test captures the memory usage
        and limits it, so that we do not go over it (unless fro good reason)
        Thus if the test fails then perhaps we are using now more memory than
        in the past
        """
        (lib, df, symbol) = library_with_symbol
        mem_query(lib, df)

    @SLOW_TESTS_MARK
    @MEMRAY_TESTS_MARK
    @pytest.mark.limit_memory("600 MB")
    @pytest.mark.skipif(MACOS, reason="Mac OS mem usage is harder to predicts than WINDOWS")
    def test_mem_limit_querybuilder_read_batch_memray(library_with_symbol):
        """
        The fact that we do not leak memory does not mean that we
        are efficient on memory usage. This test captures the memory usage
        and limits it, so that we do not go over it (unless fro good reason)
        Thus if the test fails then perhaps we are using now more memory than
        in the past
        """
        (lib, df, symbol) = library_with_symbol
        mem_query(lib, df, True)

    @pytest.fixture
    def library_with_big_symbol_(arctic_library_lmdb) -> Generator[Tuple[Library, str], None, None]:
        """
        As memray instruments memory, we need to take out
        everything not relevant from mem leak measurement out of
        test, so it works as less as possible
        """
        lib: Library = arctic_library_lmdb
        symbol = "symbol"
        df: pd.DataFrame = generate_big_dataframe(300000)
        lib.write(symbol, df)
        del df
        yield (lib, symbol)

    @SLOW_TESTS_MARK
    @MEMRAY_TESTS_MARK
    @pytest.mark.limit_leaks(location_limit="40 KB", filter_fn=is_relevant)
    def test_mem_leak_read_all_arctic_lib_memray(library_with_big_symbol_):
        """
        This is a new version of the initial test that reads the whole
        big dataframe in memory
        """
        lib: Library = None
        (lib, symbol) = library_with_big_symbol_
        logger.info("Test starting")
        st = time.time()
        data: pd.DataFrame = lib.read(symbol).data
        del data
        logger.info(f"Test took : {time.time() - st}")

        gc.collect()

    @pytest.fixture
    def lmdb_library(lmdb_storage, lib_name, request) -> Generator[Library, None, None]:
        """
        Allows passing library creation parameters as parameters of the test or other fixture.
        Example:


            @pytest.mark.parametrize("lmdb_library_any", [
                        {'library_options': LibraryOptions(rows_per_segment=100, columns_per_segment=100)}
                    ], indirect=True)
            def test_my_test(lmdb_library_any):
            .....
        """
        params = request.param if hasattr(request, "param") else {}
        yield lmdb_storage.create_arctic().create_library(name=lib_name, **params)

    @pytest.fixture
    def prepare_head_tails_symbol(lmdb_library):
        """
        This fixture is part of test `test_mem_leak_head_tail_memray`

        It creates a symbol with several versions and snapshot for each version.
        It inserts dataframes which are large given the segment size of library.
        And if the dynamic schema is used each version has more columns than previous version

        Should not be reused
        """
        lib: Library = lmdb_library
        opts = lib.options()

        total_number_columns = 1002
        symbol = "asdf12345"
        num_rows_list = [279, 199, 1, 350, 999, 0, 1001]
        snapshot_names = []
        for rows in num_rows_list:
            st = time.time()
            df = DFGenerator.generate_wide_dataframe(
                num_rows=rows, num_cols=total_number_columns, num_string_cols=25, start_time=pd.Timestamp(0), seed=64578
            )
            lib.write(symbol, df)
            snap = f"{symbol}_{rows}"
            lib.snapshot(snap)
            snapshot_names.append(snap)
            logger.info(f"Generated {rows} in {time.time() - st} sec")
            if opts.dynamic_schema:
                # Dynamic libraries are dynamic by nature so the test should cover that
                # characteristic
                total_number_columns += 20
                logger.info(f"Total number of columns increased to {total_number_columns}")

        all_columns = df.columns.to_list()
        yield (lib, symbol, num_rows_list, snapshot_names, all_columns)
        lib.delete(symbol=symbol)

    @MEMRAY_TESTS_MARK
    @SLOW_TESTS_MARK
    ## Linux is having quite huge location there will be separate issue to investigate why
    @pytest.mark.limit_leaks(location_limit="1000 KB" if LINUX else "52 KB", filter_fn=is_relevant)
    @pytest.mark.parametrize(
        "lmdb_library",
        [
            {
                "library_options": LibraryOptions(
                    rows_per_segment=233,
                    columns_per_segment=197,
                    dynamic_schema=True,
                    encoding_version=EncodingVersion.V2,
                )
            },
            {
                "library_options": LibraryOptions(
                    rows_per_segment=99,
                    columns_per_segment=99,
                    dynamic_schema=False,
                    encoding_version=EncodingVersion.V1,
                )
            },
        ],
        indirect=True,
    )
    def test_mem_leak_head_tail_memray(prepare_head_tails_symbol):
        """
        This test aims to test `head` and `tail` functions if they do leak memory.
        The creation of initial symbol (test environment precondition) is in specialized fixture
        so that memray does not detect memory there as this will slow the process many times
        """

        symbol: str
        num_rows_list: List[int]
        store: NativeVersionStore = None
        snapshot_names: List[str]
        all_columns: List[str]
        (store, symbol, num_rows_list, snapshot_names, all_columns) = prepare_head_tails_symbol

        start_test: float = time.time()
        max_rows: int = max(num_rows_list)

        np.random.seed(959034)
        # constructing a list of head and tail rows to be selected
        num_rows_to_select = []
        important_values = [0, 1, 0 - 1, 2, -2, max_rows, -max_rows]  # some boundary cases
        num_rows_to_select.extend(important_values)
        num_rows_to_select.extend(np.random.randint(low=5, high=99, size=7))  # add 7 more random values
        # number of iterations will be the list length/size
        iterations = len(num_rows_to_select)
        # constructing a random list of values for snapshot names for each iteration
        snapshots_list: List[str] = np.random.choice(snapshot_names, iterations)
        # constructing a random list of values for versions names for each iteration
        versions_list: List[int] = np.random.randint(0, len(num_rows_list) - 1, iterations)
        # constructing a random list of number of columns to be selected
        number_columns_for_selection_list: List[int] = np.random.randint(0, len(all_columns) - 1, iterations)

        count: int = 0
        # We will execute several time all head/tail operations with specific number of columns.
        # the number of columns consist of random columns and boundary cases see definition above
        for rows in num_rows_to_select:
            selected_columns: List[str] = np.random.choice(
                all_columns, number_columns_for_selection_list[count], replace=False
            ).tolist()
            snap: str = snapshots_list[count]
            ver: str = int(versions_list[count])
            logger.info(f"rows {rows} / snapshot {snap}")
            df1: pd.DataFrame = store.head(n=rows, as_of=snap, symbol=symbol).data
            df2: pd.DataFrame = store.tail(n=rows, as_of=snap, symbol=symbol).data
            df3: pd.DataFrame = store.head(n=rows, as_of=ver, symbol=symbol, columns=selected_columns).data
            difference = list(set(df3.columns.to_list()).difference(set(selected_columns)))
            assert len(difference) == 0, f"Columns not included : {difference}"
            df4: pd.DataFrame = store.tail(n=rows, as_of=ver, symbol=symbol, columns=selected_columns).data
            difference = list(set(df4.columns.to_list()).difference(set(selected_columns)))
            assert len(difference) == 0, f"Columns not included : {difference}"

            logger.info(f"Iteration {count} / {iterations} completed")
            count += 1
            del selected_columns, df1, df2, df3, df4

        del store, symbol, num_rows_list, snapshot_names, all_columns
        del num_rows_to_select, important_values, snapshots_list, versions_list, number_columns_for_selection_list
        gc.collect()
        time.sleep(10)  # collection is not immediate
        logger.info(f"Test completed in {time.time() - start_test}")<|MERGE_RESOLUTION|>--- conflicted
+++ resolved
@@ -372,13 +372,9 @@
          run the test from command line again to assure it runs ok before commit 
 
     """
-<<<<<<< HEAD
-    max_mem_bytes = 375_623_040 # Was 340 before 10% increase is ok
-=======
     # Must be closely examined at 520 MB!!
     # Now increasing the number so that it still runs until we create ASV test for it
     max_mem_bytes = 420_000_000 # Was 348_623_040 # Initial values was 295_623_040
->>>>>>> 8c2e441a
 
     check_process_memory_leaks(proc_to_examine, 20, max_mem_bytes, 80.0)
 
