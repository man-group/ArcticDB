--- conflicted
+++ resolved
@@ -9,12 +9,7 @@
 from arcticdb.util.test import sample_dataframe
 from arcticdb_ext.storage import KeyType
 
-<<<<<<< HEAD
-from arcticdb.config import MACOS_CONDA_BUILD, MACOS_CONDA_BUILD_SKIP_REASON
-
-=======
 from arcticdb.exceptions import NoDataFoundException
->>>>>>> 9edfdd4e
 import pytest
 
 
@@ -30,23 +25,8 @@
         assert len(lib_tool.find_keys(key_type)) == 0
 
 
-<<<<<<< HEAD
-@pytest.mark.parametrize(
-    "store_factory",
-    [
-        "s3_store_factory",
-        pytest.param(
-            "azure_store_factory",
-            marks=pytest.mark.skipif(MACOS_CONDA_BUILD, reason=MACOS_CONDA_BUILD_SKIP_REASON),
-        ),
-    ],
-)
-def test_stress_delete(store_factory, request):
-    store_factory = request.getfixturevalue(store_factory)
-=======
 def test_stress_delete(object_store_factory):
     store_factory = object_store_factory
->>>>>>> 9edfdd4e
     lib1 = store_factory(name=f"delete_me_{datetime.utcnow().isoformat()}")
     lib2 = store_factory(name=f"leave_me_{datetime.utcnow().isoformat()}")
     num_tests = 100
