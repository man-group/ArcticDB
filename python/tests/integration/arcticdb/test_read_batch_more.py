--- conflicted
+++ resolved
@@ -18,17 +18,6 @@
 import re
 
 from typing import Any
-<<<<<<< HEAD
-from arcticdb.util.test import (assert_frame_equal, 
-                                create_df_index_datetime, 
-                                get_sample_dataframe,
-                                assert_frame_equal_rebuild_index_first,
-                                dataframe_single_column_string,
-                                dataframe_filter_with_datetime_index
-                                )
-from tests.conftest import Marks
-from tests.util.marking import marks
-=======
 from arcticdb.util.test import (
     assert_frame_equal,
     create_df_index_datetime,
@@ -37,7 +26,8 @@
     dataframe_single_column_string,
     dataframe_filter_with_datetime_index,
 )
->>>>>>> 7acd347e
+from tests.conftest import Marks
+from tests.util.marking import marks
 
 
 def dataframe_concat_sort(*df_args: pd.DataFrame) -> pd.DataFrame:
@@ -158,14 +148,9 @@
     # Column filters + datetime filters applied on the result
     assert_frame_equal(df2_0_allfilters, batch[7].data)
 
-<<<<<<< HEAD
-@pytest.mark.xfail(reason = "ArcticDB#1970")
+
+@pytest.mark.xfail(reason="ArcticDB#1970")
 @marks([Marks.pipeline, Marks.storage])
-=======
-
-@pytest.mark.xfail(reason="ArcticDB#1970")
-@pytest.mark.storage
->>>>>>> 7acd347e
 def test_read_batch_query_with_and(arctic_library):
     """
     A very small test to isolate the problem with usage of "and"
