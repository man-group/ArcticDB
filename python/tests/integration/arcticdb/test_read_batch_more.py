--- conflicted
+++ resolved
@@ -149,13 +149,8 @@
     assert_frame_equal(df2_0_allfilters, batch[7].data)
 
 
-<<<<<<< HEAD
-@pytest.mark.xfail(reason="ArcticDB#1970")
-@marks([Marks.pipeline, Marks.storage])
-=======
 @pytest.mark.skip(reason="ArcticDB#1970")
 @pytest.mark.storage
->>>>>>> d78b6688
 def test_read_batch_query_with_and(arctic_library):
     """
     A very small test to isolate the problem with usage of "and"
