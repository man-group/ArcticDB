"""
Copyright 2023 Man Group Operations Limited

Use of this software is governed by the Business Source License 1.1 included in the file licenses/BSL.txt.

As of the Change Date specified in that file, in accordance with the Business Source License, use of this software will be governed by the Apache License, version 2.0.
"""

import itertools
import time
import sys

import mock
import numpy as np
import os
import math
import pandas as pd
import pytest
import random
from collections import namedtuple
from datetime import datetime

from numpy.testing import assert_array_equal
from pytz import timezone

from arcticdb.exceptions import (
    ArcticDbNotYetImplemented,
    InternalException,
    UserInputException,
)
from arcticdb import QueryBuilder
from arcticdb.flattener import Flattener
from arcticdb.version_store import NativeVersionStore
from arcticdb.version_store._store import VersionedItem
from arcticdb_ext.exceptions import _ArcticLegacyCompatibilityException, StorageException
from arcticdb_ext.storage import KeyType, NoDataFoundException
from arcticdb_ext.version_store import NoSuchVersionException, StreamDescriptorMismatch, ManualClockVersionStore
from arcticdb.util.test import (
    sample_dataframe,
    sample_dataframe_only_strings,
    get_sample_dataframe,
    assert_frame_equal,
    assert_series_equal,
    config_context,
    distinct_timestamps,
)
from tests.util.date import DateRange
from arcticdb.util.test import equals
from arcticdb.version_store._store import resolve_defaults
from tests.util.mark import MACOS_WHEEL_BUILD


@pytest.fixture()
def symbol():
    return "sym" + str(random.randint(0, 10000))


def assert_equal_value(data, expected):
    received = data.reindex(sorted(data.columns), axis=1)
    expected = expected.reindex(sorted(expected.columns), axis=1)
    assert_frame_equal(received, expected)


def assert_equal(received, expected):
    assert_frame_equal(received, expected)
    assert received.equals(expected)


@pytest.mark.storage
def test_simple_flow(basic_store_no_symbol_list, symbol):
    df = sample_dataframe()
    modified_df = pd.DataFrame({"col": [1, 2, 3, 4]})
    basic_store_no_symbol_list.write(symbol, df, metadata={"blah": 1})
    assert basic_store_no_symbol_list.read(symbol).metadata == {"blah": 1}

    basic_store_no_symbol_list.write(symbol, modified_df)
    vitem = basic_store_no_symbol_list.read(symbol)
    assert_equal(vitem.data, modified_df)
    assert basic_store_no_symbol_list.list_symbols() == [symbol]

    basic_store_no_symbol_list.delete(symbol)
    assert basic_store_no_symbol_list.list_symbols() == basic_store_no_symbol_list.list_versions() == []


@pytest.mark.storage
def test_special_chars(object_version_store):
    """Test chars with special URI encoding under RFC 3986"""
    errors = []
    # we are doing manual iteration due to a limitation that should be fixed by issue #1053
    for special_char in list("$@=;/:+ ,?\\{^}%`[]\"'~#|!-_.()"):
        try:
            sym = f"prefix{special_char}postfix"
            df = sample_dataframe()
            object_version_store.write(sym, df)
            vitem = object_version_store.read(sym)
            assert_equal(vitem.data, df)
        except AssertionError as e:
            errors.append(f"Failed for character {special_char}: {str(e)}")
    assert not errors, "errors occurred:\n" + "\n".join(errors)


@pytest.mark.parametrize("breaking_char", [chr(0), "\0", "*", "<", ">"])
@pytest.mark.storage
@pytest.mark.skipif(MACOS_WHEEL_BUILD, reason="Halts execution on MacOS ARM")
def test_s3_breaking_chars(object_version_store, breaking_char):
    """Test that chars that are not supported are raising the appropriate exception and that we fail on write without
    corrupting the db.
    """
    sym = f"prefix{breaking_char}postfix"
    df = sample_dataframe()
    with pytest.raises(UserInputException):
        object_version_store.write(sym, df)

    assert sym not in object_version_store.list_symbols()


@pytest.mark.parametrize("breaking_char", [chr(0), "\0", "*", "<", ">"])
@pytest.mark.storage
@pytest.mark.skipif(MACOS_WHEEL_BUILD, reason="Halts execution on MacOS ARM")
def test_s3_breaking_chars_staged(object_version_store, breaking_char):
    """Test that chars that are not supported are raising the appropriate exception and that we fail on write without
    corrupting the db.
    """
    sym = f"prefix{breaking_char}postfix"
    df = sample_dataframe()
    with pytest.raises(UserInputException):
        object_version_store.write(sym, df, incomplete=True)

    assert not object_version_store.list_symbols_with_incomplete_data()


@pytest.mark.parametrize("unhandled_char", [chr(0), chr(30), chr(127), chr(128)])
@pytest.mark.storage
@pytest.mark.skipif(MACOS_WHEEL_BUILD, reason="Halts execution on MacOS ARM")
def test_unhandled_chars_default(object_version_store, unhandled_char):
    """Test that by default, the problematic chars are raising an exception"""
    sym = f"prefix{unhandled_char}postfix"
    df = sample_dataframe()
    with pytest.raises(UserInputException):
        object_version_store.write(sym, df)
    syms = object_version_store.list_symbols()
    assert sym not in syms


@pytest.mark.parametrize("sym", [chr(0), chr(30), chr(127), chr(128), "", "l" * 255])
@pytest.mark.storage
@pytest.mark.skipif(MACOS_WHEEL_BUILD, reason="Halts execution on MacOS ARM")
def test_unhandled_chars_staged_data(object_version_store, sym):
    """Test that by default, the problematic chars are raising an exception at staging time."""
    df = sample_dataframe()
    with pytest.raises(UserInputException):
        object_version_store.write(sym, df, parallel=True)
    assert not object_version_store.list_symbols_with_incomplete_data()


@pytest.mark.parametrize(
    "snap", [chr(32), chr(33), chr(125), chr(126), "fine", "l" * 254, chr(127), chr(128), "l" * 255, "*", "<", ">"]
)
def test_snapshot_names(object_version_store, snap):
    """We validate against these snapshot names in the V2 API, but let them go through in the V1 API to avoid disruption
    to legacy users on the V1 API."""
    df = sample_dataframe()
    object_version_store.write("sym", df)
    object_version_store.snapshot(snap)
    object_version_store.delete("sym")
    assert not object_version_store.has_symbol("sym")
    assert object_version_store.list_snapshots() == {snap: None}
    assert_frame_equal(object_version_store.read("sym", as_of=snap).data, df)


def test_empty_snapshot_name_not_allowed(object_version_store):
    df = sample_dataframe()
    object_version_store.write("sym", df)
    with pytest.raises(UserInputException):
        object_version_store.snapshot("")
    assert not object_version_store.list_snapshots()


@pytest.mark.parametrize("unhandled_char", [chr(0), chr(30), chr(127), chr(128)])
@pytest.mark.storage
def test_unhandled_chars_update_upsert(object_version_store, unhandled_char):
    df = pd.DataFrame(
        {"col_1": ["a", "b"], "col_2": [0.1, 0.2]}, index=[pd.Timestamp("2022-01-01"), pd.Timestamp("2022-01-02")]
    )
    sym = f"prefix{unhandled_char}postfix"
    with pytest.raises(UserInputException):
        object_version_store.update(sym, df, upsert=True)
    syms = object_version_store.list_symbols()
    assert sym not in syms


@pytest.mark.parametrize("unhandled_char", [chr(0), chr(30), chr(127), chr(128)])
@pytest.mark.storage
def test_unhandled_chars_append(object_version_store, unhandled_char):
    df = pd.DataFrame(
        {"col_1": ["a", "b"], "col_2": [0.1, 0.2]}, index=[pd.Timestamp("2022-01-01"), pd.Timestamp("2022-01-02")]
    )
    sym = f"prefix{unhandled_char}postfix"
    with pytest.raises(UserInputException):
        object_version_store.append(sym, df)
    syms = object_version_store.list_symbols()
    assert sym not in syms


@pytest.mark.parametrize("unhandled_char", [chr(127), chr(128)])
@pytest.mark.storage
def test_unhandled_chars_already_present_write(object_version_store, three_col_df, unhandled_char):
    sym = f"prefix{unhandled_char}postfix"
    with config_context("VersionStore.NoStrictSymbolCheck", 1):
        object_version_store.write(sym, three_col_df())
    vitem = object_version_store.read(sym)
    object_version_store.write(sym, three_col_df(1))
    new_vitem = object_version_store.read(sym)
    assert not vitem.data.equals(new_vitem.data)

    # Should still be able to use staged writes for pre-existing symbols that would fail the validation
    staged_data = three_col_df(2)
    object_version_store.write(sym, staged_data, parallel=True)
    object_version_store.compact_incomplete(sym, append=False, convert_int_to_float=False)

    assert_frame_equal(object_version_store.read(sym).data, staged_data)


@pytest.mark.parametrize("unhandled_char", [chr(127), chr(128)])
@pytest.mark.parametrize("staged", (True, False))
@pytest.mark.storage
def test_unhandled_chars_already_present_on_deleted_symbol(object_version_store, three_col_df, unhandled_char, staged):
    sym = f"prefix{unhandled_char}postfix"
    with pytest.raises(UserInputException):
        object_version_store.write(
            sym, three_col_df()
        )  # reasonableness check - the sym we're using should fail the validation checks

    with config_context("VersionStore.NoStrictSymbolCheck", 1):
        object_version_store.write(sym, three_col_df())

    object_version_store.delete(sym)

    # Should still be able to use writes for pre-existing symbols that would fail the validation, even if they are deleted
    data = three_col_df(2)
    if staged:
        object_version_store.write(sym, data, parallel=True)
        object_version_store.compact_incomplete(sym, append=False, convert_int_to_float=False)
    else:
        object_version_store.write(sym, data)

    assert_frame_equal(object_version_store.read(sym).data, data)


@pytest.mark.parametrize("unhandled_char", [chr(127), chr(128)])
@pytest.mark.storage
def test_unhandled_chars_already_present_append(object_version_store, three_col_df, unhandled_char):
    sym = f"prefix{unhandled_char}postfix"
    with config_context("VersionStore.NoStrictSymbolCheck", 1):
        object_version_store.write(sym, three_col_df(1))

    vitem = object_version_store.read(sym)
    object_version_store.append(sym, three_col_df(10))
    new_vitem = object_version_store.read(sym)
    assert not vitem.data.equals(new_vitem.data)
    assert len(vitem.data) != len(new_vitem.data)


@pytest.mark.parametrize("unhandled_char", [chr(127), chr(128)])
@pytest.mark.storage
def test_unhandled_chars_already_present_update(object_version_store, unhandled_char):
    df = pd.DataFrame(
        {"col_1": ["a", "b"], "col_2": [0.1, 0.2]}, index=[pd.Timestamp("2022-01-01"), pd.Timestamp("2022-01-02")]
    )
    update_df = pd.DataFrame(
        {"col_1": ["c", "d"], "col_2": [0.2, 0.3]}, index=[pd.Timestamp("2022-01-01"), pd.Timestamp("2022-01-02")]
    )
    sym = f"prefix{unhandled_char}postfix"
    with config_context("VersionStore.NoStrictSymbolCheck", 1):
        object_version_store.write(sym, df)

    vitem = object_version_store.read(sym)
    object_version_store.update(sym, update_df)
    new_vitem = object_version_store.read(sym)
    assert not vitem.data.equals(new_vitem.data)
    assert len(vitem.data) == len(new_vitem.data)


# See AN-765 for why we need no_symbol_list fixture
@pytest.mark.storage
def test_large_symbols(basic_store_no_symbol_list):
    # The following restrictions should be checked in the cpp layer's name_validation
    MAX_SYMBOL_SIZE = 254
    # TODO: Make too long name on LMDB raise a friendlier UserInputException (instead of InternalException [E_INVALID_ARGUMENT])
    with pytest.raises((UserInputException, InternalException)):
        basic_store_no_symbol_list.write("a" * (MAX_SYMBOL_SIZE + 1), 1)

    valid_sized_sym = "a" * MAX_SYMBOL_SIZE
    basic_store_no_symbol_list.write(valid_sized_sym, 1)
    assert basic_store_no_symbol_list.read(valid_sized_sym).data == 1


@pytest.mark.storage
def test_empty_symbol_name_2(object_version_store):
    lib = object_version_store
    df = sample_dataframe()
    exceptions = []
    with pytest.raises(UserInputException) as e:
        lib.write("", df)
    exceptions.append(str(e.value).lower())
    with pytest.raises(UserInputException) as e:
        lib.append("", df, write_if_missing=True)
    exceptions.append(str(e.value).lower())
    with pytest.raises(UserInputException) as e:
        lib.update("", df, upsert=True)
    exceptions.append(str(e.value).lower())
    with pytest.raises(UserInputException) as e:
        lib.write_metadata("", {})
    exceptions.append(str(e.value).lower())
    with pytest.raises(UserInputException) as e:
        lib.batch_write([""], [df])
    exceptions.append(str(e.value).lower())
    with pytest.raises(UserInputException) as e:
        lib.batch_append([""], [df])
    exceptions.append(str(e.value).lower())
    with pytest.raises(UserInputException) as e:
        lib.batch_write_metadata([""], [{}])
    exceptions.append(str(e.value).lower())
    assert all("symbol" in e for e in exceptions)


@pytest.mark.parametrize(
    "method", ("write", "append", "update", "write_metadata", "batch_write", "batch_append", "batch_write_metadata")
)
def test_empty_symbol_name(lmdb_version_store_v1, method):
    first_arg = [""] if method.startswith("batch_") else ""
    df = sample_dataframe()
    second_arg = [df] if method.startswith("batch_") else df
    with pytest.raises(UserInputException) as e:
        getattr(lmdb_version_store_v1, method)(first_arg, second_arg)
    assert "symbol" in str(e.value).lower()


@pytest.mark.parametrize("method", ("snapshot", "delete_snapshot"))
def test_empty_snapshot_name(lmdb_version_store_v1, method):
    with pytest.raises(UserInputException) as e:
        getattr(lmdb_version_store_v1, method)("")
    assert "snapshot" in str(e.value).lower()


@pytest.mark.storage
def test_with_prune(object_and_mem_and_lmdb_version_store, symbol):
    version_store = object_and_mem_and_lmdb_version_store
    df = sample_dataframe()
    modified_df = sample_dataframe()

    version_store.write(symbol, df, metadata={"something": "something"}, prune_previous_version=True)
    version_store.write(symbol, modified_df, prune_previous_version=True)

    assert len(version_store.list_versions()) == 1

    version_store.snapshot("my_snap")

    final_df = sample_dataframe()
    version_store.write(symbol, final_df, prune_previous_version=True)
    version_store.snapshot("my_snap2")

    # previous versions should have been deleted by now.
    assert len([ver for ver in version_store.list_versions() if not ver["deleted"]]) == 1
    # previous versions should be accessible through snapshot
    assert_equal(version_store.read(symbol, as_of="my_snap").data, modified_df)
    assert_equal(version_store.read(symbol, as_of="my_snap2").data, final_df)


@pytest.mark.storage
def test_prune_previous_versions_explicit_method(basic_store, symbol):
    # Given
    df = sample_dataframe()
    modified_df = sample_dataframe(1)

    basic_store.write(symbol, df, metadata={"something": "something"}, prune_previous_version=True)
    basic_store.write(symbol, modified_df, prune_previous_version=False)

    basic_store.snapshot("my_snap")

    final_df = sample_dataframe(2)
    basic_store.write(symbol, final_df, prune_previous_version=False)

    # When
    basic_store.prune_previous_versions(symbol)

    # Then - only latest version and snapshots should survive
    assert_equal(basic_store.read(symbol).data, final_df)
    assert len([ver for ver in basic_store.list_versions() if not ver["deleted"]]) == 1
    assert_equal(basic_store.read(symbol, as_of="my_snap").data, modified_df)


@pytest.mark.storage
def test_prune_previous_versions_nothing_to_do(basic_store, symbol):
    df = sample_dataframe()
    basic_store.write(symbol, df)

    # When
    basic_store.prune_previous_versions(symbol)

    # Then
    result = basic_store.read(symbol).data
    assert_equal(result, df)
    assert len(basic_store.list_versions(symbol)) == 1
    assert len([ver for ver in basic_store.list_versions(symbol) if not ver["deleted"]]) == 1


@pytest.mark.storage
def test_prune_previous_versions_no_snapshot(basic_store, symbol):
    # Given
    df = sample_dataframe()
    modified_df = sample_dataframe(1)

    basic_store.write(symbol, df, metadata={"something": "something"}, prune_previous_version=True)
    basic_store.write(symbol, modified_df, prune_previous_version=False)

    final_df = sample_dataframe(2)
    basic_store.write(symbol, final_df, prune_previous_version=False)

    # When
    basic_store.prune_previous_versions(symbol)

    # Then - only latest version should survive
    assert_equal(basic_store.read(symbol).data, final_df)
    assert len([ver for ver in basic_store.list_versions() if not ver["deleted"]]) == 1


@pytest.mark.storage
def test_prune_previous_versions_multiple_times(basic_store, symbol):
    # Given
    df = sample_dataframe()
    modified_df = sample_dataframe(1)

    basic_store.write(symbol, df, metadata={"something": "something"}, prune_previous_version=True)
    basic_store.write(symbol, modified_df, prune_previous_version=False)

    # When
    basic_store.prune_previous_versions(symbol)
    basic_store.prune_previous_versions(symbol)

    # Then - only latest version should survive
    assert_equal(basic_store.read(symbol).data, modified_df)
    assert len([ver for ver in basic_store.list_versions() if not ver["deleted"]]) == 1

    # Let's write and prune again
    final_df = sample_dataframe(2)
    basic_store.write(symbol, final_df, prune_previous_version=False)
    basic_store.prune_previous_versions(symbol)
    assert_equal(basic_store.read(symbol).data, final_df)
    assert len([ver for ver in basic_store.list_versions() if not ver["deleted"]]) == 1


def check_write_and_prune_previous_version_keys(lib_tool, sym, ver_key, latest_version_id=2):
    assert ver_key.type == KeyType.VERSION
    keys_in_tombstone_ver = lib_tool.read_to_keys(ver_key)
    assert len(keys_in_tombstone_ver) == 3
    assert keys_in_tombstone_ver[0].type == KeyType.TABLE_INDEX
    assert keys_in_tombstone_ver[1].type == KeyType.TOMBSTONE_ALL
    assert keys_in_tombstone_ver[2].type == KeyType.VERSION
    assert keys_in_tombstone_ver[0].version_id == latest_version_id
    assert keys_in_tombstone_ver[1].version_id == latest_version_id - 1
    assert keys_in_tombstone_ver[2].version_id == latest_version_id - 1


def check_append_ref_key_structure(keys_in_ref, latest_version_id=1):
    """
    The ref key for an append/write(without prune) should have the following structure:
    - TABLE_INDEX: latest index
    - TABLE_INDEX: previous index
    - VERSION: latest version
    This is due to an optimisation that we have, for more info see:
    https://github.com/man-group/ArcticDB/pull/1355
    """
    assert len(keys_in_ref) == 3
    assert keys_in_ref[0].type == KeyType.TABLE_INDEX
    assert keys_in_ref[0].version_id == latest_version_id
    assert keys_in_ref[1].type == KeyType.TABLE_INDEX
    assert keys_in_ref[1].version_id == latest_version_id - 1
    assert keys_in_ref[2].type == KeyType.VERSION
    assert keys_in_ref[2].version_id == latest_version_id


def check_regular_write_ref_key_structure(keys_in_ref, latest_version_id=1):
    """
    The ref key for after a regular write with prune should have the following structure:
    - TABLE_INDEX: latest index
    - VERSION: latest version
    """
    assert len(keys_in_ref) == 2
    assert keys_in_ref[0].type == KeyType.TABLE_INDEX
    assert keys_in_ref[0].version_id == latest_version_id
    assert keys_in_ref[1].type == KeyType.VERSION
    assert keys_in_ref[1].version_id == latest_version_id


@pytest.mark.storage
def test_prune_previous_versions_write(basic_store, sym):
    """Verify that the batch write method correctly prunes previous versions when the corresponding option is specified."""
    # Given
    lib = basic_store
    lib_tool = lib.library_tool()
    df0 = pd.DataFrame({"col_0": ["a", "b"]}, index=pd.date_range("2000-01-01", periods=2))
    df1 = pd.DataFrame({"col_0": ["c", "d"]}, index=pd.date_range("2000-01-03", periods=2))
    df2 = pd.DataFrame({"col_0": ["e", "f"]}, index=pd.date_range("2000-01-05", periods=2))

    # When
    lib.write(sym, df0)
    lib.write(sym, df1)
    ref_key = lib_tool.find_keys_for_id(KeyType.VERSION_REF, sym)[0]
    keys_in_ref = lib_tool.read_to_keys(ref_key)
    assert len(lib.list_versions(sym)) == 2
    check_append_ref_key_structure(keys_in_ref)

    lib.write(sym, df2, prune_previous_version=True)

    # Then - only latest version and keys should survive
    assert len(lib.list_versions(sym)) == 1
    assert len(lib_tool.find_keys(KeyType.TABLE_INDEX)) == 1
    assert len(lib_tool.find_keys(KeyType.TABLE_DATA)) == 1

    ref_key = lib_tool.find_keys_for_id(KeyType.VERSION_REF, sym)[0]
    keys_in_ref = lib_tool.read_to_keys(ref_key)
    check_regular_write_ref_key_structure(keys_in_ref, latest_version_id=2)

    # Then - we got 2 version keys per symbol: version 0, version 1 that contains the tombstone_all
    keys_for_sym = lib_tool.find_keys_for_id(KeyType.VERSION, sym)

    assert len(keys_for_sym) == 3
    latest_ver_key = max(keys_for_sym, key=lambda x: x.version_id)
    check_write_and_prune_previous_version_keys(lib_tool, sym, latest_ver_key)
    # Then - we got 3 symbol keys: 1 for each of the writes
    assert len(lib_tool.find_keys(KeyType.SYMBOL_LIST)) == 3


@pytest.mark.storage
@pytest.mark.parametrize("versions_to_delete", [[0], [1], [0, 1]])
def test_tombstone_versions_ref_key_structure(basic_store, sym, versions_to_delete):
    """Verify that the batch write method correctly prunes previous versions when the corresponding option is specified."""
    # Given
    lib = basic_store
    lib_tool = lib.library_tool()
    df = pd.DataFrame({"col_0": ["a", "b"]}, index=pd.date_range("2000-01-01", periods=2))
    num_writes = 3

    # When
    for _ in range(num_writes):
        lib.write(sym, df)
    lib.delete_versions(sym, versions=versions_to_delete)

    # Then - only latest version and keys should survive
    assert len(lib.list_versions(sym)) == num_writes - len(versions_to_delete)
    assert len(lib_tool.find_keys(KeyType.TABLE_INDEX)) == num_writes - len(versions_to_delete)
    assert len(lib_tool.find_keys(KeyType.TABLE_DATA)) == num_writes - len(versions_to_delete)

    ref_key = lib_tool.find_keys_for_id(KeyType.VERSION_REF, sym)[0]
    keys_in_ref = lib_tool.read_to_keys(ref_key)
    assert len(keys_in_ref) == 2
    # the tombstone key and version key should be the highest version id
    assert keys_in_ref[0].type == KeyType.TOMBSTONE
    assert keys_in_ref[0].version_id == max(versions_to_delete)
    assert keys_in_ref[1].type == KeyType.VERSION
    assert keys_in_ref[1].version_id == max(versions_to_delete)
    keys_in_ver = lib_tool.read_to_keys(keys_in_ref[1])
    assert len(keys_in_ver) == len(versions_to_delete) + 1
    for key in keys_in_ver[:-1]:
        assert key.type == KeyType.TOMBSTONE
        assert key.version_id in versions_to_delete

    # the last key should be the version and it should point to the previous version
    assert keys_in_ver[-1].type == KeyType.VERSION
    assert keys_in_ver[-1].version_id == num_writes - 1


@pytest.mark.storage
def test_prune_previous_versions_write_batch(basic_store):
    """Verify that the batch write method correctly prunes previous versions when the corresponding option is specified."""
    # Given
    lib = basic_store
    lib_tool = lib.library_tool()
    sym1 = "test_symbol1"
    sym2 = "test_symbol2"
    syms = [sym1, sym2]
    df0 = pd.DataFrame({"col_0": ["a", "b"]}, index=pd.date_range("2000-01-01", periods=2))
    df1 = pd.DataFrame({"col_0": ["c", "d"]}, index=pd.date_range("2000-01-03", periods=2))
    df2 = pd.DataFrame({"col_0": ["e", "f"]}, index=pd.date_range("2000-01-05", periods=2))

    # When
    lib.batch_write(syms, [df0, df0])
    lib.batch_write(syms, [df1, df1])

    for sym in syms:
        ref_key = lib_tool.find_keys_for_id(KeyType.VERSION_REF, sym)[0]
        keys_in_ref = lib_tool.read_to_keys(ref_key)
        assert len(lib.list_versions(sym)) == 2
        check_append_ref_key_structure(keys_in_ref)

    lib.batch_write(syms, [df2, df2], prune_previous_version=True)
    for sym in syms:
        ref_key = lib_tool.find_keys_for_id(KeyType.VERSION_REF, sym)[0]
        keys_in_ref = lib_tool.read_to_keys(ref_key)
        assert len(lib.list_versions(sym)) == 1
        check_regular_write_ref_key_structure(keys_in_ref, latest_version_id=2)

        # Then - only latest version and keys should survive
        assert len(lib_tool.find_keys_for_id(KeyType.TABLE_INDEX, sym)) == 1
        assert len(lib_tool.find_keys_for_id(KeyType.TABLE_DATA, sym)) == 1

        # Then - we got 2 version keys per symbol: version 0, version 1 that contains the tombstone_all
        keys_for_sym = lib_tool.find_keys_for_id(KeyType.VERSION, sym)

        assert len(keys_for_sym) == 3
        latest_ver_key = max(keys_for_sym, key=lambda x: x.version_id)
        check_write_and_prune_previous_version_keys(lib_tool, sym, latest_ver_key)
    # Then - we got 6 symbol keys: 1 for each of the writes
    assert len(lib_tool.find_keys(KeyType.SYMBOL_LIST)) == 6


@pytest.mark.storage
def test_prune_previous_versions_batch_write_metadata(basic_store):
    """Verify that the batch write metadata method correctly prunes previous versions when the corresponding option is specified."""
    # Given
    lib = basic_store
    lib_tool = lib.library_tool()
    sym1 = "test_symbol1"
    sym2 = "test_symbol2"
    syms = [sym1, sym2]
    meta0 = {"a": 0}
    meta1 = {"a": 1}
    meta2 = {"a": 2}

    # When
    lib.batch_write([sym1, sym2], [None, None], metadata_vector=[meta0, meta0])
    lib.batch_write([sym1, sym2], [None, None], metadata_vector=[meta1, meta1])
    for sym in syms:
        ref_key = lib_tool.find_keys_for_id(KeyType.VERSION_REF, sym)[0]
        keys_in_ref = lib_tool.read_to_keys(ref_key)
        assert len(lib.list_versions(sym)) == 2
        check_append_ref_key_structure(keys_in_ref)

    lib.batch_write_metadata([sym1, sym2], [meta2, meta2], prune_previous_version=True)

    for sym in syms:
        ref_key = lib_tool.find_keys_for_id(KeyType.VERSION_REF, sym)[0]
        keys_in_ref = lib_tool.read_to_keys(ref_key)
        assert len(lib.list_versions(sym)) == 1
        check_regular_write_ref_key_structure(keys_in_ref, latest_version_id=2)

        # Then - only latest version and keys should survive
        assert len(lib_tool.find_keys_for_id(KeyType.TABLE_INDEX, sym)) == 1
        assert len(lib_tool.find_keys_for_id(KeyType.TABLE_DATA, sym)) == 1

        # Then - we got 2 version keys per symbol: version 0, version 1 that contains the tombstone_all
        keys_for_sym = lib_tool.find_keys_for_id(KeyType.VERSION, sym)

        assert len(keys_for_sym) == 3
        latest_ver_key = max(keys_for_sym, key=lambda x: x.version_id)
        check_write_and_prune_previous_version_keys(lib_tool, sym, latest_ver_key)

    # Then - we got 4 symbol keys: 1 for each of the batch_write calls
    # batch_write_metadata should not create any new symbol keys
    assert len(lib_tool.find_keys(KeyType.SYMBOL_LIST)) == 4


@pytest.mark.storage
def test_prune_previous_versions_append_batch(basic_store):
    """Verify that the batch append method correctly prunes previous versions when the corresponding option is specified."""
    # Given
    lib = basic_store
    lib_tool = lib.library_tool()
    sym1 = "test_symbol1"
    sym2 = "test_symbol2"
    syms = [sym1, sym2]
    df0 = pd.DataFrame({"col_0": ["a", "b"]}, index=pd.date_range("2000-01-01", periods=2))
    df1 = pd.DataFrame({"col_0": ["c", "d"]}, index=pd.date_range("2000-01-03", periods=2))
    df2 = pd.DataFrame({"col_0": ["e", "f"]}, index=pd.date_range("2000-01-05", periods=2))

    # When
    lib.batch_write(syms, [df0, df0])
    lib.batch_append(syms, [df1, df1])

    for sym in syms:
        ref_key = lib_tool.find_keys_for_id(KeyType.VERSION_REF, sym)[0]
        keys_in_ref = lib_tool.read_to_keys(ref_key)
        assert len(lib.list_versions(sym)) == 2
        check_append_ref_key_structure(keys_in_ref)

    lib.batch_append(syms, [df2, df2], prune_previous_version=True)

    for sym in syms:
        ref_key = lib_tool.find_keys_for_id(KeyType.VERSION_REF, sym)[0]
        keys_in_ref = lib_tool.read_to_keys(ref_key)
        assert len(lib.list_versions(sym)) == 1
        check_regular_write_ref_key_structure(keys_in_ref, latest_version_id=2)

        # Then - only latest version and index keys should survive. Data keys remain the same
        assert len(lib.list_versions(sym)) == 1
        assert len(lib_tool.find_keys_for_id(KeyType.TABLE_INDEX, sym)) == 1
        assert len(lib_tool.find_keys_for_id(KeyType.TABLE_DATA, sym)) == 3

        # Then - we got 2 version keys per symbol: version 0, version 1 that contains the tombstone_all
        keys_for_sym = lib_tool.find_keys_for_id(KeyType.VERSION, sym)

        assert len(keys_for_sym) == 3
        latest_ver_key = max(keys_for_sym, key=lambda x: x.version_id)
        check_write_and_prune_previous_version_keys(lib_tool, sym, latest_ver_key)
    # Then - we got 6 symbol keys: 1 for each of the writes
    assert len(lib_tool.find_keys(KeyType.SYMBOL_LIST)) == 6


@pytest.mark.storage
def test_deleting_unknown_symbol(basic_store, symbol):
    df = sample_dataframe()

    basic_store.write(symbol, df, metadata={"something": "something"})

    assert_equal(basic_store.read(symbol).data, df)

    # Should not raise.
    basic_store.delete("does_not_exist")


@pytest.mark.storage
def test_negative_cases(basic_store, symbol):
    df = sample_dataframe()
    # To stay consistent with arctic this doesn't throw.
    basic_store.delete("does_not_exist")

    with pytest.raises(NoSuchVersionException):
        basic_store.snapshot("empty_snapshot")
    with pytest.raises(NoSuchVersionException):
        basic_store.snapshot("empty_snapshot", versions={"non-exist-symbol": 0})
    with pytest.raises(NoDataFoundException):
        basic_store.delete_snapshot("empty_snapshot")

    with pytest.raises(NoDataFoundException):
        basic_store.read("does_not_exist")
    with pytest.raises(NoDataFoundException):
        basic_store.read("does_not_exist", "empty_snapshots")

    with pytest.raises(NoDataFoundException):
        basic_store.delete_snapshot("does_not_exist")
    basic_store.write(symbol, df)
    basic_store.delete(symbol)


@pytest.mark.parametrize(
    "lib_type",
    [
        "lmdb_version_store_v1",
        "lmdb_version_store_v2",
        "lmdb_version_store_no_symbol_list",
        "s3_version_store_v1",
        "s3_version_store_v2",
    ],
)
def test_list_symbols_regex(request, lib_type):
    lib = request.getfixturevalue(lib_type)
    lib.write("asdf", {"foo": "bar"}, metadata={"a": 1, "b": 10})
    lib.write("furble", {"foo": "bar"}, metadata={"a": 1, "b": 10})
    lib.snapshot("snap2")

    assert "asdf" in lib.list_symbols(regex="asd")
    assert "furble" not in lib.list_symbols(regex="asd")
    assert "asdf" in lib.list_symbols(snapshot="snap2", regex="asd")
    assert "furble" not in lib.list_symbols(snapshot="snap2", regex="asd")
    assert lib.read("asdf").data == {"foo": "bar"}
    assert list(sorted(lib.list_symbols())) == sorted(["asdf", "furble"])


@pytest.mark.storage
def test_list_symbols_prefix(object_version_store):
    blahs = ["blah_asdf201901", "blah_asdf201802", "blah_asdf201803", "blah_asdf201903"]
    nahs = ["nah_asdf201801", "nah_asdf201802", "nah_asdf201803"]

    for sym in itertools.chain(blahs, nahs):
        object_version_store.write(sym, sample_dataframe(10))

    assert set(object_version_store.list_symbols(prefix="blah_")) == set(blahs)
    assert set(object_version_store.list_symbols(prefix="nah_")) == set(nahs)


@pytest.mark.storage
def test_mixed_df_without_pickling_enabled(basic_store):
    mixed_type_df = pd.DataFrame({"a": [1, 2, "a"]})
    with pytest.raises(Exception):
        basic_store.write("sym", mixed_type_df)


@pytest.mark.storage
def test_dataframe_fallback_with_pickling_enabled(basic_store_allows_pickling):
    mixed_type_df = pd.DataFrame({"a": [1, 2, "a", None]})
    basic_store_allows_pickling.write("sym", mixed_type_df)


@pytest.mark.storage
def test_range_index(basic_store, sym):
    d1 = {
        "x": np.arange(10, 20, dtype=np.int64),
        "y": np.arange(20, 30, dtype=np.int64),
        "z": np.arange(30, 40, dtype=np.int64),
    }
    idx = pd.RangeIndex(-1, -11, -1)
    df = pd.DataFrame(d1, index=idx)
    basic_store.write(sym, df)

    vit = basic_store.read(sym)
    assert_equal(df, vit.data)

    vit = basic_store.read(sym, columns=["y"])
    expected = pd.DataFrame({"y": d1["y"]}, index=idx)
    assert_equal(expected, vit.data)


@pytest.mark.pipeline
@pytest.mark.parametrize("use_date_range_clause", [True, False])
@pytest.mark.storage
def test_date_range(basic_store, use_date_range_clause):
    initial_timestamp = pd.Timestamp("2019-01-01")
    df = pd.DataFrame(data=np.arange(100), index=pd.date_range(initial_timestamp, periods=100))
    sym = "date_test"
    basic_store.write(sym, df)
    start_offset = 2
    end_offset = 5

    query_start_ts = initial_timestamp + pd.DateOffset(start_offset)
    query_end_ts = initial_timestamp + pd.DateOffset(end_offset)

    # Should return everything from given start to end of the index
    date_range = (query_start_ts, None)
    if use_date_range_clause:
        q = QueryBuilder()
        q = q.date_range(date_range)
        data_start = basic_store.read(sym, query_builder=q).data
    else:
        data_start = basic_store.read(sym, date_range=date_range).data
    assert query_start_ts == data_start.index[0]
    assert data_start[data_start.columns[0]][0] == start_offset

    # Should return everything from start of index to the given end.
    date_range = (None, query_end_ts)
    if use_date_range_clause:
        q = QueryBuilder()
        q = q.date_range(date_range)
        data_end = basic_store.read(sym, query_builder=q).data
    else:
        data_end = basic_store.read(sym, date_range=date_range).data
    assert query_end_ts == data_end.index[-1]
    assert data_end[data_end.columns[0]][-1] == end_offset

    date_range = (query_start_ts, query_end_ts)
    if use_date_range_clause:
        q = QueryBuilder()
        q = q.date_range(date_range)
        data_closed = basic_store.read(sym, query_builder=q).data
    else:
        data_closed = basic_store.read(sym, date_range=date_range).data
    assert query_start_ts == data_closed.index[0]
    assert query_end_ts == data_closed.index[-1]
    assert data_closed[data_closed.columns[0]][0] == start_offset
    assert data_closed[data_closed.columns[0]][-1] == end_offset


@pytest.mark.pipeline
@pytest.mark.parametrize("use_date_range_clause", [True, False])
@pytest.mark.storage
def test_date_range_none(basic_store, use_date_range_clause):
    sym = "date_test2"
    rows = 100
    initial_timestamp = pd.Timestamp("2019-01-01")
    df = pd.DataFrame(data=np.arange(rows), index=pd.date_range(initial_timestamp, periods=100))
    basic_store.write(sym, df)
    date_range = (None, None)
    # Should just return everything
    if use_date_range_clause:
        q = QueryBuilder()
        q = q.date_range(date_range)
        data = basic_store.read(sym, query_builder=q).data
    else:
        data = basic_store.read(sym, date_range=(None, None)).data
    assert len(data) == rows


@pytest.mark.pipeline
@pytest.mark.parametrize("use_date_range_clause", [True, False])
@pytest.mark.storage
def test_date_range_start_equals_end(basic_store, use_date_range_clause):
    sym = "date_test2"
    rows = 100
    initial_timestamp = pd.Timestamp("2019-01-01")
    df = pd.DataFrame(data=np.arange(rows), index=pd.date_range(initial_timestamp, periods=100))
    basic_store.write(sym, df)
    start_offset = 2
    query_start_ts = initial_timestamp + pd.DateOffset(start_offset)
    date_range = (query_start_ts, query_start_ts)
    # Should just return everything
    if use_date_range_clause:
        q = QueryBuilder()
        q = q.date_range(date_range)
        data = basic_store.read(sym, query_builder=q).data
    else:
        data = basic_store.read(sym, date_range=date_range).data
    assert len(data) == 1
    assert data[data.columns[0]][0] == start_offset


@pytest.mark.pipeline
@pytest.mark.parametrize("use_date_range_clause", [True, False])
@pytest.mark.storage
def test_date_range_row_sliced(basic_store_tiny_segment, use_date_range_clause):
    lib = basic_store_tiny_segment
    sym = "test_date_range_row_sliced"
    # basic_store_tiny_segment produces 2x2 segments
    num_rows = 6
    index = pd.date_range("2000-01-01", periods=num_rows, freq="D")
    df = pd.DataFrame({"col": np.arange(num_rows)}, index=index)
    lib.write(sym, df)

    expected = df.iloc[1:-1]

    date_range = (index[1], index[-2])
    if use_date_range_clause:
        q = QueryBuilder()
        q = q.date_range(date_range)
        received = lib.read(sym, query_builder=q).data
    else:
        received = lib.read(sym, date_range=date_range).data
    assert_equal(expected, received)

    date_range = (index[0] + pd.Timedelta(12, unit="h"), index[-1] - pd.Timedelta(12, unit="h"))
    if use_date_range_clause:
        received = lib.read(sym, query_builder=q).data
    else:
        received = lib.read(sym, date_range=date_range).data
    assert_equal(expected, received)


@pytest.mark.storage
def test_get_info(basic_store):
    sym = "get_info_test"
    df = pd.DataFrame(data={"col1": np.arange(10)}, index=pd.date_range(pd.Timestamp(0), periods=10))
    df.index.name = "dt_index"
    basic_store.write(sym, df)
    info = basic_store.get_info(sym)
    assert int(info["rows"]) == 10
    assert info["type"] == "pandasdf"
    assert info["col_names"]["columns"] == ["col1"]
    assert info["col_names"]["index"] == ["dt_index"]
    assert info["index_type"] == "index"


@pytest.mark.storage
def test_get_info_version(object_and_mem_and_lmdb_version_store):
    lib = object_and_mem_and_lmdb_version_store
    # given
    sym = "get_info_version_test"
    df = pd.DataFrame(data={"col1": np.arange(10)}, index=pd.date_range(pd.Timestamp(0), periods=10))
    lib.write(sym, df)
    df = pd.DataFrame(data={"col1": np.arange(20)}, index=pd.date_range(pd.Timestamp(0), periods=20))
    lib.write(sym, df, prune_previous_version=False)

    # when
    info_0 = lib.get_info(sym, version=0)
    info_1 = lib.get_info(sym, version=1)
    latest_version = lib.get_info(sym)

    # then
    assert latest_version == info_1
    assert info_0["rows"] == 10
    assert info_1["rows"] == 20
    assert info_1["last_update"] > info_0["last_update"]


@pytest.mark.storage
def test_get_info_date_range(basic_store):
    # given
    sym = "test_get_info_date_range"
    df = pd.DataFrame(data={"col1": np.arange(10)}, index=pd.date_range(pd.Timestamp(0), periods=10))
    basic_store.write(sym, df)
    df = pd.DataFrame(data={"col1": np.arange(20)}, index=pd.date_range(pd.Timestamp(0), periods=20))
    basic_store.write(sym, df, prune_previous_version=False)

    # when
    info_0 = basic_store.get_info(sym, version=0)
    info_1 = basic_store.get_info(sym, version=1)
    latest_version = basic_store.get_info(sym)

    # then
    assert latest_version == info_1
    assert info_1["date_range"] == basic_store.get_timerange_for_symbol(sym, version=1)
    assert info_0["date_range"] == basic_store.get_timerange_for_symbol(sym, version=0)


@pytest.mark.storage
def test_get_info_version_no_columns_nat(basic_store):
    sym = "test_get_info_version_no_columns_nat"
    column_names = ["a", "b", "c"]
    df = pd.DataFrame(columns=column_names)
    df["b"] = df["b"].astype("int64")
    basic_store.write(sym, df, dynamic_strings=True, coerce_columns={"a": float, "b": int, "c": str})
    info = basic_store.get_info(sym)
    assert np.isnat(info["date_range"][0])
    assert np.isnat(info["date_range"][1])


@pytest.mark.storage
def test_get_info_version_empty_nat(basic_store):
    sym = "test_get_info_version_empty_nat"
    basic_store.write(sym, pd.DataFrame())
    info = basic_store.get_info(sym)
    assert np.isnat(info["date_range"][0])
    assert np.isnat(info["date_range"][1])


@pytest.mark.storage
def test_get_info_non_timestamp_index_date_range(basic_store):
    lib = basic_store
    sym = "test_get_info_non_timestamp_index_date_range"
    # Row-range indexed
    lib.write(sym, pd.DataFrame({"col": [1, 2, 3]}))
    info = lib.get_info(sym)
    assert np.isnat(info["date_range"][0])
    assert np.isnat(info["date_range"][1])
    # int64 indexed
    lib.write(sym, pd.DataFrame({"col": [1, 2, 3]}), index=pd.Index([4, 5, 6], dtype=np.int64))
    info = lib.get_info(sym)
    assert np.isnat(info["date_range"][0])
    assert np.isnat(info["date_range"][1])


@pytest.mark.storage
def test_get_info_unsorted_timestamp_index_date_range(basic_store):
    lib = basic_store
    sym = "test_get_info_unsorted_timestamp_index_date_range"
    lib.write(
        sym,
        pd.DataFrame(
            {"col": [1, 2, 3]},
            index=[pd.Timestamp("2024-01-01"), pd.Timestamp("2024-01-03"), pd.Timestamp("2024-01-02")],
        ),
    )
    info = lib.get_info(sym)
    assert np.isnat(info["date_range"][0])
    assert np.isnat(info["date_range"][1])


@pytest.mark.storage
def test_get_info_pickled(basic_store):
    lib = basic_store
    sym = "test_get_info_pickled"
    lib.write(sym, 1)
    info = lib.get_info(sym)
    assert info["col_names"]["columns"] == ["bytes"]
    assert info["input_type"] == "msg_pack_frame"
    assert np.isnat(info["date_range"][0]) and np.isnat(info["date_range"][1])
    assert info["sorted"] == "UNKNOWN"
    assert info["rows"] is None


@pytest.mark.storage
def test_batch_get_info_pickled(basic_store):
    lib = basic_store
    sym = "test_get_info_pickled"
    lib.write(sym, 1)
    info = lib.batch_get_info([sym])[0]
    assert info["col_names"]["columns"] == ["bytes"]
    assert info["input_type"] == "msg_pack_frame"
    assert np.isnat(info["date_range"][0]) and np.isnat(info["date_range"][1])
    assert info["sorted"] == "UNKNOWN"
    assert info["rows"] is None


@pytest.mark.storage
def test_update_times(basic_store):
    # given
    df = pd.DataFrame(data={"col1": np.arange(10)}, index=pd.date_range(pd.Timestamp(0), periods=10))
    basic_store.write("sym_1", df)
    df = pd.DataFrame(data={"col1": np.arange(20)}, index=pd.date_range(pd.Timestamp(0), periods=20))
    basic_store.write("sym_1", df, prune_previous_version=False)
    df = pd.DataFrame(data={"col1": np.arange(15)}, index=pd.date_range(pd.Timestamp(0), periods=15))
    basic_store.write("sym_2", df)

    # when
    update_times_default = basic_store.update_times(["sym_1", "sym_2"])
    update_times_versioned = basic_store.update_times(["sym_1", "sym_1", "sym_2"], as_ofs=[0, 1, None])

    # then
    assert len(update_times_default) == 2
    assert update_times_default[0] < update_times_default[1]
    assert len(update_times_versioned) == 3
    assert update_times_versioned[0] < update_times_versioned[1] < update_times_versioned[2]


@pytest.mark.storage
def test_get_info_multi_index(basic_store):
    dtidx = pd.date_range(pd.Timestamp("2016-01-01"), periods=3)
    vals = np.arange(3, dtype=np.uint32)
    multi_df = pd.DataFrame({"col1": [1, 4, 9]}, index=pd.MultiIndex.from_arrays([dtidx, vals]))
    sym = "multi_info_test"
    basic_store.write(sym, multi_df)
    info = basic_store.get_info(sym)
    assert int(info["rows"]) == 3
    assert info["type"] == "pandasdf"
    assert info["col_names"]["columns"] == ["col1"]
    assert len(info["col_names"]["index"]) == 2
    assert info["index_type"] == "multi_index"


@pytest.mark.storage
def test_get_info_index_column(basic_store, sym):
    df = pd.DataFrame([[1, 2, 3, 4, 5, 6]], columns=["A", "B", "C", "D", "E", "F"])

    basic_store.write(sym, df)
    info = basic_store.get_info(sym)
    assert info["col_names"]["index"] == [None]
    assert info["col_names"]["columns"] == ["A", "B", "C", "D", "E", "F"]

    basic_store.write(sym, df.set_index("B"))
    info = basic_store.get_info(sym)
    assert info["col_names"]["index"] == ["B"]
    assert info["col_names"]["columns"] == ["A", "C", "D", "E", "F"]

    basic_store.write(sym, df.set_index(["A", "B"]))
    info = basic_store.get_info(sym)
    assert info["col_names"]["index"] == ["A", "B"]
    assert info["col_names"]["columns"] == ["C", "D", "E", "F"]

    basic_store.write(sym, df.set_index(["A", "B"], append=True))
    info = basic_store.get_info(sym)
    assert info["col_names"]["index"] == [None, "A", "B"]
    assert info["col_names"]["columns"] == ["C", "D", "E", "F"]


@pytest.mark.storage
def test_empty_pd_series(basic_store):
    sym = "empty_s"
    series = pd.Series()
    basic_store.write(sym, series)
    assert basic_store.read(sym).data.empty
    # basic_store.update(sym, series)
    # assert basic_store.read(sym).data.empty
    basic_store.append(sym, series)
    assert basic_store.read(sym).data.empty


@pytest.mark.storage
def test_empty_df(basic_store):
    sym = "empty_s"
    df = pd.DataFrame()
    basic_store.write(sym, df)
    # if no index information is provided, we assume a datetimeindex
    assert basic_store.read(sym).data.empty
    basic_store.update(sym, df)
    assert basic_store.read(sym).data.empty
    basic_store.append(sym, df)
    assert basic_store.read(sym).data.empty


@pytest.mark.storage
def test_empty_ndarr(basic_store):
    sym = "empty_s"
    ndarr = np.array([])
    basic_store.write(sym, ndarr)
    assert_array_equal(basic_store.read(sym).data, ndarr)


def test_partial_read_pickled_df(basic_store):
    will_be_pickled = [1, 2, 3]
    basic_store.write("blah", will_be_pickled)
    assert basic_store.read("blah").data == will_be_pickled

    with pytest.raises(InternalException):
        basic_store.read("blah", columns=["does_not_matter"])

    with pytest.raises(InternalException):
        basic_store.read("blah", date_range=(DateRange(pd.Timestamp("1970-01-01"), pd.Timestamp("2027-12-31"))))


@pytest.mark.storage
def test_is_pickled(basic_store):
    will_be_pickled = [1, 2, 3]
    basic_store.write("blah", will_be_pickled)
    assert basic_store.is_symbol_pickled("blah") is True

    df = pd.DataFrame({"a": np.arange(3)})
    basic_store.write("normal", df)
    assert basic_store.is_symbol_pickled("normal") is False


@pytest.mark.storage
def test_is_pickled_by_version(basic_store):
    symbol = "test"
    will_be_pickled = [1, 2, 3]
    basic_store.write(symbol, will_be_pickled)

    not_pickled = pd.DataFrame({"a": np.arange(3)})
    basic_store.write(symbol, not_pickled)

    assert basic_store.is_symbol_pickled(symbol) is False
    assert basic_store.is_symbol_pickled(symbol, 0) is True
    assert basic_store.is_symbol_pickled(symbol, 1) is False


@pytest.mark.storage
def test_is_pickled_by_snapshot(basic_store):
    symbol = "test"
    will_be_pickled = [1, 2, 3]
    snap1 = "snap1"
    basic_store.write(symbol, will_be_pickled)
    basic_store.snapshot(snap1)

    snap2 = "snap2"
    not_pickled = pd.DataFrame({"a": np.arange(3)})
    basic_store.write(symbol, not_pickled)
    basic_store.snapshot(snap2)

    assert basic_store.is_symbol_pickled(symbol) is False
    assert basic_store.is_symbol_pickled(symbol, snap1) is True
    assert basic_store.is_symbol_pickled(symbol, snap2) is False


@pytest.mark.storage
def test_is_pickled_by_timestamp(basic_store):
    symbol = "test"
    will_be_pickled = [1, 2, 3]
    with distinct_timestamps(basic_store) as first_write_timestamps:
        basic_store.write(symbol, will_be_pickled)

    not_pickled = pd.DataFrame({"a": np.arange(3)})
    with distinct_timestamps(basic_store):
        basic_store.write(symbol, not_pickled)

    with pytest.raises(NoDataFoundException):
        basic_store.read(symbol, pd.Timestamp(0))
    assert basic_store.is_symbol_pickled(symbol) is False
    assert basic_store.is_symbol_pickled(symbol, first_write_timestamps.after) is True
    assert basic_store.is_symbol_pickled(symbol, pd.Timestamp(np.iinfo(np.int64).max)) is False


@pytest.mark.storage
def test_list_versions(object_and_mem_and_lmdb_version_store):
    version_store = object_and_mem_and_lmdb_version_store
    version_store.write("a", 1)  # a, v0
    version_store.write("b", 1)  # b, v0
    version_store.write("c", 1)  # c, v0
    version_store.write("a", 2)  # a, v1
    version_store.write("a", 1)  # a, v2
    version_store.snapshot("snap1")
    version_store.write("b", 3)  # b, v1
    version_store.snapshot("snap2")
    version_store.write("c", 3)  # c, v1
    version_store.snapshot("snap3")

    versions = version_store.list_versions()
    assert len(versions) == 3 + 2 + 2  # a-3, b-2, c-2
    sorted_versions_for_a = sorted([v for v in versions if v["symbol"] == "a"], key=lambda x: x["version"])
    assert len(sorted_versions_for_a) == 3
    assert sorted_versions_for_a[0]["snapshots"] == []
    assert set(sorted_versions_for_a[2]["snapshots"]) == {"snap1", "snap2", "snap3"}

    def get_tuples_from_version_info(v_infos):
        res = set()
        for v_info in v_infos:
            res.add((v_info["symbol"], v_info["version"]))
        return res

    assert get_tuples_from_version_info(version_store.list_versions(snapshot="snap1")) == {("a", 2), ("b", 0), ("c", 0)}
    assert get_tuples_from_version_info(version_store.list_versions(snapshot="snap2")) == {("a", 2), ("b", 1), ("c", 0)}
    assert get_tuples_from_version_info(version_store.list_versions(snapshot="snap3")) == {("a", 2), ("b", 1), ("c", 1)}


@pytest.mark.storage
def test_list_versions_deleted_flag(basic_store):
    basic_store.write("symbol", pd.DataFrame(), metadata=1)
    basic_store.write("symbol", pd.DataFrame(), metadata=2, prune_previous_version=False)
    basic_store.write("symbol", pd.DataFrame(), metadata=3, prune_previous_version=False)
    basic_store.snapshot("snapshot")
    basic_store.write("symbol", pd.DataFrame(), metadata=4, prune_previous_version=False)

    versions = basic_store.list_versions("symbol")
    assert len(versions) == 4
    versions = sorted(versions, key=lambda v: v["version"])
    assert not versions[2]["deleted"]
    assert versions[2]["snapshots"] == ["snapshot"]

    basic_store.delete_version("symbol", 2)
    versions = basic_store.list_versions("symbol")
    assert len(versions) == 4
    versions = sorted(versions, key=lambda v: v["version"])

    assert not versions[0]["deleted"]
    assert not versions[0]["snapshots"]
    assert not versions[1]["deleted"]
    assert not versions[1]["snapshots"]
    assert versions[2]["deleted"]
    assert versions[2]["snapshots"] == ["snapshot"]
    assert not versions[3]["deleted"]
    assert not versions[3]["snapshots"]

    # Test that deleting a set of versions doesn't affect the other versions
    basic_store.delete_versions("symbol", [0, 1])
    versions = basic_store.list_versions("symbol")
    assert len(versions) == 2
    versions = sorted(versions, key=lambda v: v["version"])
    assert versions[0]["version"] == 2
    assert versions[0]["deleted"]
    assert versions[0]["snapshots"] == ["snapshot"]
    assert versions[1]["version"] == 3
    assert not versions[1]["deleted"]
    assert not versions[1]["snapshots"]


@pytest.mark.storage
def test_list_versions_with_snapshots(basic_store):
    lib = basic_store
    lib.write("a", 0)  # v0
    lib.write("b", 0)  # v0
    lib.snapshot("snap1")  # a_v0, b_v0
    lv1 = lib.list_versions()
    assert len(lv1) == 2
    assert lv1[0]["snapshots"] == ["snap1"]
    lib.write("a", 1)
    lib.write("b", 1)
    lib.write("c", 0)
    lib.snapshot("snap2")
    lib.snapshot("snap3")
    items_for_a = lib.list_versions("a")
    assert len(items_for_a) == 2
    # v0 in a single snapshot
    assert set([v["snapshots"] for v in items_for_a if v["version"] == 0][0]) == {"snap1"}
    # v1 in a two snapshots
    assert set([v["snapshots"] for v in items_for_a if v["version"] == 1][0]) == {"snap2", "snap3"}


@pytest.mark.storage
def test_read_ts(basic_store):
    with distinct_timestamps(basic_store) as first_write_timestamps:
        basic_store.write("a", 1)  # v0
    assert basic_store.read("a", as_of=first_write_timestamps.after).version == 0
    with distinct_timestamps(basic_store):
        basic_store.write("a", 2)  # v1
    with distinct_timestamps(basic_store):
        basic_store.write("a", 3)  # v2
    basic_store.write("a", 4)  # v3

    versions = basic_store.list_versions()
    assert len(versions) == 4
    sorted_versions_for_a = sorted([v for v in versions if v["symbol"] == "a"], key=lambda x: x["version"])
    ts_for_v1 = sorted_versions_for_a[1]["date"]
    vitem = basic_store.read("a", as_of=ts_for_v1)
    assert vitem.version == 1
    assert vitem.data == 2

    ts_for_v0 = sorted_versions_for_a[0]["date"]
    vitem = basic_store.read("a", as_of=ts_for_v0)
    assert vitem.version == 0
    assert vitem.data == 1

    with pytest.raises(NoDataFoundException):
        basic_store.read("a", as_of=pd.Timestamp(0))

    brexit_almost_over = pd.Timestamp.max - pd.Timedelta(1, unit="day")  # Timestamp("2262-04-10 23:47:16.854775807")
    vitem = basic_store.read("a", as_of=brexit_almost_over)
    assert vitem.version == 3
    assert vitem.data == 4

    vitem = basic_store.read("a", as_of=first_write_timestamps.after)
    assert vitem.version == 0
    assert vitem.data == 1


@pytest.mark.storage
def test_negative_strides(basic_store_tiny_segment):
    lmdb_version_store = basic_store_tiny_segment
    negative_stride_np = np.array([[1, 2, 3, 4, 5, 6], [7, 8, 9, 10, 11, 12]], np.int32)[::-1]
    lmdb_version_store.write("negative_strides", negative_stride_np)
    vit = lmdb_version_store.read("negative_strides")
    assert_array_equal(negative_stride_np, vit.data)
    negative_stride_df = pd.DataFrame(negative_stride_np)
    lmdb_version_store.write("negative_strides_df", negative_stride_df)
    vit2 = lmdb_version_store.read("negative_strides_df")
    assert_equal(negative_stride_df, vit2.data)


@pytest.mark.storage
def test_dynamic_strings(basic_store):
    row = pd.Series(["A", "B", "C", "Aaba", "Baca", "CABA", "dog", "cat"])
    df = pd.DataFrame({"x": row})
    basic_store.write("strings", df, dynamic_strings=True)
    vit = basic_store.read("strings")
    assert_equal(vit.data, df)


@pytest.mark.storage
def test_dynamic_strings_non_contiguous(basic_store):
    df = sample_dataframe_only_strings(100, 0, 100)
    series = df.iloc[-1]
    series.name = None
    basic_store.write("strings", series, dynamic_strings=True)
    vit = basic_store.read("strings")
    assert_series_equal(vit.data, series)


@pytest.mark.storage
def test_dynamic_strings_with_none(basic_store):
    row = pd.Series(
        [
            "A",
            "An_inordinately_long_string_for_no_sensible_purpose",
            None,
            "B",
            "C",
            None,
            "Baca",
            "CABA",
            None,
            "dog",
            "cat",
            None,
        ]
    )
    df = pd.DataFrame({"x": row})
    basic_store.write("strings", df, dynamic_strings=True)
    vit = basic_store.read("strings")
    assert_equal(vit.data, df)


@pytest.mark.storage
def test_dynamic_strings_with_none_first_element(basic_store):
    row = pd.Series(
        [
            None,
            "A",
            "An_inordinately_long_string_for_no_sensible_purpose",
            None,
            "B",
            "C",
            None,
            "Baca",
            "CABA",
            None,
            "dog",
            "cat",
            None,
        ]
    )
    df = pd.DataFrame({"x": row})
    basic_store.write("strings", df, dynamic_strings=True)
    vit = basic_store.read("strings")
    assert_equal(vit.data, df)


@pytest.mark.storage
def test_dynamic_strings_with_all_nones(basic_store):
    df = pd.DataFrame({"x": [None, None]})
    basic_store.write("strings", df, dynamic_strings=True)
    data = basic_store.read("strings")
    assert data.data["x"][0] is None
    assert data.data["x"][1] is None


@pytest.mark.storage
def test_dynamic_strings_with_all_nones_update(basic_store):
    df = pd.DataFrame(
        {"col_1": ["a", "b"], "col_2": [0.1, 0.2]}, index=[pd.Timestamp("2022-01-01"), pd.Timestamp("2022-01-02")]
    )
    update_df = pd.DataFrame({"col_1": [np.nan], "col_2": [0.1]}, index=[pd.Timestamp("2022-01-01")])
    basic_store.write("strings", df, dynamic_strings=True)
    with pytest.raises(StreamDescriptorMismatch):
        # nan causes col_1 is considered to be a float column
        # Won't accept that as a string column even with DS enabled
        basic_store.update("strings", update_df, dynamic_strings=True)

    basic_store.update("strings", update_df.astype({"col_1": "object"}), dynamic_strings=True)

    data = basic_store.read("strings")
    assert math.isnan(data.data["col_1"][pd.Timestamp("2022-01-01")])
    assert data.data["col_1"][pd.Timestamp("2022-01-02")] == "b"

    basic_store.write("strings", df, dynamic_strings=True)
    basic_store.update("strings", update_df, dynamic_strings=True, coerce_columns={"col_1": object, "col_2": "float"})

    data = basic_store.read("strings")
    assert math.isnan(data.data["col_1"][pd.Timestamp("2022-01-01")])
    assert data.data["col_1"][pd.Timestamp("2022-01-02")] == "b"


@pytest.mark.storage
def test_dynamic_strings_with_nan(basic_store):
    row = pd.Series(
        [
            np.nan,
            "A",
            "An_inordinately_long_string_for_no_sensible_purpose",
            np.nan,
            "B",
            "C",
            None,
            "Baca",
            "CABA",
            None,
            "dog",
            "cat",
            np.nan,
        ]
    )

    df = pd.DataFrame({"x": row})
    basic_store.write("strings", df, dynamic_strings=True)
    vit = basic_store.read("strings")
    assert_equal(vit.data, df)


@pytest.mark.storage
def test_metadata_with_snapshots(basic_store):
    symbol_metadata1 = {"test": "data_meta"}
    symbol_metadata2 = {"test": "should_not_be_returned"}
    snap_metadata = {"test": "snap_meta"}
    basic_store.write("symbol", 1, metadata=symbol_metadata1)
    basic_store.snapshot("snap1", metadata=snap_metadata)
    basic_store.write("symbol", 2, metadata=symbol_metadata2)

    meta = basic_store.read_metadata("symbol", as_of="snap1").metadata
    assert meta == symbol_metadata1
    snapshot = basic_store.list_snapshots()
    assert snapshot["snap1"] == snap_metadata


def test_named_tuple_flattening_rejected():
    fl = Flattener()
    SomeThing = namedtuple("SomeThing", "prop another_prop")
    nt = SomeThing(1, 2)
    assert fl.can_flatten(nt) is False


@pytest.mark.storage
def test_batch_operations(object_version_store_prune_previous):
    multi_data = {"sym1": np.arange(8), "sym2": np.arange(9), "sym3": np.arange(10)}

    for _ in range(10):
        object_version_store_prune_previous.batch_write(list(multi_data.keys()), list(multi_data.values()))
        result = object_version_store_prune_previous.batch_read(list(multi_data.keys()))
        assert len(result) == 3
        equals(result["sym1"].data, np.arange(8))
        equals(result["sym2"].data, np.arange(9))
        equals(result["sym3"].data, np.arange(10))


@pytest.mark.storage
def test_batch_write(basic_store_tombstone_and_sync_passive):
    lmdb_version_store = basic_store_tombstone_and_sync_passive
    multi_data = {"sym1": np.arange(8), "sym2": np.arange(9), "sym3": np.arange(10)}
    metadata = {"sym1": {"key1": "val1"}, "sym2": None, "sym3": None}

    sequential_results = {}
    for sym, data in multi_data.items():
        lmdb_version_store.write(sym, data, metadata=metadata[sym])
        vitem = lmdb_version_store.read(sym)
        sequential_results[vitem.symbol] = vitem
    lmdb_version_store.batch_write(
        list(multi_data.keys()), list(multi_data.values()), metadata_vector=(metadata[sym] for sym in multi_data)
    )
    batch_results = lmdb_version_store.batch_read(list(multi_data.keys()))
    assert len(batch_results) == len(sequential_results)
    equals(batch_results["sym1"].data, sequential_results["sym1"].data)
    equals(batch_results["sym1"].metadata, sequential_results["sym1"].metadata)
    equals(batch_results["sym2"].metadata, sequential_results["sym2"].metadata)
    assert sequential_results["sym1"].version == 0
    assert batch_results["sym1"].version == 1

    assert len(lmdb_version_store.list_versions()) == 6


@pytest.mark.storage
def test_batch_write_then_read(basic_store):
    symbol = "sym_d_1"
    data = pd.Series(index=[0], data=[1])

    # Write, then delete a symbol
    basic_store.write(symbol=symbol, data=data)
    basic_store.delete(symbol)

    # Batch write the same data to the same symbol
    basic_store.batch_write(symbols=[symbol], data_vector=[data])
    basic_store.read(symbol)


@pytest.mark.storage
def test_batch_write_then_list_symbol_without_cache(basic_store_factory):
    factory = basic_store_factory
    lib = factory(symbol_list=False, segment_row_size=10)
    df = pd.DataFrame([1, 2, 3])
    for idx in range(10):
        lib.version_store.clear()
        symbols = [f"s{idx}-{i}" for i in [1, 2, 3]]
        lib.batch_write(symbols=symbols, data_vector=[df, df, df])
        assert set(lib.list_symbols()) == set(symbols)


@pytest.mark.storage
def test_batch_write_missing_keys_dedup(basic_store_factory):
    """When there is duplicate data to reuse for the current write, we need to access the index key of the previous
    versions in order to refer to the corresponding keys for the deduplicated data."""
    lib = basic_store_factory(de_duplication=True)
    assert lib.lib_cfg().lib_desc.version.write_options.de_duplication

    df1 = pd.DataFrame({"a": [3, 5, 7]})
    df2 = pd.DataFrame({"a": [4, 6, 8]})
    lib.write("s1", df1)
    lib.write("s2", df2)

    lib_tool = lib.library_tool()
    s1_index_key = lib_tool.find_keys_for_id(KeyType.TABLE_INDEX, "s1")[0]
    lib_tool.remove(s1_index_key)

    with pytest.raises(StorageException):
        lib.batch_write(["s1", "s2"], [df1, df2])


@pytest.mark.storage
def test_batch_write_metadata_missing_keys(basic_store):
    lib = basic_store

    df1 = pd.DataFrame({"a": [3, 5, 7]})
    df2 = pd.DataFrame({"a": [4, 6, 8]})
    lib.write("s1", df1)
    lib.write("s2", df2)

    lib_tool = lib.library_tool()
    s1_index_key = lib_tool.find_keys_for_id(KeyType.TABLE_INDEX, "s1")[0]
    s2_index_key = lib_tool.find_keys_for_id(KeyType.TABLE_INDEX, "s2")[0]
    lib_tool.remove(s1_index_key)
    lib_tool.remove(s2_index_key)
    with pytest.raises(StorageException):
        _ = lib.batch_write_metadata(["s1", "s2"], [{"s1_meta": 1}, {"s2_meta": 1}])


@pytest.mark.storage
def test_batch_read_metadata_missing_keys(basic_store):
    lib = basic_store

    df1 = pd.DataFrame({"a": [3, 5, 7]})
    df2 = pd.DataFrame({"a": [4, 6, 8]})
    lib.write("s1", df1, metadata={"s1": "metadata"})
    # Need two versions for this symbol as we're going to delete a version key, and the optimisation of storing the
    # latest index key in the version ref key means it will still work if we just write one version key and then delete
    # it
    lib.write("s2", df2, metadata={"s2": "metadata"})
    lib.write("s2", df2, metadata={"s2": "more_metadata"})
    lib.write("s2", df2, metadata={"s2": "even_more_metadata"})
    lib_tool = lib.library_tool()
    s1_index_key = lib_tool.find_keys_for_id(KeyType.TABLE_INDEX, "s1")[0]
    s2_version_keys = lib_tool.find_keys_for_id(KeyType.VERSION, "s2")
    s2_key_to_delete = [key for key in s2_version_keys if key.version_id == 0][0]
    lib_tool.remove(s1_index_key)
    lib_tool.remove(s2_key_to_delete)

    vits = lib.batch_read_metadata(["s2"], [1])
    metadata = vits["s2"].metadata
    assert metadata["s2"] == "more_metadata"

    with pytest.raises(StorageException):
        _ = lib.batch_read_metadata(["s1"], [None])
    with pytest.raises(StorageException):
        _ = lib.batch_read_metadata(["s2"], [0])


@pytest.mark.storage
def test_batch_read_metadata_multi_missing_keys(basic_store):
    lib = basic_store
    lib_tool = lib.library_tool()

    lib.write("s1", 0, metadata={"s1": "metadata"})
    key_to_delete = lib_tool.find_keys_for_id(KeyType.TABLE_INDEX, "s1")[0]
    lib_tool.remove(key_to_delete)

    with pytest.raises(StorageException):
        _ = lib.batch_read_metadata_multi(["s1"], [None])


@pytest.mark.storage
def test_batch_read_missing_keys(basic_store):
    lib = basic_store
    lib.version_store._set_validate_version_map()
    df1 = pd.DataFrame({"a": [3, 5, 7]})
    df2 = pd.DataFrame({"a": [4, 6, 8]})
    df3 = pd.DataFrame({"a": [5, 7, 9]})
    lib.write("s1", df1)
    lib.write("s2", df2)
    # Need two versions for this symbol as we're going to delete a version key, and the optimisation of storing the
    # latest index key in the version ref key means it will still work if we just write one version key and then delete
    # it
    lib.write("s3", df3)
    lib.write("s3", df3)
    lib_tool = lib.library_tool()
    s1_index_key = lib_tool.find_keys_for_id(KeyType.TABLE_INDEX, "s1")[0]
    s2_data_key = lib_tool.find_keys_for_id(KeyType.TABLE_DATA, "s2")[0]
    s3_version_keys = lib_tool.find_keys_for_id(KeyType.VERSION, "s3")
    s3_key_to_delete = [key for key in s3_version_keys if key.version_id == 0][0]
    lib_tool.remove(s1_index_key)
    lib_tool.remove(s2_data_key)
    lib_tool.remove(s3_key_to_delete)

    # The exception thrown is different for missing version keys to everything else, and so depends on which symbol is
    # processed first
    with pytest.raises((NoDataFoundException, StorageException)):
        _ = lib.batch_read(["s1", "s2", "s3"], [None, None, 0])


@pytest.mark.storage
def test_batch_get_info_missing_keys(basic_store):
    lib = basic_store
    lib.version_store._set_validate_version_map()
    df1 = pd.DataFrame({"a": [3, 5, 7]})
    df2 = pd.DataFrame({"a": [5, 7, 9]})
    lib.write("s1", df1)
    # Need two versions for this symbol as we're going to delete a version key, and the optimisation of storing the
    # latest index key in the version ref key means it will still work if we just write one version key and then delete
    # it
    lib.write("s2", df2)
    lib.write("s2", df1)
    lib.write("s2", df2)
    lib_tool = lib.library_tool()
    s1_index_key = lib_tool.find_keys_for_id(KeyType.TABLE_INDEX, "s1")[0]
    s2_version_keys = lib_tool.find_keys_for_id(KeyType.VERSION, "s2")
    s2_key_to_delete = [key for key in s2_version_keys if key.version_id == 0][0]
    lib_tool.remove(s1_index_key)
    lib_tool.remove(s2_key_to_delete)

    info = lib.batch_get_info(["s2"], [1])

    with pytest.raises(StorageException):
        _ = lib.batch_get_info(["s1"], [None])
    with pytest.raises(StorageException):
        _ = lib.batch_get_info(["s2"], [0])


@pytest.mark.storage
def test_batch_roundtrip_metadata(basic_store_tombstone_and_sync_passive):
    lib = basic_store_tombstone_and_sync_passive

    metadatas = {}
    for x in range(10):
        symbol = "Sym_{}".format(x)
        metadatas[symbol] = {"a": x}

    for symbol in metadatas:
        lib.write(symbol, 12)

    symbols = []
    metas = []
    for sym, meta in metadatas.items():
        symbols.append(sym)
        metas.append(meta)

    write_result = lib.batch_write_metadata(symbols, metas)
    assert all(type(w) == VersionedItem for w in write_result)
    vits = lib.batch_read_metadata(symbols)

    for sym, returned in vits.items():
        assert returned.metadata == metadatas[sym]


@pytest.mark.storage
def test_write_composite_data_with_user_meta(basic_store):
    multi_data = {"sym1": np.arange(8), "sym2": np.arange(9), "sym3": np.arange(10)}
    basic_store.write("sym", multi_data, metadata={"a": 1})
    vitem = basic_store.read("sym")
    assert vitem.metadata == {"a": 1}
    equals(vitem.data["sym1"], np.arange(8))


@pytest.mark.storage
def test_force_delete(basic_store):
    df1 = sample_dataframe()
    basic_store.write("sym1", df1)
    df2 = sample_dataframe(seed=1)
    basic_store.write("sym1", df2)
    df3 = sample_dataframe(seed=2)
    basic_store.write("sym2", df3)
    df4 = sample_dataframe(seed=3)
    basic_store.write("sym2", df4)
    basic_store.version_store.force_delete_symbol("sym2")
    with pytest.raises(NoDataFoundException):
        basic_store.read("sym2")

    assert_equal(basic_store.read("sym1").data, df2)
    assert_equal(basic_store.read("sym1", as_of=0).data, df1)


@pytest.mark.storage
def test_force_delete_with_delayed_deletes(basic_store_delayed_deletes):
    df1 = sample_dataframe()
    basic_store_delayed_deletes.write("sym1", df1)
    df2 = sample_dataframe(seed=1)
    basic_store_delayed_deletes.write("sym1", df2)
    df3 = sample_dataframe(seed=2)
    basic_store_delayed_deletes.write("sym2", df3)
    df4 = sample_dataframe(seed=3)
    basic_store_delayed_deletes.write("sym2", df4)
    basic_store_delayed_deletes.version_store.force_delete_symbol("sym2")
    with pytest.raises(NoDataFoundException):
        basic_store_delayed_deletes.read("sym2")

    assert_equal(basic_store_delayed_deletes.read("sym1").data, df2)
    assert_equal(basic_store_delayed_deletes.read("sym1", as_of=0).data, df1)


@pytest.mark.storage
def test_dataframe_with_NaN_in_timestamp_column(basic_store):
    normal_df = pd.DataFrame({"col": [pd.Timestamp("now"), pd.NaT]})
    basic_store.write("normal", normal_df)
    assert_equal(normal_df, basic_store.read("normal").data)


@pytest.mark.storage
def test_dataframe_with_nan_and_nat_in_timestamp_column(basic_store):
    df_with_NaN_mixed_in_ts = pd.DataFrame({"col": [pd.Timestamp("now"), pd.NaT, np.nan]})
    basic_store.write("mixed_nan", df_with_NaN_mixed_in_ts)
    returned_df = basic_store.read("mixed_nan").data
    # NaN will now be converted to NaT
    isinstance(returned_df["col"][2], type(pd.NaT))


@pytest.mark.storage
def test_dataframe_with_nan_and_nat_only(basic_store):
    df_with_nan_and_nat_only = pd.DataFrame({"col": [pd.NaT, pd.NaT, np.nan]})  # Sample will be pd.NaT
    basic_store.write("nan_nat", df_with_nan_and_nat_only)
    assert_equal(basic_store.read("nan_nat").data, pd.DataFrame({"col": [pd.NaT, pd.NaT, pd.NaT]}))


@pytest.mark.storage
def test_coercion_to_float(basic_store):
    lib = basic_store
    df = pd.DataFrame({"col": [np.nan, "1", np.nan]})
    # col is now an Object column with all NaNs
    df["col"][1] = np.nan

    assert df["col"].dtype == np.object_

    if sys.platform != "win32":  # SKIP_WIN Windows always uses dynamic strings
        with pytest.raises(ArcticDbNotYetImplemented):
            # Needs pickling due to the obj column
            lib.write("test", df)

    lib.write("test", df, coerce_columns={"col": float})
    returned = lib.read("test").data
    # Should be a float now.
    assert returned["col"].dtype != np.object_


@pytest.mark.storage
def test_coercion_to_str_with_dynamic_strings(basic_store):
    # assert that the getting sample function is not called
    lib = basic_store
    df = pd.DataFrame({"col": [None, None, "hello", "world"]})
    assert df["col"].dtype == np.object_

    if sys.platform != "win32":  # SKIP_WIN Windows always uses dynamic strings
        with pytest.raises(ArcticDbNotYetImplemented):
            lib.write("sym", df)

    with mock.patch(
        "arcticdb.version_store._normalization.get_sample_from_non_empty_arr", return_value="hello"
    ) as sample_mock:
        # This should succeed but uses the slow path
        lib.write("sym", df, dynamic_strings=True)
        sample_mock.assert_called()

    with mock.patch("arcticdb.version_store._normalization.get_sample_from_non_empty_arr") as sample_mock:
        # This should skip the sample deduction
        lib.write("sym_coerced", df, dynamic_strings=True, coerce_columns={"col": str})
        sample_mock.assert_not_called()


@pytest.mark.storage
def test_find_version(lmdb_version_store_v1):
    lib = lmdb_version_store_v1
    sym = "test_find_version"

    # Version 0 is alive and in a snapshot
    with distinct_timestamps(lmdb_version_store_v1) as v0_time:
        lib.write(sym, 0)
    lib.snapshot("snap_0")

    # Version 1 is only available in snap_1
    with distinct_timestamps(lmdb_version_store_v1) as v1_time:
        lib.write(sym, 1)
    lib.snapshot("snap_1")
    lib.delete_version(sym, 1)

    # Version 2 is fully deleted
    with distinct_timestamps(lmdb_version_store_v1) as v2_time:
        lib.write(sym, 2)
    lib.delete_version(sym, 2)

    # Version 3 is not in any snapshots
    with distinct_timestamps(lmdb_version_store_v1) as v3_time:
        lib.write(sym, 3)

    # Latest
    # assert lib._find_version(sym).version == 3
    # By version number
    # assert lib._find_version(sym, as_of=0).version == 0
    # assert lib._find_version(sym, as_of=1).version == 1
    assert lib._find_version(sym, as_of=2) is None
    assert lib._find_version(sym, as_of=3).version == 3
    assert lib._find_version(sym, as_of=1000) is None
    # By negative version number
    assert lib._find_version(sym, as_of=-1).version == 3
    assert lib._find_version(sym, as_of=-2) is None
    assert lib._find_version(sym, as_of=-3).version == 1
    assert lib._find_version(sym, as_of=-4).version == 0
    assert lib._find_version(sym, as_of=-1000) is None
    # By snapshot
    assert lib._find_version(sym, as_of="snap_0").version == 0
    assert lib._find_version(sym, as_of="snap_1").version == 1
    with pytest.raises(NoDataFoundException):
        lib._find_version(sym, as_of="snap_1000")
    # By timestamp
    assert lib._find_version(sym, as_of=v0_time.after).version == 0
    assert lib._find_version(sym, as_of=v1_time.after).version == 0
    assert lib._find_version(sym, as_of=v2_time.after).version == 0
    assert lib._find_version(sym, as_of=v3_time.after).version == 3


@pytest.mark.storage
def test_library_deletion_lmdb(basic_store):
    # lmdb uses fast deletion
    basic_store.write("a", 1)
    basic_store.write("b", 1)

    basic_store.snapshot("snap")
    assert len(basic_store.list_symbols()) == 2
    basic_store.version_store.clear()
    assert len(basic_store.list_symbols()) == 0
    lib_tool = basic_store.library_tool()
    assert lib_tool.count_keys(KeyType.VERSION) == 0
    assert lib_tool.count_keys(KeyType.TABLE_INDEX) == 0


@pytest.mark.storage
def test_resolve_defaults(basic_store_factory):
    lib = basic_store_factory()
    proto_cfg = lib._lib_cfg.lib_desc.version.write_options
    assert resolve_defaults("recursive_normalizers", proto_cfg, False) is False
    os.environ["recursive_normalizers"] = "True"
    assert resolve_defaults("recursive_normalizers", proto_cfg, False, uppercase=False) is True

    lib2 = basic_store_factory(dynamic_strings=True, reuse_name=True)
    proto_cfg = lib2._lib_cfg.lib_desc.version.write_options
    assert resolve_defaults("dynamic_strings", proto_cfg, False) is True
    del os.environ["recursive_normalizers"]


@pytest.mark.storage
def test_batch_read_meta(basic_store_tombstone_and_sync_passive):
    lib = basic_store_tombstone_and_sync_passive
    for idx in range(10):
        lib.write("sym" + str(idx), idx, metadata={"meta": idx})

    results_dict = lib.batch_read_metadata(["sym" + str(idx) for idx in range(10)])
    assert results_dict["sym1"].metadata == {"meta": 1}
    assert results_dict["sym5"].metadata == {"meta": 5}

    assert lib.read_metadata("sym6").metadata == results_dict["sym6"].metadata

    assert results_dict["sym2"].data is None


@pytest.mark.storage
def test_batch_read_metadata_symbol_doesnt_exist(basic_store_tombstone_and_sync_passive):
    lib = basic_store_tombstone_and_sync_passive
    for idx in range(10):
        lib.write("sym" + str(idx), idx, metadata={"meta": idx})

    results_dict = lib.batch_read_metadata(["sym1", "sym_doesnotexist", "sym2"])

    assert results_dict["sym1"].metadata == {"meta": 1}
    assert "sym_doesnotexist" not in results_dict


@pytest.mark.storage
def test_list_versions_with_deleted_symbols(basic_store_tombstone_and_pruning):
    lib = basic_store_tombstone_and_pruning
    lib.write("a", 1)
    lib.snapshot("snap")
    lib.write("a", 2)
    versions = lib.list_versions()
    # At this point version 0 of 'a' is pruned but is still in the snapshot.
    assert len(versions) == 2
    deleted = [v for v in versions if v["deleted"]]
    not_deleted = [v for v in versions if not v["deleted"]]
    assert len(deleted) == 1
    assert deleted[0]["symbol"] == "a"
    assert deleted[0]["version"] == 0

    assert not_deleted[0]["version"] == 1

    assert lib.read("a").data == 2


@pytest.mark.storage
def test_read_with_asof_version_for_snapshotted_version(basic_store_tombstone_and_pruning):
    lib = basic_store_tombstone_and_pruning
    lib.write("a", 1)
    lib.snapshot("snap")
    lib.write("a", 2)
    lib.write("b", 1)
    lib.write("b", 2)

    with pytest.raises(Exception):
        # This raises as the first version of b was not in a snapshot and is now pruned
        lib.read("b", as_of=0)

    # Even though version 0 was pruned, it's still in a snapshot so this should work
    assert lib.read("a", as_of=0).data == 1


@pytest.mark.storage
def test_get_tombstone_deletion_state_without_delayed_del(basic_store_factory, sym):
    lib = basic_store_factory(use_tombstones=True, delayed_deletes=False)
    lib.write(sym, 1)

    lib.write(sym, 2)

    lib.snapshot("snap")
    lib.write(sym, 3, prune_previous_version=True)
    tombstoned_version_map = lib.version_store._get_all_tombstoned_versions(sym)
    # v0 and v1
    assert len(tombstoned_version_map) == 2
    assert tombstoned_version_map[0] is False
    assert tombstoned_version_map[1] is True

    lib.write(sym, 3)
    lib.delete_version(sym, 2)
    tombstoned_version_map = lib.version_store._get_all_tombstoned_versions(sym)
    assert len(tombstoned_version_map) == 3
    assert tombstoned_version_map[2] is False

    lib.write(f"{sym}_new", 1)
    lib.add_to_snapshot("snap", [f"{sym}_new"])
    tombstoned_version_map = lib.version_store._get_all_tombstoned_versions(sym)
    assert len(tombstoned_version_map) == 3


@pytest.mark.storage
def test_get_tombstone_deletion_state_with_delayed_del(basic_store_factory, sym):
    lib = basic_store_factory(use_tombstones=True, delayed_deletes=True)
    lib.write(sym, 1)

    lib.write(sym, 2)

    lib.snapshot("snap")
    lib.write(sym, 3, prune_previous_version=True)
    tombstoned_version_map = lib.version_store._get_all_tombstoned_versions(sym)
    # v0 and v1
    assert len(tombstoned_version_map) == 2
    assert tombstoned_version_map[0] is True
    assert tombstoned_version_map[1] is True

    lib.write(sym, 3)
    lib.delete_version(sym, 2)
    tombstoned_version_map = lib.version_store._get_all_tombstoned_versions(sym)
    assert len(tombstoned_version_map) == 3
    assert tombstoned_version_map[2] is True

    lib.write(f"{sym}_new", 1)
    lib.add_to_snapshot("snap", [f"{sym}_new"])
    tombstoned_version_map = lib.version_store._get_all_tombstoned_versions(sym)
    assert len(tombstoned_version_map) == 3


@pytest.mark.storage
def test_get_timerange_for_symbol(basic_store, sym):
    lib = basic_store
    initial_timestamp = pd.Timestamp("2019-01-01")
    df = pd.DataFrame(data=np.arange(100), index=pd.date_range(initial_timestamp, periods=100))
    lib.write(sym, df)
    mints, maxts = lib.get_timerange_for_symbol(sym)
    assert mints == datetime(2019, 1, 1)


@pytest.mark.storage
def test_get_timerange_for_symbol_tz(basic_store, sym):
    lib = basic_store
    dt1 = timezone("US/Eastern").localize(datetime(2021, 4, 1))
    dt2 = timezone("US/Eastern").localize(datetime(2021, 4, 1, 3))
    dst = pd.DataFrame({"a": [0, 1]}, index=[dt1, dt2])
    lib.write(sym, dst)
    mints, maxts = lib.get_timerange_for_symbol(sym)
    assert mints == dt1
    assert maxts == dt2


@pytest.mark.storage
def test_get_timerange_for_symbol_dst(basic_store, sym):
    lib = basic_store
    dst = pd.DataFrame({"a": [0, 1]}, index=[datetime(2021, 4, 1), datetime(2021, 4, 1, 3)])
    lib.write(sym, dst)
    mints, maxts = lib.get_timerange_for_symbol(sym)
    assert mints == datetime(2021, 4, 1)
    assert maxts == datetime(2021, 4, 1, 3)


@pytest.mark.storage
def test_batch_read_meta_with_tombstones(basic_store_tombstone_and_sync_passive):
    lib = basic_store_tombstone_and_sync_passive
    lib.write("sym1", 1, {"meta1": 1})
    lib.write("sym1", 1, {"meta1": 2})
    lib.write("sym2", 1, {"meta2": 1})
    lib.write("sym2", 1, {"meta2": 2})
    lib.delete_version("sym1", 0)
    lib.delete_version("sym2", 0)
    results_dict = lib.batch_read_metadata(["sym1", "sym2", "sym3"])
    assert results_dict["sym1"].metadata == {"meta1": 2}
    assert results_dict["sym2"].metadata == {"meta2": 2}
    assert "sym3" not in results_dict
    assert lib.read_metadata("sym1").metadata == results_dict["sym1"].metadata


@pytest.mark.storage
def test_batch_read_meta_with_pruning(basic_store_factory):
    lib = basic_store_factory(use_tombstones=True, prune_previous_version=True, sync_passive=True)
    lib.write("sym1", 1, {"meta1": 1})
    lib.write("sym1", 1, {"meta1": 2})
    lib.write("sym1", 3, {"meta1": 3})
    lib.write("sym2", 1, {"meta2": 1})
    lib.write("sym2", 1, {"meta2": 2})
    lib.write("sym2", 3, {"meta2": 3})
    # v0 and v1 should be pruned by now.
    results_dict = lib.batch_read_metadata(["sym1", "sym2", "sym3"])
    assert results_dict["sym1"].metadata == {"meta1": 3}
    assert results_dict["sym2"].metadata == {"meta2": 3}
    assert "sym3" not in results_dict
    assert lib.read_metadata("sym1").metadata == results_dict["sym1"].metadata


@pytest.mark.storage
def test_batch_read_meta_multiple_versions(object_version_store):
    lib = object_version_store
    lib.write("sym1", 1, {"meta1": 1})
    lib.write("sym1", 2, {"meta1": 2})
    lib.write("sym1", 3, {"meta1": 3})

    lib.write("sym2", 1, {"meta2": 1})
    lib.write("sym2", 2, {"meta2": 2})
    lib.write("sym2", 3, {"meta2": 3})
    lib.write("sym2", 4, {"meta2": 4})

    lib.write("sym3", 1, {"meta3": 1})

    results_dict = lib.batch_read_metadata_multi(["sym1", "sym2", "sym1", "sym3", "sym2"], as_ofs=[1, 1, 0, 0, 3])
    assert results_dict["sym1"][1].metadata == {"meta1": 2}
    assert results_dict["sym2"][1].metadata == {"meta2": 2}
    assert results_dict["sym1"][0].metadata == {"meta1": 1}
    assert results_dict["sym3"][0].metadata == {"meta3": 1}
    assert results_dict["sym2"][3].metadata == {"meta2": 4}


@pytest.mark.storage
def test_list_symbols(basic_store):
    lib = basic_store

    lib.write("a", 1)
    lib.write("b", 1)

    assert set(lib.list_symbols()) == set(lib.list_symbols(use_symbol_list=False))
    assert set(lib.list_symbols()) == set(lib.list_symbols(use_symbol_list=True))

    assert set(lib.list_symbols(regex="a")) == set(lib.list_symbols(regex="a", use_symbol_list=False))


@pytest.mark.storage
def test_get_index(object_version_store):
    lib = object_version_store

    symbol = "thing"
    lib.write(symbol, 1)
    idx = lib.read_index(symbol)
    assert len(idx) == 1
    assert idx.iloc[0]["version_id"] == 0

    lib.write(symbol, 1, prune_previous_version=False)
    idx = lib.read_index(symbol)
    assert idx.iloc[0]["version_id"] == 1

    lib.snapshot("snap")
    lib.write(symbol, 3, prune_previous_version=False)
    idx = lib.read_index(symbol)
    assert idx.iloc[0]["version_id"] == 2

    idx = lib.read_index(symbol, as_of="snap")
    assert idx.iloc[0]["version_id"] == 1

    idx = lib.read_index(symbol, as_of=0)
    assert idx.iloc[0]["version_id"] == 0


@pytest.mark.storage
def test_read_empty_index(lmdb_version_store_v1):
    lib = lmdb_version_store_v1
    sym = "test_read_empty_index"
    lib.write(sym, pd.DataFrame())
    assert len(lib.read_index(sym)) == 0


@pytest.mark.storage
def test_snapshot_empty_segment(basic_store):
    lib = basic_store

    lib.write("a", 1)
    lib.write("b", 1)

    lib.snapshot("snap")
    lib.delete("a")
    assert lib.read("a", as_of="snap").data == 1
    lib.write("c", 1)
    lib.snapshot("snap2", versions={})
    lib.delete("c")
    assert lib.has_symbol("c") is False


@pytest.mark.storage
def test_columns_as_nparray(basic_store, sym):
    lib = basic_store
    d = {"col1": [1, 2], "col2": [3, 4]}
    lib.write(sym, pd.DataFrame(data=d))

    assert all(lib.read(sym).data.columns == ["col1", "col2"])

    col = ["col2"]
    vit = lib.read(sym, columns=col)
    assert all(vit.data.columns == ["col2"])
    assert all(vit.data["col2"] == [3, 4])

    col = np.asarray(["col2"])
    vit = lib.read(sym, columns=col)

    assert all(vit.data.columns == ["col2"])
    assert all(vit.data["col2"] == [3, 4])


@pytest.mark.storage
def test_dynamic_schema_similar_index_column(basic_store_dynamic_schema):
    lib = basic_store_dynamic_schema
    dr = pd.date_range("2020-01-01", "2020-01-31", name="date")
    date_series = pd.Series(dr, index=dr)
    lib.write("date_series", date_series)
    returned = lib.read("date_series").data
    assert_series_equal(returned, date_series)


@pytest.mark.storage
def test_dynamic_schema_similar_index_column_dataframe(basic_store_dynamic_schema):
    lib = basic_store_dynamic_schema
    dr = pd.date_range("2020-01-01", "2020-01-31", name="date")
    date_series = pd.DataFrame({"date": np.arange(len(dr))}, index=dr)
    lib.write("date_series", date_series)
    returned = lib.read("date_series").data
    assert_equal(returned, date_series)


@pytest.mark.storage
def test_dynamic_schema_similar_index_column_dataframe_multiple_col(basic_store_dynamic_schema):
    lib = basic_store_dynamic_schema
    dr = pd.date_range("2020-01-01", "2020-01-31", name="date")
    date_series = pd.DataFrame({"col": np.arange(len(dr)), "date": np.arange(len(dr))}, index=dr)
    lib.write("date_series", date_series)
    returned = lib.read("date_series").data
    assert_equal(returned, date_series)


@pytest.mark.storage
def test_restore_version(basic_store_tiny_segment):
    lib = basic_store_tiny_segment
    # Triggers bug https://github.com/man-group/ArcticDB/issues/469 by freezing time
    lib.version_store = ManualClockVersionStore(lib._library)
    symbol = "test_restore_version"
    df1 = get_sample_dataframe(20, 4)
    df1.index = pd.DatetimeIndex([pd.Timestamp.now()] * len(df1))
    metadata = {"a": 43}
    lib.write(symbol, df1, metadata=metadata)
    df2 = get_sample_dataframe(20, 6)
    df2.index = df1.index + pd.Timedelta(hours=1)
    second_write_item = lib.write(symbol, df2, prune_previous_version=False)
    assert second_write_item.version == 1
    restore_item = lib.restore_version(symbol, as_of=0)
    assert restore_item.version == 2
    assert restore_item.metadata == metadata
    latest = lib.read(symbol)
    assert_equal(latest.data, df1)
    assert latest.metadata == metadata


@pytest.mark.parametrize("batch", (True, False))
def test_restore_version_as_of(lmdb_version_store, batch):
    lib = lmdb_version_store
    sym = "test_restore_version_as_of"

    def restore(as_of):
        if batch:
            res = lib.batch_restore_version([sym], [as_of])
            assert len(res) == 1
            return res[0]
        else:
            return lib.restore_version(sym, as_of)

    lib.version_store = ManualClockVersionStore(lib._library)

    first_ts = pd.Timestamp(1000)
    ManualClockVersionStore.time = first_ts.value
    first_df = get_sample_dataframe(20, 4)
    lib.write(sym, first_df, metadata=1)

    second_ts = pd.Timestamp(2000)
    ManualClockVersionStore.time = second_ts.value
    second_df = get_sample_dataframe(16, 6)
    lib.write(sym, second_df, metadata=2)

    # Can we restore the first version?
    # When
    third_ts = pd.Timestamp(3000)
    ManualClockVersionStore.time = third_ts.value
    restore_item = restore(first_ts)

    # Then
    assert restore_item.version == 2
    assert restore_item.metadata == 1
    latest = lib.read(sym)
    assert_equal(latest.data, first_df)
    assert latest.metadata == 1

    # Can we restore the second version?
    # When
    ManualClockVersionStore.time = 4000
    restore_item = restore(second_ts)

    # Then
    assert restore_item.version == 3
    assert restore_item.metadata == 2
    latest = lib.read(sym)
    assert_equal(latest.data, second_df)
    assert latest.metadata == 2

    # Can we restore a version that was itself generated by a restore_version call?
    # When
    ManualClockVersionStore.time = 5000
    restore_item = restore(third_ts)

    # Then
    assert restore_item.version == 4
    assert restore_item.metadata == 1
    latest = lib.read(sym)
    assert_equal(latest.data, first_df)
    assert latest.metadata == 1

    assert sym in lib.list_symbols(use_symbol_list=True)
    assert sym in lib.list_symbols(use_symbol_list=False)


@pytest.mark.parametrize("batch", (True, False))
def test_restore_version_as_of_deleted_but_in_snapshot(lmdb_version_store, batch):
    """Test restoring a version that has been deleted but which is kept alive by a snapshot."""
    lib = lmdb_version_store
    sym = "test_restore_version_as_of_deleted_in_snapshot"

    def restore(as_of):
        if batch:
            res = lib.batch_restore_version([sym], [as_of])
            assert len(res) == 1
            return res[0]
        else:
            return lib.restore_version(sym, as_of)

    lib.version_store = ManualClockVersionStore(lib._library)

    first_ts = pd.Timestamp(1000)
    ManualClockVersionStore.time = first_ts.value
    first_df = get_sample_dataframe(20, 4)
    lib.write(sym, first_df, metadata=1)

    second_ts = pd.Timestamp(2000)
    ManualClockVersionStore.time = second_ts.value
    lib.snapshot("snap")
    ManualClockVersionStore.time = pd.Timestamp(2500).value
    lib.delete(sym)
    assert sym not in lib.list_symbols()
    lib.compact_symbol_list()  # important to compact the symbol list and throw away the "add" entry else conflict resolution
    # in the symbol list, that refers to the version chain, can hide bugs with the symbol list state

    third_ts = pd.Timestamp(3000)
    ManualClockVersionStore.time = third_ts.value

    restore_item = restore("snap")

    # Then
    assert restore_item.version == 1
    assert restore_item.metadata == 1
    latest = lib.read(sym)
    assert_equal(latest.data, first_df)
    assert latest.metadata == 1
    assert latest.version == 1

    assert sym in lib.list_symbols(use_symbol_list=True)
    assert sym in lib.list_symbols(use_symbol_list=False)


@pytest.mark.parametrize("batch", (True, False))
def test_restore_version_deleted(lmdb_version_store_delayed_deletes_v1, batch):
    lib = lmdb_version_store_delayed_deletes_v1
    sym = "test_restore_version_deleted"

    def restore(as_of):
        if batch:
            res = lib.batch_restore_version([sym], [as_of])
            assert len(res) == 1
            return res[0]
        else:
            return lib.restore_version(sym, as_of)

    lib.version_store = ManualClockVersionStore(lib._library)

    first_ts = pd.Timestamp(1000)
    ManualClockVersionStore.time = first_ts.value
    first_df = get_sample_dataframe(20, 4)
    lib.write(sym, first_df, metadata=1)

    ManualClockVersionStore.time = 1500
    lib.delete(sym)
    lib.compact_symbol_list()

    ManualClockVersionStore.time = 2000
    with pytest.raises(NoSuchVersionException):
        restore(first_ts)

    # Then
    assert sym not in lib.list_symbols(use_symbol_list=True)
    assert sym not in lib.list_symbols(use_symbol_list=False)


def test_batch_restore_version_mixed_as_ofs(lmdb_version_store):
    lib = lmdb_version_store
    syms = ["s1", "s2", "s3"]
    first_data = [get_sample_dataframe(), get_sample_dataframe(), get_sample_dataframe()]
    first_metadata = ["s1-1", "s2-1", "s3-1"]

    second_data = [get_sample_dataframe(), get_sample_dataframe(), get_sample_dataframe()]
    second_metadata = ["s1-2", "s2-2", "s3-2"]

    third_data = [get_sample_dataframe(), get_sample_dataframe(), get_sample_dataframe()]
    third_metadata = ["s1-3", "s2-3", "s3-3"]

    lib.version_store = ManualClockVersionStore(lib._library)

    first_ts = pd.Timestamp(1000)
    ManualClockVersionStore.time = first_ts.value
    lib.batch_write(syms, first_data, first_metadata)

    second_ts = pd.Timestamp(2000)
    ManualClockVersionStore.time = second_ts.value
    lib.batch_write(syms, second_data, second_metadata)

    third_ts = pd.Timestamp(3000)
    ManualClockVersionStore.time = third_ts.value
    lib.batch_write(syms, third_data, third_metadata)

    # When
    ManualClockVersionStore.time = pd.Timestamp(4000).value
    res = lib.batch_restore_version(syms, [third_ts, 1, first_ts])

    # Then
    assert res[0].symbol == "s1"
    assert res[1].symbol == "s2"
    assert res[2].symbol == "s3"
    assert res[0].version == 2  # it was already the version being restored, so is left alone
    assert res[1].version == 3
    assert res[2].version == 3
    assert res[0].metadata == "s1-3"
    assert res[1].metadata == "s2-2"
    assert res[2].metadata == "s3-1"

    latest = lib.batch_read(syms)
    assert latest["s1"].version == 2
    assert latest["s2"].version == 3
    assert latest["s3"].version == 3
    assert_equal(latest["s1"].data, third_data[0])
    assert_equal(latest["s2"].data, second_data[1])
    assert_equal(latest["s3"].data, first_data[2])
    assert latest["s1"].metadata == "s1-3"
    assert latest["s2"].metadata == "s2-2"
    assert latest["s3"].metadata == "s3-1"


@pytest.mark.parametrize("bad_thing", ("symbol", "as_of", "duplicate"))
def test_batch_restore_version_bad_input_noop(lmdb_version_store, bad_thing):
    """Leave everything alone if anything in the batch is bad."""
    lib = lmdb_version_store
    syms = ["s1", "s2", "s3"]
    first_data = [get_sample_dataframe(), get_sample_dataframe(), get_sample_dataframe()]
    first_metadata = ["s1-1", "s2-1", "s3-1"]

    second_data = [get_sample_dataframe(), get_sample_dataframe(), get_sample_dataframe()]
    second_metadata = ["s1-2", "s2-2", "s3-2"]

    lib.version_store = ManualClockVersionStore(lib._library)

    first_ts = pd.Timestamp(1000)
    ManualClockVersionStore.time = first_ts.value
    lib.batch_write(syms, first_data, first_metadata)

    second_ts = pd.Timestamp(2000)
    ManualClockVersionStore.time = second_ts.value
    lib.batch_write(syms, second_data, second_metadata)

    # When
    ManualClockVersionStore.time = pd.Timestamp(3000).value
    if bad_thing == "symbol":
        restore_syms = ["s1", "s2", "bad"]
        as_ofs = [1, second_ts, first_ts]
<<<<<<< HEAD
        with pytest.raises(NoSuchVersionException, match=r"E_NO_SUCH_VERSION Could not find.*restore_version.*missing versions \[bad\]"):
            lib.batch_restore_version(restore_syms, as_ofs)
    elif bad_thing == "as_of":
        as_ofs = [first_ts, second_ts, 7]
        with pytest.raises(NoSuchVersionException, match=r"E_NO_SUCH_VERSION Could not find.*restore_version.*missing versions \[s3\]"):
=======
        with pytest.raises(
            NoSuchVersionException, match="E_NO_SUCH_VERSION Could not find.*restore_version.*missing versions \[bad\]"
        ):
            lib.batch_restore_version(restore_syms, as_ofs)
    elif bad_thing == "as_of":
        as_ofs = [first_ts, second_ts, 7]
        with pytest.raises(
            NoSuchVersionException, match="E_NO_SUCH_VERSION Could not find.*restore_version.*missing versions \[s3\]"
        ):
>>>>>>> 67a0f028
            lib.batch_restore_version(syms, as_ofs)
    elif bad_thing == "duplicate":
        restore_syms = ["s1", "s1", "s2"]
        as_ofs = [1, second_ts, first_ts]
<<<<<<< HEAD
        with pytest.raises(UserInputException, match=r"E_INVALID_USER_ARGUMENT Duplicate symbols in restore_version.*more than once \[s1\]"):
=======
        with pytest.raises(
            UserInputException,
            match="E_INVALID_USER_ARGUMENT Duplicate symbols in restore_version.*more than once \[s1\]",
        ):
>>>>>>> 67a0f028
            lib.batch_restore_version(restore_syms, as_ofs)
    else:
        raise RuntimeError(f"Unexpected bad_thing={bad_thing}")

    # Then
    latest = lib.batch_read(syms)
    assert latest["s1"].version == 1
    assert latest["s2"].version == 1
    assert latest["s3"].version == 1
    assert_equal(latest["s1"].data, second_data[0])
    assert_equal(latest["s2"].data, second_data[1])
    assert_equal(latest["s3"].data, second_data[2])
    assert latest["s1"].metadata == "s1-2"
    assert latest["s2"].metadata == "s2-2"
    assert latest["s3"].metadata == "s3-2"


@pytest.mark.parametrize("ver", (3, "snap"))
def test_restore_version_not_found(basic_store, ver):
    lib: NativeVersionStore = basic_store
    lib.write("abc", 1)
    lib.write("abc", 2)
    lib.write("bcd", 9)
    lib.snapshot("snap", versions={"bcd": 0})
    with pytest.raises(NoSuchVersionException, match=r"E_NO_SUCH_VERSION.*Symbols with missing versions \[abc\]"):
        lib.restore_version("abc", ver)


@pytest.mark.storage
def test_restore_version_latest_is_noop(basic_store):
    symbol = "test_restore_version"
    df1 = get_sample_dataframe(2, 4)
    df1.index = pd.DatetimeIndex([pd.Timestamp.now()] * len(df1))
    metadata = {"a": 43}
    basic_store.write(symbol, df1)
    df2 = get_sample_dataframe(2, 6)
    df2.index = df1.index + pd.Timedelta(hours=1)
    second_write_item = basic_store.write(symbol, df2, prune_previous_version=False, metadata=metadata)
    assert second_write_item.version == 1
    restore_item = basic_store.restore_version(symbol, as_of=1)
    assert restore_item.version == 1
    assert restore_item.metadata == metadata
    latest = basic_store.read(symbol)
    assert_equal(latest.data, df2)
    assert latest.metadata == metadata
    assert latest.version == 1


@pytest.mark.storage
def test_restore_version_ndarray(basic_store):
    symbol = "test_restore_version_ndarray"
    arr1 = np.array([0, 2, 4])
    metadata = {"b": 42}
    basic_store.write(symbol, arr1, metadata=metadata)
    arr2 = np.array([0, 4, 8])
    second_write_item = basic_store.write(symbol, arr2, prune_previous_version=False)
    assert second_write_item.version == 1
    restore_item = basic_store.restore_version(symbol, as_of=0)
    assert restore_item.version == 2
    assert restore_item.metadata == metadata
    latest = basic_store.read(symbol)
    assert_array_equal(latest.data, arr1)
    assert latest.metadata == metadata


@pytest.mark.storage
def test_batch_restore_version(basic_store_tombstone):
    lmdb_version_store = basic_store_tombstone
    symbols = []
    for i in range(5):
        symbols.append("sym_{}".format(i))

    dfs = []
    for j in range(5):
        df = get_sample_dataframe(1000, j)
        df.index = pd.DatetimeIndex([pd.Timestamp.now()] * len(df))
        dfs.append(df)

    for x, symbol in enumerate(symbols):
        for y, df in enumerate(dfs):
            metadata = {"a": x + y}
            lmdb_version_store.write(symbol, df, metadata=metadata)

    versions = [z for z, _ in enumerate(symbols)]
    vits = lmdb_version_store.batch_restore_version(symbols, versions)
    for c, vit in enumerate(vits):
        expected_meta = {"a": c * 2}
        assert vit.metadata == expected_meta

    for d, symbol in enumerate(symbols):
        read_df = lmdb_version_store.read(symbol).data
        assert_equal(read_df, dfs[d])


@pytest.mark.storage
def test_batch_append(basic_store_tombstone, three_col_df):
    lmdb_version_store = basic_store_tombstone
    multi_data = {"sym1": three_col_df(), "sym2": three_col_df(1), "sym3": three_col_df(2)}
    metadata = {"sym1": {"key1": "val1"}, "sym2": None, "sym3": None}

    lmdb_version_store.batch_write(
        list(multi_data.keys()), list(multi_data.values()), metadata_vector=(metadata[sym] for sym in multi_data)
    )

    multi_append = {"sym1": three_col_df(10), "sym2": three_col_df(11), "sym3": three_col_df(12)}
    append_metadata = {"sym1": {"key1": "val2"}, "sym2": None, "sym3": "val3"}
    append_result = lmdb_version_store.batch_append(
        list(multi_append.keys()),
        list(multi_append.values()),
        metadata_vector=[append_metadata[sym] for sym in multi_append],
    )
    assert all(type(v) == VersionedItem for v in append_result)

    for sym in multi_data.keys():
        expected = pd.concat((multi_data[sym], multi_append[sym]))
        vit = lmdb_version_store.read(sym)
        assert_equal(expected, vit.data)
        assert vit.metadata == append_metadata[sym]


@pytest.mark.storage
def test_batch_append_with_throw_exception(basic_store, three_col_df):
    multi_data = {"sym1": three_col_df(), "sym2": three_col_df(1)}
    with pytest.raises(NoSuchVersionException):
        basic_store.batch_append(
            list(multi_data.keys()),
            list(multi_data.values()),
            write_if_missing=False,
        )


@pytest.mark.pipeline
@pytest.mark.parametrize("use_date_range_clause", [True, False])
@pytest.mark.storage
def test_batch_read_date_range(basic_store_tombstone_and_sync_passive, use_date_range_clause):
    lmdb_version_store = basic_store_tombstone_and_sync_passive
    symbols = []
    for i in range(5):
        symbols.append("sym_{}".format(i))

    base_date = pd.Timestamp("2019-06-01")

    dfs = []
    for j in range(5):
        df = get_sample_dataframe(1000, j)
        df.index = pd.date_range(base_date + pd.DateOffset(j), periods=len(df))
        dfs.append(df)

    for x, symbol in enumerate(symbols):
        lmdb_version_store.write(symbol, dfs[x])

    date_ranges = []
    for j in range(5):
        date_range = pd.date_range(base_date + pd.DateOffset(j + 100), periods=500)
        date_ranges.append(date_range)

    if use_date_range_clause:
        qbs = []
        for date_range in date_ranges:
            q = QueryBuilder()
            q = q.date_range(date_range)
            qbs.append(q)
        result_dict = lmdb_version_store.batch_read(symbols, query_builder=qbs)
    else:
        result_dict = lmdb_version_store.batch_read(symbols, date_ranges=date_ranges)
    for x, sym in enumerate(result_dict.keys()):
        vit = result_dict[sym]
        date_range = date_ranges[x]
        start = date_range[0]
        end = date_range[-1]
        assert_equal(vit.data, dfs[x].loc[start:end])


@pytest.mark.parametrize("use_row_range_clause", [True, False])
def test_batch_read_row_range(lmdb_version_store_v1, use_row_range_clause):
    lib = lmdb_version_store_v1
    num_symbols = 5
    num_rows = 10
    symbols = [f"sym_{i}" for i in range(num_symbols)]

    dfs = []
    for j in range(num_symbols):
        df = get_sample_dataframe(num_rows, j)
        df.index = np.arange(num_rows)
        dfs.append(df)

    for idx, symbol in enumerate(symbols):
        lib.write(symbol, dfs[idx])

    row_ranges = []
    for j in range(num_symbols):
        row_ranges.append((j * (num_rows // num_symbols), ((j + 1) * (num_rows // num_symbols))))

    if use_row_range_clause:
        qbs = []
        for row_range in row_ranges:
            q = QueryBuilder()
            q = q.row_range(row_range)
            qbs.append(q)
        result_dict = lib.batch_read(symbols, query_builder=qbs)
    else:
        result_dict = lib.batch_read(symbols, row_ranges=row_ranges)
    for idx, sym in enumerate(result_dict.keys()):
        df = result_dict[sym].data
        row_range = row_ranges[idx]
        assert_equal(df, dfs[idx].iloc[row_range[0] : row_range[1]])


@pytest.mark.storage
def test_batch_read_columns(basic_store_tombstone_and_sync_passive):
    lmdb_version_store = basic_store_tombstone_and_sync_passive
    columns_of_interest = ["strings", "uint8"]
    number_of_requests = 5
    symbols = []
    for i in range(number_of_requests):
        symbols.append("sym_{}".format(i))

    base_date = pd.Timestamp("2019-06-01")
    dfs = []
    for j in range(number_of_requests):
        df = get_sample_dataframe(1000, j)
        df.index = pd.date_range(base_date + pd.DateOffset(j), periods=len(df))
        dfs.append(df)

    for x, symbol in enumerate(symbols):
        lmdb_version_store.write(symbol, dfs[x])

    result_dict = lmdb_version_store.batch_read(symbols, columns=[columns_of_interest] * number_of_requests)
    for x, sym in enumerate(result_dict.keys()):
        vit = result_dict[sym]
        assert_equal_value(vit.data, dfs[x][columns_of_interest])


@pytest.mark.storage
def test_batch_read_symbol_doesnt_exist(basic_store):
    sym1 = "sym1"
    sym2 = "sym2"
    basic_store.write(sym1, 1)
    with pytest.raises(NoDataFoundException):
        _ = basic_store.batch_read([sym1, sym2])


@pytest.mark.storage
def test_batch_read_version_doesnt_exist(basic_store):
    sym1 = "sym1"
    sym2 = "sym2"
    basic_store.write(sym1, 1)
    basic_store.write(sym2, 2)
    with pytest.raises(NoDataFoundException):
        _ = basic_store.batch_read([sym1, sym2], as_ofs=[0, 1])


@pytest.mark.storage
def test_read_batch_deleted_version_doesnt_exist(basic_store):
    sym1 = "mysymbol"
    basic_store.write(sym1, 0)

    basic_store.delete(sym1)
    basic_store.write(sym1, 1)
    with pytest.raises(NoSuchVersionException):
        basic_store.read(sym1, as_of=0)

    with pytest.raises(NoSuchVersionException):
        basic_store.batch_read([sym1], as_ofs=[0])


@pytest.mark.storage
def test_index_keys_start_end_index(basic_store, sym):
    idx = pd.date_range("2022-01-01", periods=100, freq="D")
    df = pd.DataFrame({"a": range(len(idx))}, index=idx)
    basic_store.write(sym, df)

    lt = basic_store.library_tool()
    key = lt.find_keys_for_id(KeyType.TABLE_INDEX, sym)[0]
    assert key.start_index == 1640995200000000000
    assert key.end_index == 1649548800000000001


@pytest.mark.storage
def test_dynamic_schema_column_hash_update(basic_store_column_buckets):
    lib = basic_store_column_buckets
    idx = pd.date_range("2022-01-01", periods=10, freq="D")
    l = len(idx)
    df = pd.DataFrame(
        {"a": range(l), "b": range(1, l + 1), "c": range(2, l + 2), "d": range(3, l + 3), "e": range(4, l + 4)},
        index=idx,
    )

    lib.write("symbol", df)

    x = 3
    idx2 = pd.date_range("2022-01-03", periods=2, freq="D")
    l = len(idx2)
    df2 = pd.DataFrame(
        {
            "a": range(x, l + x),
            "b": range(1 + x, l + 1 + x),
            "c": range(2 + x, l + 2 + x),
            "d": range(3 + x, l + 3 + x),
            "e": range(4 + x, l + 4 + x),
        },
        index=idx2,
    )

    lib.update("symbol", df2)
    vit = lib.read("symbol")
    # In Pandas < 2.0, updating a `DataFrame` uniquely storing integers with
    # another `DataFrame` that is uniquely storing integers changes all the dtypes
    # to float64.
    df.update(df2)
    df = df.astype("int64", copy=False)
    assert_equal(vit.data, df)


@pytest.mark.storage
def test_dynamic_schema_column_hash_append(basic_store_column_buckets):
    lib = basic_store_column_buckets
    idx = pd.date_range("2022-01-01", periods=10, freq="D")
    l = len(idx)
    df = pd.DataFrame(
        {"a": range(l), "b": range(1, l + 1), "c": range(2, l + 2), "d": range(3, l + 3), "e": range(4, l + 4)},
        index=idx,
    )

    lib.write("symbol", df)

    x = 3
    idx2 = pd.date_range("2022-01-13", periods=2, freq="D")
    l = len(idx2)
    df2 = pd.DataFrame(
        {
            "a": range(x, l + x),
            "b": range(1 + x, l + 1 + x),
            "c": range(2 + x, l + 2 + x),
            "d": range(3 + x, l + 3 + x),
            "e": range(4 + x, l + 4 + x),
        },
        index=idx2,
    )

    lib.append("symbol", df2)
    vit = lib.read("symbol")
    new_df = pd.concat([df, df2])
    assert_equal(vit.data, new_df)


@pytest.mark.storage
def test_dynamic_schema_column_hash(basic_store_column_buckets):
    lib = basic_store_column_buckets
    idx = pd.date_range("2022-01-01", periods=10, freq="D")
    l = len(idx)
    df = pd.DataFrame(
        {"a": range(l), "b": range(1, l + 1), "c": range(2, l + 2), "d": range(3, l + 3), "e": range(4, l + 4)},
        index=idx,
    )

    lib.write("symbol", df)

    read_df = lib.read("symbol").data
    assert_equal(df, read_df)

    read_df = lib.read("symbol", columns=["a", "b"]).data
    assert_equal(df[["a", "b"]], read_df)

    read_df = lib.read("symbol", columns=["a", "e"]).data
    assert_equal(df[["a", "e"]], read_df)

    read_df = lib.read("symbol", columns=["a", "c"]).data
    assert_equal(df[["a", "c"]], read_df)


@pytest.mark.storage
def test_list_versions_without_snapshots(basic_store):
    lib = basic_store
    lib.write("symbol_1", 0)
    lib.write("symbol_1", 1)
    lib.snapshot("snap_1")
    lib.write("symbol_1", 2)
    lib.write("symbol_1", 3)
    lib.snapshot("snap_2")
    lib.snapshot("snap_3")

    versions = lib.list_versions(symbol="symbol_1", skip_snapshots=False)
    assert len(versions[0]["snapshots"]) == 2
    assert len(versions[2]["snapshots"]) == 1
    versions = lib.list_versions(symbol="symbol_1", skip_snapshots=True)
    assert len(versions[0]["snapshots"]) == 0
    assert len(versions[2]["snapshots"]) == 0


@pytest.mark.parametrize("batch", (True, False))
@pytest.mark.parametrize("method", ("append", "update"))  # "write" is implied
@pytest.mark.storage
def test_modification_methods_dont_return_input_data(basic_store, batch, method):  # AN-650
    lib: NativeVersionStore = basic_store

    def do(op, start, n):
        date_range = pd.date_range(start, periods=n)
        mk_data = lambda: pd.DataFrame({"col": [1] * n}, index=date_range)
        kwargs = dict(date_range=date_range) if op == "update" else {}
        if batch:
            out = getattr(lib, "batch_" + op)(["x", "y"], [mk_data(), mk_data()], **kwargs)
            assert all(getattr(i, "data", None) is None for i in out)
        else:
            out = getattr(lib, op)("x", mk_data(), **kwargs)
            assert out.data is None

    do("write", 0, 2)
    if method == "append":
        do("append", "1970-01-03", 1)
    else:
        try:
            do("update", 1, 1)
        except AttributeError as e:  # batch_update don't exist at the time of writing
            pytest.skip(str(e))


@pytest.mark.parametrize("method", ("append", "update"))
@pytest.mark.parametrize("num", (5, 50, 1001))
@pytest.mark.storage
def test_diff_long_stream_descriptor_mismatch(basic_store, method, num):
    lib: NativeVersionStore = basic_store
    lib.write("x", pd.DataFrame({f"col{i}": [i, i + 1, i + 2] for i in range(num)}, index=pd.date_range(0, periods=3)))
    bad_row = {f"col{i}": ["a"] if i % 20 == 4 else [i] for i in (0, *range(3, num + 1))}
    try:
        if method == "append":
            lib.append("x", pd.DataFrame(bad_row, index=pd.date_range("1970-01-04", periods=1)))
        else:
            dr = pd.date_range("1970-01-02", periods=1)
            lib.update("x", pd.DataFrame(bad_row, index=dr), date_range=dr)
        assert False, "should throw"
    except StreamDescriptorMismatch as e:
        assert not isinstance(e, _ArcticLegacyCompatibilityException)
        msg = str(e)
        for i in (1, 2, *(x for x in range(num) if x % 20 == 4), num):
            assert f"FD<name=col{i}, type=TD<type=INT64, dim=0>" in msg
            if i % 20 == 4:
                assert f"FD<name=col{i}, type=TD<type=UTF" in msg


@pytest.mark.storage
def test_wrong_df_col_order(basic_store):
    lib = basic_store

    df1 = pd.DataFrame({"col1": [11, 12, 13], "col2": [1, 2, 3]})
    sym = "symbol"
    lib.write(sym, df1)

    df2 = pd.DataFrame({"col2": [4, 5, 6], "col1": [14, 15, 16]})
    with pytest.raises(StreamDescriptorMismatch, match="type=TD<type=INT64, dim=0>, idx="):
        lib.append(sym, df2)


@pytest.mark.storage
def test_get_non_existing_columns_in_series(basic_store, sym):
    lib = basic_store
    dst = pd.Series(index=pd.date_range(pd.Timestamp("2022-01-01"), pd.Timestamp("2022-02-01")), data=0.0)
    lib.write(sym, dst)
    assert basic_store.read(sym, columns=["col1"]).data.empty


@pytest.mark.storage
def test_get_existing_columns_in_series(basic_store, sym):
    lib = basic_store
    dst = pd.Series(index=pd.date_range(pd.Timestamp("2022-01-01"), pd.Timestamp("2022-02-01")), data=0.0, name="col1")
    lib.write(sym, dst)
    assert not basic_store.read(sym, columns=["col1", "col2"]).data.empty
    if __name__ == "__main__":
        pytest.main()


def remove_most_recent_version_key(version_store, symbol):
    lib_tool = version_store.library_tool()
    version_keys = lib_tool.find_keys_for_id(KeyType.VERSION, symbol)
    assert len(version_keys) == 2
    version_keys.sort(key=lambda k: k.creation_ts)

    lib_tool.remove(version_keys[1])
    version_keys = lib_tool.find_keys_for_id(KeyType.VERSION, symbol)
    assert len(version_keys) == 1
    assert version_keys[0].version_id == 0


@pytest.mark.storage
def test_missing_first_version_key_single(basic_store):
    symbol = "test_missing_first_version_key_single"
    lib = basic_store
    lib.version_store._set_validate_version_map()
    idx = pd.date_range("2022-01-01", periods=10, freq="D")
    l = len(idx)
    df1 = pd.DataFrame({"a": range(l), "b": range(1, l + 1), "c": range(2, l + 2)}, index=idx)

    vit = lib.write(symbol, df1)

    v1_write_time = vit.timestamp
    time.sleep(1)
    df2 = pd.DataFrame({"d": range(1, l + 1), "e": range(2, l + 2), "f": range(3, l + 3)}, index=idx)
    lib.write(symbol, df2)

    remove_most_recent_version_key(basic_store, symbol)

    vit = lib.read(symbol, as_of=pd.Timestamp(v1_write_time))
    assert_equal(df1, vit.data)


def test_update_with_missing_version_key(version_store_factory):
    lmdb_version_store = version_store_factory(col_per_group=2, row_per_segment=2)
    lmdb_version_store.version_store._set_validate_version_map()
    symbol = "update_no_daterange"

    idx = pd.date_range("1970-01-01", periods=100, freq="D")
    df = pd.DataFrame({"a": np.arange(len(idx), dtype="float")}, index=idx)
    vit = lmdb_version_store.write(symbol, df)
    v1_write_time = vit.timestamp
    time.sleep(1)

    idx2 = pd.date_range("1970-01-12", periods=10, freq="D")
    df2 = pd.DataFrame({"a": np.arange(1000, 1000 + len(idx2), dtype="float")}, index=idx2)
    lmdb_version_store.update(symbol, df2)

    remove_most_recent_version_key(lmdb_version_store, symbol)

    vit = lmdb_version_store.read(symbol, as_of=pd.Timestamp(v1_write_time))
    assert_equal(vit.data, df)


@pytest.mark.storage
def test_append_with_missing_version_key(basic_store):
    symbol = "test_append_with_missing_version_key"
    df1 = pd.DataFrame({"x": np.arange(1, 10, dtype=np.int64)})
    vit = basic_store.write(symbol, df1)
    v1_write_time = vit.timestamp
    time.sleep(1)

    df2 = pd.DataFrame({"x": np.arange(11, 20, dtype=np.int64)})
    basic_store.append(symbol, df2)

    remove_most_recent_version_key(basic_store, symbol)

    vit = basic_store.read(symbol, as_of=pd.Timestamp(v1_write_time))
    assert_equal(vit.data, df1)


@pytest.mark.storage
def test_missing_first_version_key_batch(basic_store):
    lib = basic_store

    expected = []
    write_times = []
    symbols = []
    lib_tool = basic_store.library_tool()
    num_items = 10

    for x in range(num_items):
        idx = pd.date_range("2022-01-01", periods=10, freq="D")
        l = len(idx)
        df1 = pd.DataFrame({"a": range(l), "b": range(x, l + x), "c": range(x, l + x)}, index=idx)
        symbol = "symbol_{}".format(x)
        symbols.append(symbol)

        vit = lib.write(symbol, df1)

        write_times.append(pd.Timestamp(vit.timestamp))
        expected.append(df1)

        df2 = pd.DataFrame(
            {"d": range(x + 1, l + x + 1), "e": range(x + 2, l + x + 2), "f": range(x + 3, l + x + 3)}, index=idx
        )
        lib.write(symbol, df2)

        remove_most_recent_version_key(lib, symbol)

    vits = lib.batch_read(symbols, as_ofs=write_times)
    for x in range(num_items):
        assert_equal(vits[symbols[x]].data, expected[x])


@pytest.mark.parametrize("use_caching", [True, False])
@pytest.mark.storage
def test_version_chain_cache(basic_store, use_caching):
    timeout = sys.maxsize if use_caching else 0
    lib = basic_store
    symbol = "test"
    # Will write 10 versions
    num_of_versions = 10
    dataframes = [sample_dataframe() for _ in range(num_of_versions)]
    timestamps = []

    def assert_correct_dataframe(timestamp_and_version_index, deleted_versions):
        # Version
        version_index = timestamp_and_version_index
        if i in deleted_versions:
            with pytest.raises(NoSuchVersionException):
                lib.read(symbol, as_of=version_index)
        else:
            assert_equal(lib.read(symbol, as_of=version_index).data, dataframes[i])

        # Timestamp
        timestamp_index = timestamp_and_version_index

        def find_expected_version(first_to_check):
            for num in range(first_to_check, -1, -1):
                if num not in deleted_versions:
                    return num
            return None

        for timestamp, is_before in [
            (timestamps[timestamp_index].before, True),
            (timestamps[timestamp_index].after, False),
        ]:
            first_version_to_check = timestamp_index - 1 if is_before else timestamp_index
            expected_version_to_find = find_expected_version(first_version_to_check)
            if expected_version_to_find is None:
                with pytest.raises(NoSuchVersionException):
                    lib.read(symbol, as_of=timestamp)
            else:
                assert_frame_equal(lib.read(symbol, as_of=timestamp).data, dataframes[expected_version_to_find])

    with config_context("VersionMap.ReloadInterval", timeout):
        # Write versions and keep track of time before and after writing
        for i in range(num_of_versions):
            with distinct_timestamps(lib) as timestamp:
                lib.write(symbol, dataframes[i])
            timestamps.append(timestamp)

        # Validate the most recent version
        assert_equal(lib.read(symbol).data, dataframes[-1])

        # Check reading specific versions
        for i in range(num_of_versions):
            assert_correct_dataframe(i, {})

        # Ensure reading a non-existent version raises an exception
        with pytest.raises(NoSuchVersionException):
            lib.read(symbol, as_of=pd.Timestamp(0))

        # Delete specific versions
        delete_versions = [1, 3, 7, 9]
        lib.delete_versions(symbol, delete_versions)
        for i in range(num_of_versions):
            assert_correct_dataframe(i, delete_versions)

        with pytest.raises(NoSuchVersionException):
            lib.read(symbol, as_of=pd.Timestamp(0))

        # Delete all versions
        lib.delete(symbol)
        for i in range(num_of_versions):
            assert_correct_dataframe(i, set(range(num_of_versions)))<|MERGE_RESOLUTION|>--- conflicted
+++ resolved
@@ -2517,35 +2517,23 @@
     if bad_thing == "symbol":
         restore_syms = ["s1", "s2", "bad"]
         as_ofs = [1, second_ts, first_ts]
-<<<<<<< HEAD
-        with pytest.raises(NoSuchVersionException, match=r"E_NO_SUCH_VERSION Could not find.*restore_version.*missing versions \[bad\]"):
-            lib.batch_restore_version(restore_syms, as_ofs)
-    elif bad_thing == "as_of":
-        as_ofs = [first_ts, second_ts, 7]
-        with pytest.raises(NoSuchVersionException, match=r"E_NO_SUCH_VERSION Could not find.*restore_version.*missing versions \[s3\]"):
-=======
         with pytest.raises(
-            NoSuchVersionException, match="E_NO_SUCH_VERSION Could not find.*restore_version.*missing versions \[bad\]"
+            NoSuchVersionException, match=r"E_NO_SUCH_VERSION Could not find.*restore_version.*missing versions \[bad\]"
         ):
             lib.batch_restore_version(restore_syms, as_ofs)
     elif bad_thing == "as_of":
         as_ofs = [first_ts, second_ts, 7]
         with pytest.raises(
-            NoSuchVersionException, match="E_NO_SUCH_VERSION Could not find.*restore_version.*missing versions \[s3\]"
+            NoSuchVersionException, match=r"E_NO_SUCH_VERSION Could not find.*restore_version.*missing versions \[s3\]"
         ):
->>>>>>> 67a0f028
             lib.batch_restore_version(syms, as_ofs)
     elif bad_thing == "duplicate":
         restore_syms = ["s1", "s1", "s2"]
         as_ofs = [1, second_ts, first_ts]
-<<<<<<< HEAD
-        with pytest.raises(UserInputException, match=r"E_INVALID_USER_ARGUMENT Duplicate symbols in restore_version.*more than once \[s1\]"):
-=======
         with pytest.raises(
             UserInputException,
-            match="E_INVALID_USER_ARGUMENT Duplicate symbols in restore_version.*more than once \[s1\]",
+            match=r"E_INVALID_USER_ARGUMENT Duplicate symbols in restore_version.*more than once \[s1\]",
         ):
->>>>>>> 67a0f028
             lib.batch_restore_version(restore_syms, as_ofs)
     else:
         raise RuntimeError(f"Unexpected bad_thing={bad_thing}")
