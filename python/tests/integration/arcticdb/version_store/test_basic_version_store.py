"""
Copyright 2023 Man Group Operations Limited

Use of this software is governed by the Business Source License 1.1 included in the file licenses/BSL.txt.

As of the Change Date specified in that file, in accordance with the Business Source License, use of this software will be governed by the Apache License, version 2.0.
"""
import itertools
import time
import sys

import mock
import numpy as np
import os
import math
import pandas as pd
import pytest
import random
import string
from collections import namedtuple
from datetime import datetime
from numpy.testing import assert_array_equal
from pytz import timezone

from arcticdb.exceptions import (
    ArcticDbNotYetImplemented,
    ArcticNativeNotYetImplemented,
    InternalException,
    UserInputException,
)
from arcticdb import QueryBuilder
from arcticdb.flattener import Flattener
from arcticdb.version_store import NativeVersionStore
from arcticdb.version_store._custom_normalizers import CustomNormalizer, register_normalizer
from arcticdb.version_store._store import UNSUPPORTED_S3_CHARS, MAX_SYMBOL_SIZE, VersionedItem
from arcticdb_ext.exceptions import _ArcticLegacyCompatibilityException, StorageException
from arcticdb_ext.storage import KeyType, NoDataFoundException
from arcticdb_ext.version_store import NoSuchVersionException, StreamDescriptorMismatch, ManualClockVersionStore
from arcticc.pb2.descriptors_pb2 import NormalizationMetadata  # Importing from arcticdb dynamically loads arcticc.pb2
from arcticdb.util.test import (
    sample_dataframe,
    sample_dataframe_only_strings,
    get_sample_dataframe,
    assert_frame_equal,
    assert_series_equal,
    config_context,
    distinct_timestamps,
    RUN_MONGO_TEST,
)
from tests.util.date import DateRange


@pytest.fixture()
def symbol():
    return "sym" + str(random.randint(0, 10000))


def assert_equal_value(data, expected):
    received = data.reindex(sorted(data.columns), axis=1)
    expected = expected.reindex(sorted(expected.columns), axis=1)
    assert_frame_equal(received, expected)


def test_simple_flow(basic_store_no_symbol_list, symbol):
    df = sample_dataframe()
    modified_df = pd.DataFrame({"col": [1, 2, 3, 4]})
    basic_store_no_symbol_list.write(symbol, df, metadata={"blah": 1})
    assert basic_store_no_symbol_list.read(symbol).metadata == {"blah": 1}

    basic_store_no_symbol_list.write(symbol, modified_df)
    vitem = basic_store_no_symbol_list.read(symbol)
    assert_frame_equal(vitem.data, modified_df)
    assert basic_store_no_symbol_list.list_symbols() == [symbol]

    basic_store_no_symbol_list.delete(symbol)
    assert basic_store_no_symbol_list.list_symbols() == basic_store_no_symbol_list.list_versions() == []


@pytest.mark.parametrize("special_char", list("$@=;/:+ ,?\\{^}%`[]\"'~#|!-_.()"))
def test_special_chars(object_version_store, special_char):
    """Test chars with special URI encoding under RFC 3986"""
    sym = f"prefix{special_char}postfix"
    df = sample_dataframe()
    object_version_store.write(sym, df)
    vitem = object_version_store.read(sym)
    assert_frame_equal(vitem.data, df)


@pytest.mark.parametrize("breaking_char", [chr(0), "\0", "&", "*", "<", ">"])
def test_s3_breaking_chars(object_version_store, breaking_char):
    """Test that chars that are not supported are raising the appropriate exception and that we fail on write without corrupting the db
    """
    sym = f"prefix{breaking_char}postfix"
    df = sample_dataframe()
    with pytest.raises(ArcticDbNotYetImplemented):
        object_version_store.write(sym, df)

    assert sym not in object_version_store.list_symbols()


def test_s3_breaking_chars_exception_compat(object_version_store):
    """Test that chars that are not supported are raising the appropriate exception and that we fail on write without corrupting the db
    """
    sym = "prefix*postfix"
    df = sample_dataframe()
    # Check that ArcticNativeNotYetImplemented is aliased correctly as ArcticDbNotYetImplemented for backwards compat
    with pytest.raises(ArcticDbNotYetImplemented) as e_info:
        object_version_store.write(sym, df)

    assert isinstance(e_info.value, ArcticNativeNotYetImplemented)
    assert sym not in object_version_store.list_symbols()


@pytest.mark.parametrize("unhandled_char", [chr(30), chr(127), chr(128)])
def test_unhandled_chars_default(object_version_store, unhandled_char):
    """Test that by default, the problematic chars are raising an exception"""
    sym = f"prefix{unhandled_char}postfix"
    df = sample_dataframe()
    with pytest.raises(UserInputException):
        object_version_store.write(sym, df)
    syms = object_version_store.list_symbols()
    assert sym not in syms


@pytest.mark.parametrize("unhandled_char", [chr(30), chr(127), chr(128)])
def test_unhandled_chars_update_upsert(object_version_store, unhandled_char):
    df = pd.DataFrame(
        {"col_1": ["a", "b"], "col_2": [0.1, 0.2]}, index=[pd.Timestamp("2022-01-01"), pd.Timestamp("2022-01-02")]
    )
    sym = f"prefix{unhandled_char}postfix"
    with pytest.raises(UserInputException):
        object_version_store.update(sym, df, upsert=True)
    syms = object_version_store.list_symbols()
    assert sym not in syms


@pytest.mark.parametrize("unhandled_char", [chr(30), chr(127), chr(128)])
def test_unhandled_chars_append(object_version_store, unhandled_char):
    df = pd.DataFrame(
        {"col_1": ["a", "b"], "col_2": [0.1, 0.2]}, index=[pd.Timestamp("2022-01-01"), pd.Timestamp("2022-01-02")]
    )
    sym = f"prefix{unhandled_char}postfix"
    with pytest.raises(UserInputException):
        object_version_store.append(sym, df)
    syms = object_version_store.list_symbols()
    assert sym not in syms


@pytest.mark.parametrize("unhandled_char", [chr(127), chr(128)])
def test_unhandled_chars_already_present_write(object_version_store, three_col_df, unhandled_char):
    sym = f"prefix{unhandled_char}postfix"
    with config_context("VersionStore.NoStrictSymbolCheck", 1):
        object_version_store.write(sym, three_col_df())
    vitem = object_version_store.read(sym)
    object_version_store.write(sym, three_col_df(1))
    new_vitem = object_version_store.read(sym)
    assert not vitem.data.equals(new_vitem.data)


@pytest.mark.parametrize("unhandled_char", [chr(127), chr(128)])
def test_unhandled_chars_already_present_append(object_version_store, three_col_df, unhandled_char):
    sym = f"prefix{unhandled_char}postfix"
    with config_context("VersionStore.NoStrictSymbolCheck", 1):
        object_version_store.write(sym, three_col_df(1))

    vitem = object_version_store.read(sym)
    object_version_store.append(sym, three_col_df(10))
    new_vitem = object_version_store.read(sym)
    assert not vitem.data.equals(new_vitem.data)
    assert len(vitem.data) != len(new_vitem.data)


@pytest.mark.parametrize("unhandled_char", [chr(127), chr(128)])
def test_unhandled_chars_already_present_update(object_version_store, unhandled_char):
    df = pd.DataFrame(
        {"col_1": ["a", "b"], "col_2": [0.1, 0.2]}, index=[pd.Timestamp("2022-01-01"), pd.Timestamp("2022-01-02")]
    )
    update_df = pd.DataFrame(
        {"col_1": ["c", "d"], "col_2": [0.2, 0.3]}, index=[pd.Timestamp("2022-01-01"), pd.Timestamp("2022-01-02")]
    )
    sym = f"prefix{unhandled_char}postfix"
    with config_context("VersionStore.NoStrictSymbolCheck", 1):
        object_version_store.write(sym, df)

    vitem = object_version_store.read(sym)
    object_version_store.update(sym, update_df)
    new_vitem = object_version_store.read(sym)
    assert not vitem.data.equals(new_vitem.data)
    assert len(vitem.data) == len(new_vitem.data)


def test_with_prune(object_and_lmdb_version_store, symbol):
    version_store = object_and_lmdb_version_store
    df = sample_dataframe()
    modified_df = sample_dataframe()

    version_store.write(symbol, df, metadata={"something": "something"}, prune_previous_version=True)
    version_store.write(symbol, modified_df, prune_previous_version=True)

    assert len(version_store.list_versions()) == 1

    version_store.snapshot("my_snap")

    final_df = sample_dataframe()
    version_store.write(symbol, final_df, prune_previous_version=True)
    version_store.snapshot("my_snap2")

    # previous versions should have been deleted by now.
    assert len([ver for ver in version_store.list_versions() if not ver["deleted"]]) == 1
    # previous versions should be accessible through snapshot
    assert_frame_equal(version_store.read(symbol, as_of="my_snap").data, modified_df)
    assert_frame_equal(version_store.read(symbol, as_of="my_snap2").data, final_df)


def test_prune_previous_versions_explicit_method(basic_store, symbol):
    # Given
    df = sample_dataframe()
    modified_df = sample_dataframe(1)

    basic_store.write(symbol, df, metadata={"something": "something"}, prune_previous_version=True)
    basic_store.write(symbol, modified_df, prune_previous_version=False)

    basic_store.snapshot("my_snap")

    final_df = sample_dataframe(2)
    basic_store.write(symbol, final_df, prune_previous_version=False)

    # When
    basic_store.prune_previous_versions(symbol)

    # Then - only latest version and snapshots should survive
    assert_frame_equal(basic_store.read(symbol).data, final_df)
    assert len([ver for ver in basic_store.list_versions() if not ver["deleted"]]) == 1
    assert_frame_equal(basic_store.read(symbol, as_of="my_snap").data, modified_df)


def test_prune_previous_versions_nothing_to_do(basic_store, symbol):
    df = sample_dataframe()
    basic_store.write(symbol, df)

    # When
    basic_store.prune_previous_versions(symbol)

    # Then
    result = basic_store.read(symbol).data
    assert_frame_equal(result, df)
    assert len(basic_store.list_versions(symbol)) == 1
    assert len([ver for ver in basic_store.list_versions(symbol) if not ver["deleted"]]) == 1


def test_prune_previous_versions_no_snapshot(basic_store, symbol):
    # Given
    df = sample_dataframe()
    modified_df = sample_dataframe(1)

    basic_store.write(symbol, df, metadata={"something": "something"}, prune_previous_version=True)
    basic_store.write(symbol, modified_df, prune_previous_version=False)

    final_df = sample_dataframe(2)
    basic_store.write(symbol, final_df, prune_previous_version=False)

    # When
    basic_store.prune_previous_versions(symbol)

    # Then - only latest version should survive
    assert_frame_equal(basic_store.read(symbol).data, final_df)
    assert len([ver for ver in basic_store.list_versions() if not ver["deleted"]]) == 1


def test_prune_previous_versions_multiple_times(basic_store, symbol):
    # Given
    df = sample_dataframe()
    modified_df = sample_dataframe(1)

    basic_store.write(symbol, df, metadata={"something": "something"}, prune_previous_version=True)
    basic_store.write(symbol, modified_df, prune_previous_version=False)

    # When
    basic_store.prune_previous_versions(symbol)
    basic_store.prune_previous_versions(symbol)

    # Then - only latest version should survive
    assert_frame_equal(basic_store.read(symbol).data, modified_df)
    assert len([ver for ver in basic_store.list_versions() if not ver["deleted"]]) == 1

    # Let's write and prune again
    final_df = sample_dataframe(2)
    basic_store.write(symbol, final_df, prune_previous_version=False)
    basic_store.prune_previous_versions(symbol)
    assert_frame_equal(basic_store.read(symbol).data, final_df)
    assert len([ver for ver in basic_store.list_versions() if not ver["deleted"]]) == 1


def test_prune_previous_versions_write_batch(basic_store):
    """Verify that the batch write method correctly prunes previous versions when the corresponding option is specified.
    """
    # Given
    lib = basic_store
    lib_tool = lib.library_tool()
    sym1 = "test_symbol1"
    sym2 = "test_symbol2"
    df0 = pd.DataFrame({"col_0": ["a", "b"]}, index=pd.date_range("2000-01-01", periods=2))
    df1 = pd.DataFrame({"col_0": ["c", "d"]}, index=pd.date_range("2000-01-03", periods=2))

    # When
    lib.batch_write([sym1, sym2], [df0, df0])
    lib.batch_write([sym1, sym2], [df1, df1], prune_previous_version=True)

    # Then - only latest version and keys should survive
    assert len(lib.list_versions(sym1)) == 1
    assert len(lib.list_versions(sym2)) == 1
    assert len(lib_tool.find_keys(KeyType.TABLE_INDEX)) == 2
    assert len(lib_tool.find_keys(KeyType.TABLE_DATA)) == 2

    # Then - we got 3 version keys per symbol: version 0, version 0 tombstone, version 1
    keys_for_sym1 = lib_tool.find_keys_for_id(KeyType.VERSION, sym1)
    keys_for_sym2 = lib_tool.find_keys_for_id(KeyType.VERSION, sym2)

    assert len(keys_for_sym1) == 3
    assert len(keys_for_sym2) == 3
    # Then - we got 4 symbol keys: 2 for each of the writes
    assert len(lib_tool.find_keys(KeyType.SYMBOL_LIST)) == 4


def test_prune_previous_versions_batch_write_metadata(basic_store):
    """Verify that the batch write metadata method correctly prunes previous versions when the corresponding option is specified.
    """
    # Given
    lib = basic_store
    lib_tool = lib.library_tool()
    sym1 = "test_symbol1"
    sym2 = "test_symbol2"
    meta0 = {"a": 0}
    meta1 = {"a": 1}

    # When
    lib.batch_write([sym1, sym2], [None, None], metadata_vector=[meta0, meta0])
    lib.batch_write_metadata([sym1, sym2], [meta1, meta1], prune_previous_version=True)

    # Then - only latest version and keys should survive
    assert len(lib.list_versions(sym1)) == 1
    assert len(lib.list_versions(sym2)) == 1
    assert len(lib_tool.find_keys(KeyType.TABLE_INDEX)) == 2
    assert len(lib_tool.find_keys(KeyType.TABLE_DATA)) == 2

    # Then - we got 3 version keys per symbol: version 0, version 0 tombstone, version 1
    keys_for_sym1 = lib_tool.find_keys_for_id(KeyType.VERSION, sym1)
    keys_for_sym2 = lib_tool.find_keys_for_id(KeyType.VERSION, sym2)

    assert len(keys_for_sym1) == 3
    assert len(keys_for_sym2) == 3
    # Then - we got 2 symbol keys: 1 for each of the writes
    assert len(lib_tool.find_keys(KeyType.SYMBOL_LIST)) == 2


def test_prune_previous_versions_append_batch(basic_store):
    """Verify that the batch append method correctly prunes previous versions when the corresponding option is specified.
    """
    # Given
    lib = basic_store
    lib_tool = lib.library_tool()
    sym1 = "test_symbol1"
    sym2 = "test_symbol2"
    df0 = pd.DataFrame({"col_0": ["a", "b"]}, index=pd.date_range("2000-01-01", periods=2))
    df1 = pd.DataFrame({"col_0": ["c", "d"]}, index=pd.date_range("2000-01-03", periods=2))

    # When
    lib.batch_write([sym1, sym2], [df0, df0])
    lib.batch_append([sym1, sym2], [df1, df1], prune_previous_version=True)

    # Then - only latest version and index keys should survive. Data keys remain the same
    assert len(lib.list_versions(sym1)) == 1
    assert len(lib.list_versions(sym2)) == 1
    assert len(lib_tool.find_keys(KeyType.TABLE_INDEX)) == 2
    assert len(lib_tool.find_keys(KeyType.TABLE_DATA)) == 4

    # Then - we got 3 version keys per symbol: version 0, version 0 tombstone, version 1
    keys_for_sym1 = lib_tool.find_keys_for_id(KeyType.VERSION, sym1)
    keys_for_sym2 = lib_tool.find_keys_for_id(KeyType.VERSION, sym2)

    assert len(keys_for_sym1) == 3
    assert len(keys_for_sym2) == 3
    # Then - we got 4 symbol keys: 2 for each of the writes
    assert len(lib_tool.find_keys(KeyType.SYMBOL_LIST)) == 4


def test_deleting_unknown_symbol(basic_store, symbol):
    df = sample_dataframe()

    basic_store.write(symbol, df, metadata={"something": "something"})

    assert_frame_equal(basic_store.read(symbol).data, df)

    # Should not raise.
    basic_store.delete("does_not_exist")


def test_negative_cases(basic_store, symbol):
    df = sample_dataframe()
    # To stay consistent with arctic this doesn't throw.
    basic_store.delete("does_not_exist")

    # Creating a snapshot in an empty library should not create it.
    basic_store.snapshot("empty_snapshot")
    with pytest.raises(NoDataFoundException):
        basic_store.delete_snapshot("empty_snapshot")

    with pytest.raises(NoDataFoundException):
        basic_store.read("does_not_exist")
    with pytest.raises(NoDataFoundException):
        basic_store.read("does_not_exist", "empty_snapshots")

    with pytest.raises(NoDataFoundException):
        basic_store.delete_snapshot("does_not_exist")
    basic_store.write(symbol, df)
    basic_store.delete(symbol)


@pytest.mark.parametrize(
    "lib_type",
    [
        "lmdb_version_store_v1",
        "lmdb_version_store_v2",
        "lmdb_version_store_no_symbol_list",
        "s3_version_store_v1",
        "s3_version_store_v2",
    ],
)
def test_list_symbols_regex(request, lib_type):
    lib = request.getfixturevalue(lib_type)
    lib.write("asdf", {"foo": "bar"}, metadata={"a": 1, "b": 10})
    lib.write("furble", {"foo": "bar"}, metadata={"a": 1, "b": 10})
    lib.snapshot("snap2")

    assert "asdf" in lib.list_symbols(regex="asd")
    assert "furble" not in lib.list_symbols(regex="asd")
    assert "asdf" in lib.list_symbols(snapshot="snap2", regex="asd")
    assert "furble" not in lib.list_symbols(snapshot="snap2", regex="asd")
    assert lib.read("asdf").data == {"foo": "bar"}
    assert list(sorted(lib.list_symbols())) == sorted(["asdf", "furble"])


def test_list_symbols_prefix(object_version_store):
    blahs = ["blah_asdf201901", "blah_asdf201802", "blah_asdf201803", "blah_asdf201903"]
    nahs = ["nah_asdf201801", "nah_asdf201802", "nah_asdf201803"]

    for sym in itertools.chain(blahs, nahs):
        object_version_store.write(sym, sample_dataframe(10))

    assert set(object_version_store.list_symbols(prefix="blah_")) == set(blahs)
    assert set(object_version_store.list_symbols(prefix="nah_")) == set(nahs)


def test_mixed_df_without_pickling_enabled(basic_store):
    mixed_type_df = pd.DataFrame({"a": [1, 2, "a"]})
    with pytest.raises(Exception):
        basic_store.write("sym", mixed_type_df)


def test_dataframe_fallback_with_pickling_enabled(basic_store_allows_pickling):
    mixed_type_df = pd.DataFrame({"a": [1, 2, "a", None]})
    basic_store_allows_pickling.write("sym", mixed_type_df)


def test_range_index(basic_store, sym):
    d1 = {
        "x": np.arange(10, 20, dtype=np.int64),
        "y": np.arange(20, 30, dtype=np.int64),
        "z": np.arange(30, 40, dtype=np.int64),
    }
    idx = pd.RangeIndex(-1, -11, -1)
    df = pd.DataFrame(d1, index=idx)
    basic_store.write(sym, df)

    vit = basic_store.read(sym)
    assert_frame_equal(df, vit.data)

    vit = basic_store.read(sym, columns=["y"])
    expected = pd.DataFrame({"y": d1["y"]}, index=idx)
    assert_frame_equal(expected, vit.data)


@pytest.mark.parametrize("use_date_range_clause", [True, False])
def test_date_range(basic_store, use_date_range_clause):
    initial_timestamp = pd.Timestamp("2019-01-01")
    df = pd.DataFrame(data=np.arange(100), index=pd.date_range(initial_timestamp, periods=100))
    sym = "date_test"
    basic_store.write(sym, df)
    start_offset = 2
    end_offset = 5

    query_start_ts = initial_timestamp + pd.DateOffset(start_offset)
    query_end_ts = initial_timestamp + pd.DateOffset(end_offset)

    # Should return everything from given start to end of the index
    date_range = (query_start_ts, None)
    if use_date_range_clause:
        q = QueryBuilder()
        q = q.date_range(date_range)
        data_start = basic_store.read(sym, query_builder=q).data
    else:
        data_start = basic_store.read(sym, date_range=date_range).data
    assert query_start_ts == data_start.index[0]
    assert data_start[data_start.columns[0]][0] == start_offset

    # Should return everything from start of index to the given end.
    date_range = (None, query_end_ts)
    if use_date_range_clause:
        q = QueryBuilder()
        q = q.date_range(date_range)
        data_end = basic_store.read(sym, query_builder=q).data
    else:
        data_end = basic_store.read(sym, date_range=date_range).data
    assert query_end_ts == data_end.index[-1]
    assert data_end[data_end.columns[0]][-1] == end_offset

    date_range = (query_start_ts, query_end_ts)
    if use_date_range_clause:
        q = QueryBuilder()
        q = q.date_range(date_range)
        data_closed = basic_store.read(sym, query_builder=q).data
    else:
        data_closed = basic_store.read(sym, date_range=date_range).data
    assert query_start_ts == data_closed.index[0]
    assert query_end_ts == data_closed.index[-1]
    assert data_closed[data_closed.columns[0]][0] == start_offset
    assert data_closed[data_closed.columns[0]][-1] == end_offset


@pytest.mark.parametrize("use_date_range_clause", [True, False])
def test_date_range_none(basic_store, use_date_range_clause):
    sym = "date_test2"
    rows = 100
    initial_timestamp = pd.Timestamp("2019-01-01")
    df = pd.DataFrame(data=np.arange(rows), index=pd.date_range(initial_timestamp, periods=100))
    basic_store.write(sym, df)
    date_range = (None, None)
    # Should just return everything
    if use_date_range_clause:
        q = QueryBuilder()
        q = q.date_range(date_range)
        data = basic_store.read(sym, query_builder=q).data
    else:
        data = basic_store.read(sym, date_range=(None, None)).data
    assert len(data) == rows


@pytest.mark.parametrize("use_date_range_clause", [True, False])
def test_date_range_start_equals_end(basic_store, use_date_range_clause):
    sym = "date_test2"
    rows = 100
    initial_timestamp = pd.Timestamp("2019-01-01")
    df = pd.DataFrame(data=np.arange(rows), index=pd.date_range(initial_timestamp, periods=100))
    basic_store.write(sym, df)
    start_offset = 2
    query_start_ts = initial_timestamp + pd.DateOffset(start_offset)
    date_range = (query_start_ts, query_start_ts)
    # Should just return everything
    if use_date_range_clause:
        q = QueryBuilder()
        q = q.date_range(date_range)
        data = basic_store.read(sym, query_builder=q).data
    else:
        data = basic_store.read(sym, date_range=date_range).data
    assert len(data) == 1
    assert data[data.columns[0]][0] == start_offset


@pytest.mark.parametrize("use_date_range_clause", [True, False])
def test_date_range_row_sliced(basic_store_tiny_segment, use_date_range_clause):
    lib = basic_store_tiny_segment
    sym = "test_date_range_row_sliced"
    # basic_store_tiny_segment produces 2x2 segments
    num_rows = 6
    index = pd.date_range("2000-01-01", periods=num_rows, freq="D")
    df = pd.DataFrame({"col": np.arange(num_rows)}, index=index)
    lib.write(sym, df)

    expected = df.iloc[1:-1]

    date_range = (index[1], index[-2])
    if use_date_range_clause:
        q = QueryBuilder()
        q = q.date_range(date_range)
        received = lib.read(sym, query_builder=q).data
    else:
        received = lib.read(sym, date_range=date_range).data
    assert_frame_equal(expected, received)

    date_range = (index[0] + pd.Timedelta(12, unit="h"), index[-1] - pd.Timedelta(12, unit="h"))
    if use_date_range_clause:
        received = lib.read(sym, query_builder=q).data
    else:
        received = lib.read(sym, date_range=date_range).data
    assert_frame_equal(expected, received)


def test_get_info(basic_store):
    sym = "get_info_test"
    df = pd.DataFrame(data={"col1": np.arange(10)}, index=pd.date_range(pd.Timestamp(0), periods=10))
    df.index.name = "dt_index"
    basic_store.write(sym, df)
    info = basic_store.get_info(sym)
    assert int(info["rows"]) == 10
    assert info["type"] == "pandasdf"
    assert info["col_names"]["columns"] == ["col1"]
    assert info["col_names"]["index"] == ["dt_index"]
    assert info["index_type"] == "index"


def test_get_info_version(object_and_lmdb_version_store):
    lib = object_and_lmdb_version_store
    # given
    sym = "get_info_version_test"
    df = pd.DataFrame(data={"col1": np.arange(10)}, index=pd.date_range(pd.Timestamp(0), periods=10))
    lib.write(sym, df)
    df = pd.DataFrame(data={"col1": np.arange(20)}, index=pd.date_range(pd.Timestamp(0), periods=20))
    lib.write(sym, df, prune_previous_version=False)

    # when
    info_0 = lib.get_info(sym, version=0)
    info_1 = lib.get_info(sym, version=1)
    latest_version = lib.get_info(sym)

    # then
    assert latest_version == info_1
    assert info_0["rows"] == 10
    assert info_1["rows"] == 20
    assert info_1["last_update"] > info_0["last_update"]


def test_get_info_date_range(basic_store):
    # given
    sym = "test_get_info_date_range"
    df = pd.DataFrame(data={"col1": np.arange(10)}, index=pd.date_range(pd.Timestamp(0), periods=10))
    basic_store.write(sym, df)
    df = pd.DataFrame(data={"col1": np.arange(20)}, index=pd.date_range(pd.Timestamp(0), periods=20))
    basic_store.write(sym, df, prune_previous_version=False)

    # when
    info_0 = basic_store.get_info(sym, version=0)
    info_1 = basic_store.get_info(sym, version=1)
    latest_version = basic_store.get_info(sym)

    # then
    assert latest_version == info_1
    assert info_1["date_range"] == basic_store.get_timerange_for_symbol(sym, version=1)
    assert info_0["date_range"] == basic_store.get_timerange_for_symbol(sym, version=0)


def test_get_info_version_no_columns_nat(basic_store):
    sym = "test_get_info_version_no_columns_nat"
    column_names = ["a", "b", "c"]
    df = pd.DataFrame(columns=column_names)
    df["b"] = df["b"].astype("int64")
    basic_store.write(sym, df, dynamic_strings=True, coerce_columns={"a": float, "b": int, "c": str})
    info = basic_store.get_info(sym)
    assert np.isnat(info["date_range"][0]) == True
    assert np.isnat(info["date_range"][1]) == True


def test_get_info_version_empty_nat(basic_store):
    sym = "test_get_info_version_empty_nat"
    basic_store.write(sym, pd.DataFrame())
    info = basic_store.get_info(sym)
    assert np.isnat(info["date_range"][0]) == True
    assert np.isnat(info["date_range"][1]) == True


def test_update_times(basic_store):
    # given
    df = pd.DataFrame(data={"col1": np.arange(10)}, index=pd.date_range(pd.Timestamp(0), periods=10))
    basic_store.write("sym_1", df)
    df = pd.DataFrame(data={"col1": np.arange(20)}, index=pd.date_range(pd.Timestamp(0), periods=20))
    basic_store.write("sym_1", df, prune_previous_version=False)
    df = pd.DataFrame(data={"col1": np.arange(15)}, index=pd.date_range(pd.Timestamp(0), periods=15))
    basic_store.write("sym_2", df)

    # when
    update_times_default = basic_store.update_times(["sym_1", "sym_2"])
    update_times_versioned = basic_store.update_times(["sym_1", "sym_1", "sym_2"], as_ofs=[0, 1, None])

    # then
    assert len(update_times_default) == 2
    assert update_times_default[0] < update_times_default[1]
    assert len(update_times_versioned) == 3
    assert update_times_versioned[0] < update_times_versioned[1] < update_times_versioned[2]


def test_get_info_multi_index(basic_store):
    dtidx = pd.date_range(pd.Timestamp("2016-01-01"), periods=3)
    vals = np.arange(3, dtype=np.uint32)
    multi_df = pd.DataFrame({"col1": [1, 4, 9]}, index=pd.MultiIndex.from_arrays([dtidx, vals]))
    sym = "multi_info_test"
    basic_store.write(sym, multi_df)
    info = basic_store.get_info(sym)
    assert int(info["rows"]) == 3
    assert info["type"] == "pandasdf"
    assert info["col_names"]["columns"] == ["col1"]
    assert len(info["col_names"]["index"]) == 2
    assert info["index_type"] == "multi_index"


def test_get_info_index_column(basic_store, sym):
    df = pd.DataFrame([[1, 2, 3, 4, 5, 6]], columns=["A", "B", "C", "D", "E", "F"])

    basic_store.write(sym, df)
    info = basic_store.get_info(sym)
    assert info["col_names"]["index"] == [None]
    assert info["col_names"]["columns"] == ["A", "B", "C", "D", "E", "F"]

    basic_store.write(sym, df.set_index("B"))
    info = basic_store.get_info(sym)
    assert info["col_names"]["index"] == ["B"]
    assert info["col_names"]["columns"] == ["A", "C", "D", "E", "F"]

    basic_store.write(sym, df.set_index(["A", "B"]))
    info = basic_store.get_info(sym)
    assert info["col_names"]["index"] == ["A", "B"]
    assert info["col_names"]["columns"] == ["C", "D", "E", "F"]

    basic_store.write(sym, df.set_index(["A", "B"], append=True))
    info = basic_store.get_info(sym)
    assert info["col_names"]["index"] == [None, "A", "B"]
    assert info["col_names"]["columns"] == ["C", "D", "E", "F"]


def test_empty_pd_series(basic_store):
    sym = "empty_s"
    series = pd.Series()
    basic_store.write(sym, series)
    assert basic_store.read(sym).data.empty


def test_empty_df(basic_store):
    sym = "empty_s"
    df = pd.DataFrame()
    basic_store.write(sym, df)
    # if no index information is provided, we assume a datetimeindex
    assert basic_store.read(sym).data.empty


def test_empty_ndarr(basic_store):
    sym = "empty_s"
    ndarr = np.array([])
    basic_store.write(sym, ndarr)
    assert_array_equal(basic_store.read(sym).data, ndarr)


# See AN-765 for why we need no_symbol_list fixture
def test_large_symbols(basic_store_no_symbol_list):
    with pytest.raises(ArcticDbNotYetImplemented):
        basic_store_no_symbol_list.write("a" * (MAX_SYMBOL_SIZE + 1), 1)

    for _ in range(5):
        valid_sized_sym = "a" * random.randint(1, MAX_SYMBOL_SIZE - 1)
        basic_store_no_symbol_list.write(valid_sized_sym, 1)
        assert basic_store_no_symbol_list.read(valid_sized_sym).data == 1

        valid_punctuations = "".join(list(set(string.punctuation) - set(UNSUPPORTED_S3_CHARS)))
        valid_char_sym = "".join(
            [random.choice(string.ascii_letters + string.digits + valid_punctuations) for _ in range(12)]
        )

        basic_store_no_symbol_list.write(valid_char_sym, 1)
        assert basic_store_no_symbol_list.read(valid_char_sym).data == 1


def test_unsupported_chars_in_symbols(basic_store):
    for ch in UNSUPPORTED_S3_CHARS:
        with pytest.raises(ArcticDbNotYetImplemented):
            basic_store.write(ch, 1)

    for _ in range(5):
        valid_punctuations = "".join(list(set(string.punctuation) - set(UNSUPPORTED_S3_CHARS)))
        valid_char_sym = "".join(
            [random.choice(string.ascii_letters + string.digits + valid_punctuations) for _ in range(12)]
        )

        basic_store.write(valid_char_sym, 1)
        assert basic_store.read(valid_char_sym).data == 1


def test_partial_read_pickled_df(basic_store):
    will_be_pickled = [1, 2, 3]
    basic_store.write("blah", will_be_pickled)
    assert basic_store.read("blah").data == will_be_pickled

    with pytest.raises(InternalException):
        basic_store.read("blah", columns=["does_not_matter"])

    with pytest.raises(InternalException):
        basic_store.read("blah", date_range=(DateRange(pd.Timestamp("1970-01-01"), pd.Timestamp("2027-12-31"))))


def test_is_pickled(basic_store):
    will_be_pickled = [1, 2, 3]
    basic_store.write("blah", will_be_pickled)
    assert basic_store.is_symbol_pickled("blah") is True

    df = pd.DataFrame({"a": np.arange(3)})
    basic_store.write("normal", df)
    assert basic_store.is_symbol_pickled("normal") is False


def test_is_pickled_by_version(basic_store):
    symbol = "test"
    will_be_pickled = [1, 2, 3]
    basic_store.write(symbol, will_be_pickled)

    not_pickled = pd.DataFrame({"a": np.arange(3)})
    basic_store.write(symbol, not_pickled)

    assert basic_store.is_symbol_pickled(symbol) is False
    assert basic_store.is_symbol_pickled(symbol, 0) is True
    assert basic_store.is_symbol_pickled(symbol, 1) is False


def test_is_pickled_by_snapshot(basic_store):
    symbol = "test"
    will_be_pickled = [1, 2, 3]
    snap1 = "snap1"
    basic_store.write(symbol, will_be_pickled)
    basic_store.snapshot(snap1)

    snap2 = "snap2"
    not_pickled = pd.DataFrame({"a": np.arange(3)})
    basic_store.write(symbol, not_pickled)
    basic_store.snapshot(snap2)

    assert basic_store.is_symbol_pickled(symbol) is False
    assert basic_store.is_symbol_pickled(symbol, snap1) is True
    assert basic_store.is_symbol_pickled(symbol, snap2) is False


def test_is_pickled_by_timestamp(basic_store):
    symbol = "test"
    will_be_pickled = [1, 2, 3]
    with distinct_timestamps(basic_store) as first_write_timestamps:
        basic_store.write(symbol, will_be_pickled)

    not_pickled = pd.DataFrame({"a": np.arange(3)})
    with distinct_timestamps(basic_store):
        basic_store.write(symbol, not_pickled)

    with pytest.raises(NoDataFoundException):
        basic_store.read(symbol, pd.Timestamp(0))
    assert basic_store.is_symbol_pickled(symbol) is False
    assert basic_store.is_symbol_pickled(symbol, first_write_timestamps.after) is True
    assert basic_store.is_symbol_pickled(symbol, pd.Timestamp(np.iinfo(np.int64).max)) is False


def test_list_versions(object_and_lmdb_version_store):
    version_store = object_and_lmdb_version_store
    version_store.write("a", 1)  # a, v0
    version_store.write("b", 1)  # b, v0
    version_store.write("c", 1)  # c, v0
    version_store.write("a", 2)  # a, v1
    version_store.write("a", 1)  # a, v2
    version_store.snapshot("snap1")
    version_store.write("b", 3)  # b, v1
    version_store.snapshot("snap2")
    version_store.write("c", 3)  # c, v1
    version_store.snapshot("snap3")

    versions = version_store.list_versions()
    assert len(versions) == 3 + 2 + 2  # a-3, b-2, c-2
    sorted_versions_for_a = sorted([v for v in versions if v["symbol"] == "a"], key=lambda x: x["version"])
    assert len(sorted_versions_for_a) == 3
    assert sorted_versions_for_a[0]["snapshots"] == []
    assert set(sorted_versions_for_a[2]["snapshots"]) == {"snap1", "snap2", "snap3"}

    def get_tuples_from_version_info(v_infos):
        res = set()
        for v_info in v_infos:
            res.add((v_info["symbol"], v_info["version"]))
        return res

    assert get_tuples_from_version_info(version_store.list_versions(snapshot="snap1")) == {("a", 2), ("b", 0), ("c", 0)}
    assert get_tuples_from_version_info(version_store.list_versions(snapshot="snap2")) == {("a", 2), ("b", 1), ("c", 0)}
    assert get_tuples_from_version_info(version_store.list_versions(snapshot="snap3")) == {("a", 2), ("b", 1), ("c", 1)}


def test_list_versions_deleted_flag(basic_store):
    basic_store.write("symbol", pd.DataFrame(), metadata=1)
    basic_store.write("symbol", pd.DataFrame(), metadata=2, prune_previous_version=False)
    basic_store.write("symbol", pd.DataFrame(), metadata=3, prune_previous_version=False)
    basic_store.snapshot("snapshot")

    versions = basic_store.list_versions("symbol")
    assert len(versions) == 3
    versions = sorted(versions, key=lambda v: v["version"])
    assert not versions[2]["deleted"]
    assert versions[2]["snapshots"] == ["snapshot"]

    basic_store.delete_version("symbol", 2)
    versions = basic_store.list_versions("symbol")
    assert len(versions) == 3
    versions = sorted(versions, key=lambda v: v["version"])

    assert not versions[0]["deleted"]
    assert not versions[0]["snapshots"]
    assert not versions[1]["deleted"]
    assert not versions[1]["snapshots"]
    assert versions[2]["deleted"]
    assert versions[2]["snapshots"] == ["snapshot"]


def test_list_versions_with_snapshots(basic_store):
    lib = basic_store
    lib.write("a", 0)  # v0
    lib.write("b", 0)  # v0
    lib.snapshot("snap1")  # a_v0, b_v0
    lv1 = lib.list_versions()
    assert len(lv1) == 2
    assert lv1[0]["snapshots"] == ["snap1"]
    lib.write("a", 1)
    lib.write("b", 1)
    lib.write("c", 0)
    lib.snapshot("snap2")
    lib.snapshot("snap3")
    items_for_a = lib.list_versions("a")
    assert len(items_for_a) == 2
    # v0 in a single snapshot
    assert set([v["snapshots"] for v in items_for_a if v["version"] == 0][0]) == {"snap1"}
    # v1 in a two snapshots
    assert set([v["snapshots"] for v in items_for_a if v["version"] == 1][0]) == {"snap2", "snap3"}


def test_read_ts(basic_store):
    with distinct_timestamps(basic_store) as first_write_timestamps:
        basic_store.write("a", 1)  # v0
    assert basic_store.read("a", as_of=first_write_timestamps.after).version == 0
    with distinct_timestamps(basic_store):
        basic_store.write("a", 2)  # v1
    with distinct_timestamps(basic_store):
        basic_store.write("a", 3)  # v2
    basic_store.write("a", 4)  # v3
    basic_store.snapshot("snap3")
<<<<<<< HEAD
=======

>>>>>>> 9edfdd4e
    versions = basic_store.list_versions()
    assert len(versions) == 4
    sorted_versions_for_a = sorted([v for v in versions if v["symbol"] == "a"], key=lambda x: x["version"])
    ts_for_v1 = sorted_versions_for_a[1]["date"]
    vitem = basic_store.read("a", as_of=ts_for_v1)
    assert vitem.version == 1
    assert vitem.data == 2

    ts_for_v2 = sorted_versions_for_a[0]["date"]
    vitem = basic_store.read("a", as_of=ts_for_v2)
    assert vitem.version == 0
    assert vitem.data == 1

    with pytest.raises(NoDataFoundException):
        basic_store.read("a", as_of=pd.Timestamp(0))

    brexit_almost_over = pd.Timestamp(np.iinfo(np.int64).max)  # Timestamp("2262-04-11 23:47:16.854775807")
    vitem = basic_store.read("a", as_of=brexit_almost_over)
    assert vitem.version == 3
    assert vitem.data == 4

    vitem = basic_store.read("a", as_of=first_write_timestamps.after)
    assert vitem.version == 0
    assert vitem.data == 1


<<<<<<< HEAD
def test_negative_strides(version_store_factory):
    basic_store = version_store_factory(col_per_group=2, row_per_segment=2)
=======
def test_negative_strides(basic_store_tiny_segment):
    lmdb_version_store = basic_store_tiny_segment
>>>>>>> 9edfdd4e
    negative_stride_np = np.array([[1, 2, 3, 4, 5, 6], [7, 8, 9, 10, 11, 12]], np.int32)[::-1]
    basic_store.write("negative_strides", negative_stride_np)
    vit = basic_store.read("negative_strides")
    assert_array_equal(negative_stride_np, vit.data)
    negative_stride_df = pd.DataFrame(negative_stride_np)
    basic_store.write("negative_strides_df", negative_stride_df)
    vit2 = basic_store.read("negative_strides_df")
    assert_frame_equal(negative_stride_df, vit2.data)


def test_dynamic_strings(basic_store):
    row = pd.Series(["A", "B", "C", "Aaba", "Baca", "CABA", "dog", "cat"])
    df = pd.DataFrame({"x": row})
    basic_store.write("strings", df, dynamic_strings=True)
    vit = basic_store.read("strings")
    assert_frame_equal(vit.data, df)


<<<<<<< HEAD
def test_dynamic_strings_non_contigous(basic_store):
=======
def test_dynamic_strings_non_contiguous(basic_store):
>>>>>>> 9edfdd4e
    df = sample_dataframe_only_strings(100, 0, 100)
    series = df.iloc[-1]
    series.name = None
    basic_store.write("strings", series, dynamic_strings=True)
    vit = basic_store.read("strings")
    assert_series_equal(vit.data, series)


def test_dynamic_strings_with_none(basic_store):
    row = pd.Series(
        [
            "A",
            "An_inordinately_long_string_for_no_sensible_purpose",
            None,
            "B",
            "C",
            None,
            "Baca",
            "CABA",
            None,
            "dog",
            "cat",
            None,
        ]
    )
    df = pd.DataFrame({"x": row})
    basic_store.write("strings", df, dynamic_strings=True)
    vit = basic_store.read("strings")
    assert_frame_equal(vit.data, df)


def test_dynamic_strings_with_none_first_element(basic_store):
    row = pd.Series(
        [
            None,
            "A",
            "An_inordinately_long_string_for_no_sensible_purpose",
            None,
            "B",
            "C",
            None,
            "Baca",
            "CABA",
            None,
            "dog",
            "cat",
            None,
        ]
    )
    df = pd.DataFrame({"x": row})
    basic_store.write("strings", df, dynamic_strings=True)
    vit = basic_store.read("strings")
    assert_frame_equal(vit.data, df)


def test_dynamic_strings_with_all_nones(basic_store):
    df = pd.DataFrame({"x": [None, None]})
    basic_store.write("strings", df, dynamic_strings=True)
    data = basic_store.read("strings")
    assert data.data["x"][0] is None
    assert data.data["x"][1] is None


def test_dynamic_strings_with_all_nones_update(basic_store):
    df = pd.DataFrame(
        {"col_1": ["a", "b"], "col_2": [0.1, 0.2]}, index=[pd.Timestamp("2022-01-01"), pd.Timestamp("2022-01-02")]
    )
    update_df = pd.DataFrame({"col_1": [np.nan], "col_2": [0.1]}, index=[pd.Timestamp("2022-01-01")])
    basic_store.write("strings", df, dynamic_strings=True)
    with pytest.raises(StreamDescriptorMismatch):
        # nan causes col_1 is considered to be a float column
        # Won't accept that as a string column even with DS enabled
        basic_store.update("strings", update_df, dynamic_strings=True)

    basic_store.update("strings", update_df.astype({"col_1": "object"}), dynamic_strings=True)

    data = basic_store.read("strings")
    assert math.isnan(data.data["col_1"][pd.Timestamp("2022-01-01")])
    assert data.data["col_1"][pd.Timestamp("2022-01-02")] == "b"

    basic_store.write("strings", df, dynamic_strings=True)
    basic_store.update("strings", update_df, dynamic_strings=True, coerce_columns={"col_1": object, "col_2": "float"})

    data = basic_store.read("strings")
    assert math.isnan(data.data["col_1"][pd.Timestamp("2022-01-01")])
    assert data.data["col_1"][pd.Timestamp("2022-01-02")] == "b"


def test_dynamic_strings_with_nan(basic_store):
    row = pd.Series(
        [
            np.nan,
            "A",
            "An_inordinately_long_string_for_no_sensible_purpose",
            np.nan,
            "B",
            "C",
            None,
            "Baca",
            "CABA",
            None,
            "dog",
            "cat",
            np.nan,
        ]
    )

    df = pd.DataFrame({"x": row})
    basic_store.write("strings", df, dynamic_strings=True)
    vit = basic_store.read("strings")
    assert_frame_equal(vit.data, df)


def test_metadata_with_snapshots(basic_store):
    symbol_metadata1 = {"test": "data_meta"}
    symbol_metadata2 = {"test": "should_not_be_returned"}
    snap_metadata = {"test": "snap_meta"}
    basic_store.write("symbol", 1, metadata=symbol_metadata1)
    basic_store.snapshot("snap1", metadata=snap_metadata)
    basic_store.write("symbol", 2, metadata=symbol_metadata2)

    meta = basic_store.read_metadata("symbol", as_of="snap1").metadata
    assert meta == symbol_metadata1
    snapshot = basic_store.list_snapshots()
    assert snapshot["snap1"] == snap_metadata


def equals(x, y):
    if isinstance(x, tuple) or isinstance(x, list):
        assert len(x) == len(y)
        for vx, vy in zip(x, y):
            equals(vx, vy)
    elif isinstance(x, dict):
        assert isinstance(y, dict)
        assert set(x.keys()) == set(y.keys())
        for k in x.keys():
            equals(x[k], y[k])
    elif isinstance(x, np.ndarray):
        assert isinstance(y, np.ndarray)
        assert np.allclose(x, y)
    else:
        assert x == y


def test_recursively_written_data(basic_store):
    samples = [
        {"a": np.arange(5), "b": np.arange(8)},  # dict of np arrays
        (np.arange(5), np.arange(6)),  # tuple of np arrays
        [np.arange(9), np.arange(12), (1, 2)],  # list of numpy arrays and a python tuple
        ({"a": np.arange(5), "b": [1, 2, 3]}),  # dict of np arrays and a python list
    ]

    for idx, sample in enumerate(samples):
        basic_store.write("sym_recursive" + str(idx), sample, recursive_normalizers=True)
        basic_store.write("sym_pickle" + str(idx), sample)  # pickled writes
        recursive_data = basic_store.read("sym_recursive" + str(idx)).data
        pickled_data = basic_store.read("sym_pickle" + str(idx)).data
        equals(sample, recursive_data)
        equals(pickled_data, recursive_data)


def test_recursively_written_data_with_metadata(basic_store):
    samples = [
        {"a": np.arange(5), "b": np.arange(8)},  # dict of np arrays
        (np.arange(5), np.arange(6)),  # tuple of np arrays
    ]

    for idx, sample in enumerate(samples):
        vit = basic_store.write(
            "sym_recursive" + str(idx), sample, metadata={"something": 1}, recursive_normalizers=True
        )
        recursive_data = basic_store.read("sym_recursive" + str(idx)).data
        equals(sample, recursive_data)
        assert vit.metadata == {"something": 1}


def test_recursively_written_data_with_nones(basic_store):
    sample = {"a": np.arange(5), "b": np.arange(8), "c": None}

    basic_store.write("sym_recursive", sample, recursive_normalizers=True)
    basic_store.write("sym_pickle", sample)  # pickled writes
    recursive_data = basic_store.read("sym_recursive").data
    pickled_data = basic_store.read("sym_recursive").data
    equals(sample, recursive_data)
    equals(pickled_data, recursive_data)


def test_recursive_nested_data(basic_store):
    sample_data = {"a": {"b": {"c": {"d": np.arange(24)}}}}
    fl = Flattener()
    assert fl.can_flatten(sample_data)
    assert fl.is_dict_like(sample_data)
    metast, to_write = fl.create_meta_structure(sample_data, "sym")
    assert len(to_write) == 1
    equals(list(to_write.values())[0], np.arange(24))

    basic_store.write("s", sample_data, recursive_normalizers=True)
    equals(basic_store.read("s").data, sample_data)


def test_named_tuple_flattening_rejected():
    fl = Flattener()
    SomeThing = namedtuple("SomeThing", "prop another_prop")
    nt = SomeThing(1, 2)
    assert fl.can_flatten(nt) is False


def test_data_directly_msgpackable(basic_store):
    data = {"a": [1, 2, 3], "b": {"c": 5}}
    fl = Flattener()
    meta, to_write = fl.create_meta_structure(data, "sym")
    assert len(to_write) == 0
    assert meta["leaf"] is True
    basic_store.write("s", data, recursive_normalizers=True)
    equals(basic_store.read("s").data, data)


class AlmostAList(list):
    pass


class AlmostAListNormalizer(CustomNormalizer):
    NESTED_STRUCTURE = True

    def normalize(self, item, **kwargs):
        if not isinstance(item, AlmostAList):
            return None
        return list(item), NormalizationMetadata.CustomNormalizerMeta()

    def denormalize(self, item, norm_meta):
        return AlmostAList(item)


def test_recursive_normalizer_with_custom_class():
    list_like_obj = AlmostAList([1, 2, 3])
    fl = Flattener()
    assert not fl.is_normalizable_to_nested_structure(list_like_obj)  # normalizer not registered yet

    register_normalizer(AlmostAListNormalizer())
    # Should be normalizable now.
    fl = Flattener()
    assert fl.is_normalizable_to_nested_structure(list_like_obj)


def test_really_large_symbol_for_recursive_data(basic_store):
    data = {"a" * 100: {"b" * 100: {"c" * 1000: {"d": np.arange(5)}}}}
    basic_store.write("s" * 100, data, recursive_normalizers=True)
    fl = Flattener()
    metastruct, to_write = fl.create_meta_structure(data, "s" * 100)
    assert len(list(to_write.keys())[0]) < fl.MAX_KEY_LENGTH
    equals(basic_store.read("s" * 100).data, data)


def test_nested_custom_types(basic_store):
    data = AlmostAList([1, 2, 3, AlmostAList([5, np.arange(6)])])
    fl = Flattener()
    meta, to_write = fl.create_meta_structure(data, "sym")
    equals(list(to_write.values())[0], np.arange(6))
    basic_store.write("sym", data, recursive_normalizers=True)
    got_back = basic_store.read("sym").data
    assert isinstance(got_back, AlmostAList)
    assert isinstance(got_back[3], AlmostAList)
    assert got_back[0] == 1


def test_batch_operations(object_version_store_prune_previous):
    multi_data = {"sym1": np.arange(8), "sym2": np.arange(9), "sym3": np.arange(10)}

    for _ in range(10):
        object_version_store_prune_previous.batch_write(list(multi_data.keys()), list(multi_data.values()))
        result = object_version_store_prune_previous.batch_read(list(multi_data.keys()))
        assert len(result) == 3
        equals(result["sym1"].data, np.arange(8))
        equals(result["sym2"].data, np.arange(9))
        equals(result["sym3"].data, np.arange(10))


def test_batch_read_tombstoned_version_via_snapshot(basic_store):  # AN-285
    lib = basic_store
    lib.write("a", 0)
    lib.snapshot("s")
    lib.write("a", 1, prune_previous_version=True)

    actual = lib.batch_read(["a"], as_ofs=[0])  # Other version query types are not implemented
    assert actual["a"].data == 0
    meta = lib.batch_read_metadata(["a"], as_ofs=[0])
    assert meta["a"].version == 0


def test_batch_write(basic_store_tombstone_and_sync_passive):
    lmdb_version_store = basic_store_tombstone_and_sync_passive
    multi_data = {"sym1": np.arange(8), "sym2": np.arange(9), "sym3": np.arange(10)}
    metadata = {"sym1": {"key1": "val1"}, "sym2": None, "sym3": None}

    sequential_results = {}
    for sym, data in multi_data.items():
        lmdb_version_store.write(sym, data, metadata=metadata[sym])
        vitem = lmdb_version_store.read(sym)
        sequential_results[vitem.symbol] = vitem
    lmdb_version_store.batch_write(
        list(multi_data.keys()), list(multi_data.values()), metadata_vector=(metadata[sym] for sym in multi_data)
    )
    batch_results = lmdb_version_store.batch_read(list(multi_data.keys()))
    assert len(batch_results) == len(sequential_results)
    equals(batch_results["sym1"].data, sequential_results["sym1"].data)
    equals(batch_results["sym1"].metadata, sequential_results["sym1"].metadata)
    equals(batch_results["sym2"].metadata, sequential_results["sym2"].metadata)
    assert sequential_results["sym1"].version == 0
    assert batch_results["sym1"].version == 1

    assert len(lmdb_version_store.list_versions()) == 6


def test_batch_write_then_read(basic_store):
    symbol = "sym_d_1"
    data = pd.Series(index=[0], data=[1])

    # Write, then delete a symbol
    basic_store.write(symbol=symbol, data=data)
    basic_store.delete(symbol)

    # Batch write the same data to the same symbol
    basic_store.batch_write(symbols=[symbol], data_vector=[data])
    basic_store.read(symbol)


def test_batch_write_then_list_symbol_without_cache(basic_store_factory):
    factory = basic_store_factory
    lib = factory(symbol_list=False, segment_row_size=10)
    df = pd.DataFrame([1, 2, 3])
    for idx in range(10):
        lib.version_store.clear()
        symbols = [f"s{idx}-{i}" for i in [1, 2, 3]]
        lib.batch_write(symbols=symbols, data_vector=[df, df, df])
        assert set(lib.list_symbols()) == set(symbols)


def test_batch_write_missing_keys_dedup(basic_store_factory):
    """When there is duplicate data to reuse for the current write, we need to access the index key of the previous
    versions in order to refer to the corresponding keys for the deduplicated data."""
    lib = basic_store_factory(de_duplication=True)
    assert lib.lib_cfg().lib_desc.version.write_options.de_duplication

    df1 = pd.DataFrame({"a": [3, 5, 7]})
    df2 = pd.DataFrame({"a": [4, 6, 8]})
    lib.write("s1", df1)
    lib.write("s2", df2)

    lib_tool = lib.library_tool()
    s1_index_key = lib_tool.find_keys_for_id(KeyType.TABLE_INDEX, "s1")[0]
    lib_tool.remove(s1_index_key)

    with pytest.raises(StorageException):
        lib.batch_write(["s1", "s2"], [df1, df2])


def test_batch_write_metadata_missing_keys(basic_store):
    lib = basic_store

    df1 = pd.DataFrame({"a": [3, 5, 7]})
    df2 = pd.DataFrame({"a": [4, 6, 8]})
    lib.write("s1", df1)
    lib.write("s2", df2)

    lib_tool = lib.library_tool()
    s1_index_key = lib_tool.find_keys_for_id(KeyType.TABLE_INDEX, "s1")[0]
    s2_index_key = lib_tool.find_keys_for_id(KeyType.TABLE_INDEX, "s2")[0]
    lib_tool.remove(s1_index_key)
    lib_tool.remove(s2_index_key)
    with pytest.raises(StorageException):
        _ = lib.batch_write_metadata(["s1", "s2"], [{"s1_meta": 1}, {"s2_meta": 1}])


def test_batch_read_metadata_missing_keys(basic_store):
    lib = basic_store

    df1 = pd.DataFrame({"a": [3, 5, 7]})
    df2 = pd.DataFrame({"a": [4, 6, 8]})
    lib.write("s1", df1, metadata={"s1": "metadata"})
    # Need two versions for this symbol as we're going to delete a version key, and the optimisation of storing the
    # latest index key in the version ref key means it will still work if we just write one version key and then delete
    # it
    lib.write("s2", df2, metadata={"s2": "metadata"})
    lib.write("s2", df2, metadata={"s2": "more_metadata"})
    lib_tool = lib.library_tool()
    s1_index_key = lib_tool.find_keys_for_id(KeyType.TABLE_INDEX, "s1")[0]
    s2_version_keys = lib_tool.find_keys_for_id(KeyType.VERSION, "s2")
    s2_key_to_delete = [key for key in s2_version_keys if key.version_id == 0][0]
    lib_tool.remove(s1_index_key)
    lib_tool.remove(s2_key_to_delete)

    with pytest.raises(StorageException):
        _ = lib.batch_read_metadata(["s1"], [None])
    with pytest.raises(StorageException):
        _ = lib.batch_read_metadata(["s2"], [0])


def test_batch_read_metadata_multi_missing_keys(basic_store):
    lib = basic_store
    lib_tool = lib.library_tool()

    lib.write("s1", 0, metadata={"s1": "metadata"})
    key_to_delete = lib_tool.find_keys_for_id(KeyType.TABLE_INDEX, "s1")[0]
    lib_tool.remove(key_to_delete)

    with pytest.raises(StorageException):
        _ = lib.batch_read_metadata_multi(["s1"], [None])


def test_batch_read_missing_keys(basic_store):
    lib = basic_store

    df1 = pd.DataFrame({"a": [3, 5, 7]})
    df2 = pd.DataFrame({"a": [4, 6, 8]})
    df3 = pd.DataFrame({"a": [5, 7, 9]})
    lib.write("s1", df1)
    lib.write("s2", df2)
    # Need two versions for this symbol as we're going to delete a version key, and the optimisation of storing the
    # latest index key in the version ref key means it will still work if we just write one version key and then delete
    # it
    lib.write("s3", df3)
    lib.write("s3", df3)
    lib_tool = lib.library_tool()
    s1_index_key = lib_tool.find_keys_for_id(KeyType.TABLE_INDEX, "s1")[0]
    s2_data_key = lib_tool.find_keys_for_id(KeyType.TABLE_DATA, "s2")[0]
    s3_version_keys = lib_tool.find_keys_for_id(KeyType.VERSION, "s3")
    s3_key_to_delete = [key for key in s3_version_keys if key.version_id == 0][0]
    lib_tool.remove(s1_index_key)
    lib_tool.remove(s2_data_key)
    lib_tool.remove(s3_key_to_delete)

    # The exception thrown is different for missing version keys to everything else, and so depends on which symbol is
    # processed first
    with pytest.raises((NoDataFoundException, StorageException)):
        _ = lib.batch_read(["s1", "s2", "s3"], [None, None, 0])


def test_batch_get_info_missing_keys(basic_store):
    lib = basic_store

    df1 = pd.DataFrame({"a": [3, 5, 7]})
    df2 = pd.DataFrame({"a": [5, 7, 9]})
    lib.write("s1", df1)
    # Need two versions for this symbol as we're going to delete a version key, and the optimisation of storing the
    # latest index key in the version ref key means it will still work if we just write one version key and then delete
    # it
    lib.write("s2", df2)
    lib.write("s2", df2)
    lib_tool = lib.library_tool()
    s1_index_key = lib_tool.find_keys_for_id(KeyType.TABLE_INDEX, "s1")[0]
    s2_version_keys = lib_tool.find_keys_for_id(KeyType.VERSION, "s2")
    s2_key_to_delete = [key for key in s2_version_keys if key.version_id == 0][0]
    lib_tool.remove(s1_index_key)
    lib_tool.remove(s2_key_to_delete)

    with pytest.raises(StorageException):
        _ = lib.batch_get_info(["s1"], [None])
    with pytest.raises(StorageException):
        _ = lib.batch_get_info(["s2"], [0])


def test_batch_roundtrip_metadata(basic_store_tombstone_and_sync_passive):
    lib = basic_store_tombstone_and_sync_passive

    metadatas = {}
    for x in range(10):
        symbol = "Sym_{}".format(x)
        metadatas[symbol] = {"a": x}

    for symbol in metadatas:
        lib.write(symbol, 12)

    symbols = []
    metas = []
    for sym, meta in metadatas.items():
        symbols.append(sym)
        metas.append(meta)

    write_result = lib.batch_write_metadata(symbols, metas)
    assert all(type(w) == VersionedItem for w in write_result)
    vits = lib.batch_read_metadata(symbols)

    for sym, returned in vits.items():
        assert returned.metadata == metadatas[sym]


<<<<<<< HEAD
def test_batch_write_metadata_missing_keys(basic_store):
    lib = basic_store

    df1 = pd.DataFrame({"a": [3, 5, 7]})
    df2 = pd.DataFrame({"a": [4, 6, 8]})
    lib.write("s1", df1)
    lib.write("s2", df2)

    lib_tool = lib.library_tool()
    s1_index_key = lib_tool.find_keys_for_id(KeyType.TABLE_INDEX, "s1")[0]
    s2_index_key = lib_tool.find_keys_for_id(KeyType.TABLE_INDEX, "s2")[0]
    lib_tool.remove(s1_index_key)
    lib_tool.remove(s2_index_key)
    with pytest.raises(StorageException):
        _ = lib.batch_write_metadata(["s1", "s2"], [{"s1_meta": 1}, {"s2_meta": 1}])


=======
>>>>>>> 9edfdd4e
def test_write_composite_data_with_user_meta(basic_store):
    multi_data = {"sym1": np.arange(8), "sym2": np.arange(9), "sym3": np.arange(10)}
    basic_store.write("sym", multi_data, metadata={"a": 1})
    vitem = basic_store.read("sym")
    assert vitem.metadata == {"a": 1}
    equals(vitem.data["sym1"], np.arange(8))


def test_force_delete(basic_store):
    df1 = sample_dataframe()
    basic_store.write("sym1", df1)
    df2 = sample_dataframe(seed=1)
    basic_store.write("sym1", df2)
    df3 = sample_dataframe(seed=2)
    basic_store.write("sym2", df3)
    df4 = sample_dataframe(seed=3)
    basic_store.write("sym2", df4)
    basic_store.version_store.force_delete_symbol("sym2")
    with pytest.raises(NoDataFoundException):
        basic_store.read("sym2")

    assert_frame_equal(basic_store.read("sym1").data, df2)
    assert_frame_equal(basic_store.read("sym1", as_of=0).data, df1)


def test_dataframe_with_NaN_in_timestamp_column(basic_store):
    normal_df = pd.DataFrame({"col": [pd.Timestamp("now"), pd.NaT]})
    basic_store.write("normal", normal_df)
    assert_frame_equal(normal_df, basic_store.read("normal").data)


def test_dataframe_with_nan_and_nat_in_timestamp_column(basic_store):
    df_with_NaN_mixed_in_ts = pd.DataFrame({"col": [pd.Timestamp("now"), pd.NaT, np.NaN]})
    basic_store.write("mixed_nan", df_with_NaN_mixed_in_ts)
    returned_df = basic_store.read("mixed_nan").data
    # NaN will now be converted to NaT
    isinstance(returned_df["col"][2], type(pd.NaT))


def test_dataframe_with_nan_and_nat_only(basic_store):
    df_with_nan_and_nat_only = pd.DataFrame({"col": [pd.NaT, pd.NaT, np.NaN]})  # Sample will be pd.NaT
    basic_store.write("nan_nat", df_with_nan_and_nat_only)
    assert_frame_equal(basic_store.read("nan_nat").data, pd.DataFrame({"col": [pd.NaT, pd.NaT, pd.NaT]}))


def test_coercion_to_float(basic_store):
    lib = basic_store
    df = pd.DataFrame({"col": [np.NaN, "1", np.NaN]})
    # col is now an Object column with all NaNs
    df["col"][1] = np.NaN

    assert df["col"].dtype == np.object_

    if sys.platform != "win32":  # SKIP_WIN Windows always uses dynamic strings
        with pytest.raises(ArcticDbNotYetImplemented):
            # Needs pickling due to the obj column
            lib.write("test", df)

    lib.write("test", df, coerce_columns={"col": float})
    returned = lib.read("test").data
    # Should be a float now.
    assert returned["col"].dtype != np.object_


def test_coercion_to_str_with_dynamic_strings(basic_store):
    # assert that the getting sample function is not called
    lib = basic_store
    df = pd.DataFrame({"col": [None, None, "hello", "world"]})
    assert df["col"].dtype == np.object_

    if sys.platform != "win32":  # SKIP_WIN Windows always uses dynamic strings
        with pytest.raises(ArcticDbNotYetImplemented):
            lib.write("sym", df)

    with mock.patch(
        "arcticdb.version_store._normalization.get_sample_from_non_empty_arr", return_value="hello"
    ) as sample_mock:
        # This should succeed but uses the slow path
        lib.write("sym", df, dynamic_strings=True)
        sample_mock.assert_called()

    with mock.patch("arcticdb.version_store._normalization.get_sample_from_non_empty_arr") as sample_mock:
        # This should skip the sample deduction
        lib.write("sym_coerced", df, dynamic_strings=True, coerce_columns={"col": str})
        sample_mock.assert_not_called()


def test_find_version(lmdb_version_store_v1):
    lib = lmdb_version_store_v1
    sym = "test_find_version"

    # Version 0 is alive and in a snapshot
    with distinct_timestamps(lmdb_version_store_v1) as v0_time:
        lib.write(sym, 0)
    lib.snapshot("snap_0")

    # Version 1 is only available in snap_1
    with distinct_timestamps(lmdb_version_store_v1) as v1_time:
        lib.write(sym, 1)
    lib.snapshot("snap_1")
    lib.delete_version(sym, 1)

    # Version 2 is fully deleted
    with distinct_timestamps(lmdb_version_store_v1) as v2_time:
        lib.write(sym, 2)
    lib.delete_version(sym, 2)

    # Version 3 is not in any snapshots
    with distinct_timestamps(lmdb_version_store_v1) as v3_time:
        lib.write(sym, 3)

    # Latest
    assert lib._find_version(sym).version == 3
    # By version number
    assert lib._find_version(sym, as_of=0).version == 0
    assert lib._find_version(sym, as_of=1).version == 1
    assert lib._find_version(sym, as_of=2) is None
    assert lib._find_version(sym, as_of=3).version == 3
    assert lib._find_version(sym, as_of=1000) is None
    # By negative version number
    assert lib._find_version(sym, as_of=-1).version == 3
    assert lib._find_version(sym, as_of=-2) is None
    assert lib._find_version(sym, as_of=-3).version == 1
    assert lib._find_version(sym, as_of=-4).version == 0
    assert lib._find_version(sym, as_of=-1000) is None
    # By snapshot
    assert lib._find_version(sym, as_of="snap_0").version == 0
    assert lib._find_version(sym, as_of="snap_1").version == 1
    with pytest.raises(NoDataFoundException):
        lib._find_version(sym, as_of="snap_1000")
    # By timestamp
    assert lib._find_version(sym, as_of=v0_time.after).version == 0
    assert lib._find_version(sym, as_of=v1_time.after).version == 0
    assert lib._find_version(sym, as_of=v2_time.after).version == 0
    assert lib._find_version(sym, as_of=v3_time.after).version == 3


def test_library_deletion_lmdb(basic_store):
    # lmdb uses fast deletion
    basic_store.write("a", 1)
    basic_store.write("b", 1)

    basic_store.snapshot("snap")
    assert len(basic_store.list_symbols()) == 2
    basic_store.version_store.clear()
    assert len(basic_store.list_symbols()) == 0
    lib_tool = basic_store.library_tool()
    assert lib_tool.count_keys(KeyType.VERSION) == 0
    assert lib_tool.count_keys(KeyType.TABLE_INDEX) == 0


def test_resolve_defaults(basic_store_factory):
    lib = basic_store_factory()
    proto_cfg = lib._lib_cfg.lib_desc.version.write_options
    assert lib.resolve_defaults("recursive_normalizers", proto_cfg, False) is False
    os.environ["recursive_normalizers"] = "True"
    assert lib.resolve_defaults("recursive_normalizers", proto_cfg, False, uppercase=False) is True

    lib2 = basic_store_factory(dynamic_strings=True, reuse_name=True)
    proto_cfg = lib2._lib_cfg.lib_desc.version.write_options
    assert lib2.resolve_defaults("dynamic_strings", proto_cfg, False) is True
    del os.environ["recursive_normalizers"]


def test_batch_read_meta(basic_store_tombstone_and_sync_passive):
    lib = basic_store_tombstone_and_sync_passive
    for idx in range(10):
        lib.write("sym" + str(idx), idx, metadata={"meta": idx})

    results_dict = lib.batch_read_metadata(["sym" + str(idx) for idx in range(10)])
    assert results_dict["sym1"].metadata == {"meta": 1}
    assert results_dict["sym5"].metadata == {"meta": 5}

    assert lib.read_metadata("sym6").metadata == results_dict["sym6"].metadata

    assert results_dict["sym2"].data is None


def test_batch_read_metadata_symbol_doesnt_exist(basic_store_tombstone_and_sync_passive):
    lib = basic_store_tombstone_and_sync_passive
    for idx in range(10):
        lib.write("sym" + str(idx), idx, metadata={"meta": idx})

    results_dict = lib.batch_read_metadata(["sym1", "sym_doesnotexist", "sym2"])

    assert results_dict["sym1"].metadata == {"meta": 1}
    assert "sym_doesnotexist" not in results_dict


<<<<<<< HEAD
def test_batch_read_metadata_missing_keys(basic_store):
    lib = basic_store

    df1 = pd.DataFrame({"a": [3, 5, 7]})
    df2 = pd.DataFrame({"a": [4, 6, 8]})
    lib.write("s1", df1, metadata={"s1": "metadata"})
    # Need two versions for this symbol as we're going to delete a version key, and the optimisation of storing the
    # latest index key in the version ref key means it will still work if we just write one version key and then delete
    # it
    lib.write("s2", df2, metadata={"s2": "metadata"})
    lib.write("s2", df2, metadata={"s2": "more_metadata"})
    lib_tool = lib.library_tool()
    s1_index_key = lib_tool.find_keys_for_id(KeyType.TABLE_INDEX, "s1")[0]
    s2_version_keys = lib_tool.find_keys_for_id(KeyType.VERSION, "s2")
    s2_key_to_delete = [key for key in s2_version_keys if key.version_id == 0][0]
    lib_tool.remove(s1_index_key)
    lib_tool.remove(s2_key_to_delete)

    with pytest.raises(StorageException):
        _ = lib.batch_read_metadata(["s1"], [None])
    with pytest.raises(StorageException):
        _ = lib.batch_read_metadata(["s2"], [0])


def test_batch_read_metadata_multi_missing_keys(basic_store):
    lib = basic_store
    lib_tool = lib.library_tool()

    lib.write("s1", 0, metadata={"s1": "metadata"})
    key_to_delete = lib_tool.find_keys_for_id(KeyType.TABLE_INDEX, "s1")[0]
    lib_tool.remove(key_to_delete)

    with pytest.raises(StorageException):
        _ = lib.batch_read_metadata_multi(["s1"], [None])


def test_list_versions_with_deleted_symbols(lmdb_version_store_tombstone_and_pruning):
    lib = lmdb_version_store_tombstone_and_pruning
=======
def test_list_versions_with_deleted_symbols(basic_store_tombstone_and_pruning):
    lib = basic_store_tombstone_and_pruning
>>>>>>> 9edfdd4e
    lib.write("a", 1)
    lib.snapshot("snap")
    lib.write("a", 2)
    versions = lib.list_versions()
    # At this point version 0 of 'a' is pruned but is still in the snapshot.
    assert len(versions) == 2
    deleted = [v for v in versions if v["deleted"]]
    not_deleted = [v for v in versions if not v["deleted"]]
    assert len(deleted) == 1
    assert deleted[0]["symbol"] == "a"
    assert deleted[0]["version"] == 0

    assert not_deleted[0]["version"] == 1

    assert lib.read("a").data == 2


def test_read_with_asof_version_for_snapshotted_version(basic_store_tombstone_and_pruning):
    lib = basic_store_tombstone_and_pruning
    lib.write("a", 1)
    lib.snapshot("snap")
    lib.write("a", 2)
    lib.write("b", 1)
    lib.write("b", 2)

    with pytest.raises(Exception):
        # This raises as the first version of b was not in a snapshot and is now pruned
        lib.read("b", as_of=0)

    # Even though version 0 was pruned, it's still in a snapshot so this should work
    assert lib.read("a", as_of=0).data == 1


def test_get_tombstone_deletion_state_without_delayed_del(basic_store_factory, sym):
    lib = basic_store_factory(use_tombstones=True, delayed_deletes=False)
    lib.write(sym, 1)

    lib.write(sym, 2)

    lib.snapshot("snap")
    lib.write(sym, 3, prune_previous_version=True)
    tombstoned_version_map = lib.version_store._get_all_tombstoned_versions(sym)
    # v0 and v1
    assert len(tombstoned_version_map) == 2
    assert tombstoned_version_map[0] is False
    assert tombstoned_version_map[1] is True

    lib.write(sym, 3)
    lib.delete_version(sym, 2)
    tombstoned_version_map = lib.version_store._get_all_tombstoned_versions(sym)
    assert len(tombstoned_version_map) == 3
    assert tombstoned_version_map[2] is False


def test_get_timerange_for_symbol(basic_store, sym):
    lib = basic_store
    initial_timestamp = pd.Timestamp("2019-01-01")
    df = pd.DataFrame(data=np.arange(100), index=pd.date_range(initial_timestamp, periods=100))
    lib.write(sym, df)
    mints, maxts = lib.get_timerange_for_symbol(sym)
    assert mints == datetime(2019, 1, 1)


def test_get_timerange_for_symbol_tz(basic_store, sym):
    lib = basic_store
    dt1 = timezone("US/Eastern").localize(datetime(2021, 4, 1))
    dt2 = timezone("US/Eastern").localize(datetime(2021, 4, 1, 3))
    dst = pd.DataFrame({"a": [0, 1]}, index=[dt1, dt2])
    lib.write(sym, dst)
    mints, maxts = lib.get_timerange_for_symbol(sym)
    assert mints == dt1
    assert maxts == dt2


def test_get_timerange_for_symbol_dst(basic_store, sym):
    lib = basic_store
    dst = pd.DataFrame({"a": [0, 1]}, index=[datetime(2021, 4, 1), datetime(2021, 4, 1, 3)])
    lib.write(sym, dst)
    mints, maxts = lib.get_timerange_for_symbol(sym)
    assert mints == datetime(2021, 4, 1)
    assert maxts == datetime(2021, 4, 1, 3)


def test_batch_read_meta_with_tombstones(basic_store_tombstone_and_sync_passive):
    lib = basic_store_tombstone_and_sync_passive
    lib.write("sym1", 1, {"meta1": 1})
    lib.write("sym1", 1, {"meta1": 2})
    lib.write("sym2", 1, {"meta2": 1})
    lib.write("sym2", 1, {"meta2": 2})
    lib.delete_version("sym1", 0)
    lib.delete_version("sym2", 0)
    results_dict = lib.batch_read_metadata(["sym1", "sym2", "sym3"])
    assert results_dict["sym1"].metadata == {"meta1": 2}
    assert results_dict["sym2"].metadata == {"meta2": 2}
    assert "sym3" not in results_dict
    assert lib.read_metadata("sym1").metadata == results_dict["sym1"].metadata


def test_batch_read_meta_with_pruning(basic_store_factory):
    lib = basic_store_factory(use_tombstones=True, prune_previous_version=True, sync_passive=True)
    lib.write("sym1", 1, {"meta1": 1})
    lib.write("sym1", 1, {"meta1": 2})
    lib.write("sym1", 3, {"meta1": 3})
    lib.write("sym2", 1, {"meta2": 1})
    lib.write("sym2", 1, {"meta2": 2})
    lib.write("sym2", 3, {"meta2": 3})
    # v0 and v1 should be pruned by now.
    results_dict = lib.batch_read_metadata(["sym1", "sym2", "sym3"])
    assert results_dict["sym1"].metadata == {"meta1": 3}
    assert results_dict["sym2"].metadata == {"meta2": 3}
    assert "sym3" not in results_dict
    assert lib.read_metadata("sym1").metadata == results_dict["sym1"].metadata


def test_batch_read_meta_multiple_versions(object_version_store):
    lib = object_version_store
    lib.write("sym1", 1, {"meta1": 1})
    lib.write("sym1", 2, {"meta1": 2})
    lib.write("sym1", 3, {"meta1": 3})

    lib.write("sym2", 1, {"meta2": 1})
    lib.write("sym2", 2, {"meta2": 2})
    lib.write("sym2", 3, {"meta2": 3})
    lib.write("sym2", 4, {"meta2": 4})

    lib.write("sym3", 1, {"meta3": 1})

    results_dict = lib.batch_read_metadata_multi(["sym1", "sym2", "sym1", "sym3", "sym2"], as_ofs=[1, 1, 0, 0, 3])
    assert results_dict["sym1"][1].metadata == {"meta1": 2}
    assert results_dict["sym2"][1].metadata == {"meta2": 2}
    assert results_dict["sym1"][0].metadata == {"meta1": 1}
    assert results_dict["sym3"][0].metadata == {"meta3": 1}
    assert results_dict["sym2"][3].metadata == {"meta2": 4}


def test_list_symbols(basic_store):
    lib = basic_store

    lib.write("a", 1)
    lib.write("b", 1)

    assert set(lib.list_symbols()) == set(lib.list_symbols(use_symbol_list=False))
    assert set(lib.list_symbols()) == set(lib.list_symbols(use_symbol_list=True))

    assert set(lib.list_symbols(regex="a")) == set(lib.list_symbols(regex="a", use_symbol_list=False))


def test_get_index(object_version_store):
    lib = object_version_store

    symbol = "thing"
    lib.write(symbol, 1)
    idx = lib.read_index(symbol)
    assert len(idx) == 1
    assert idx.iloc[0]["version_id"] == 0

    lib.write(symbol, 1, prune_previous_version=False)
    idx = lib.read_index(symbol)
    assert idx.iloc[0]["version_id"] == 1

    lib.snapshot("snap")
    lib.write(symbol, 3, prune_previous_version=False)
    idx = lib.read_index(symbol)
    assert idx.iloc[0]["version_id"] == 2

    idx = lib.read_index(symbol, as_of="snap")
    assert idx.iloc[0]["version_id"] == 1

    idx = lib.read_index(symbol, as_of=0)
    assert idx.iloc[0]["version_id"] == 0


def test_snapshot_empty_segment(basic_store):
    lib = basic_store

    lib.write("a", 1)
    lib.write("b", 1)

    lib.snapshot("snap")
    lib.delete("a")
    assert lib.read("a", as_of="snap").data == 1
    lib.write("c", 1)
    lib.snapshot("snap2", versions={})
    lib.delete("c")
    assert lib.has_symbol("c") is False


def test_columns_as_nparrary(basic_store, sym):
    lib = basic_store
    d = {"col1": [1, 2], "col2": [3, 4]}
    lib.write(sym, pd.DataFrame(data=d))

    assert all(lib.read(sym).data.columns == ["col1", "col2"])

    col = ["col2"]
    vit = lib.read(sym, columns=col)
    assert all(vit.data.columns == ["col2"])
    assert all(vit.data["col2"] == [3, 4])

    col = np.asarray(["col2"])
    vit = lib.read(sym, columns=col)

    assert all(vit.data.columns == ["col2"])
    assert all(vit.data["col2"] == [3, 4])


def test_simple_recursive_normalizer(object_version_store):
    object_version_store.write(
        "rec_norm", data={"a": np.arange(5), "b": np.arange(8), "c": None}, recursive_normalizers=True
    )


def test_dynamic_schema_similar_index_column(basic_store_dynamic_schema):
    lib = basic_store_dynamic_schema
    dr = pd.date_range("2020-01-01", "2020-01-31", name="date")
    date_series = pd.Series(dr, index=dr)
    lib.write("date_series", date_series)
    returned = lib.read("date_series").data
    assert_series_equal(returned, date_series)


def test_dynamic_schema_similar_index_column_dataframe(basic_store_dynamic_schema):
    lib = basic_store_dynamic_schema
    dr = pd.date_range("2020-01-01", "2020-01-31", name="date")
    date_series = pd.DataFrame({"date": np.arange(len(dr))}, index=dr)
    lib.write("date_series", date_series)
    returned = lib.read("date_series").data
    assert_frame_equal(returned, date_series)


def test_dynamic_schema_similar_index_column_dataframe_multiple_col(basic_store_dynamic_schema):
    lib = basic_store_dynamic_schema
    dr = pd.date_range("2020-01-01", "2020-01-31", name="date")
    date_series = pd.DataFrame({"col": np.arange(len(dr)), "date": np.arange(len(dr))}, index=dr)
    lib.write("date_series", date_series)
    returned = lib.read("date_series").data
    assert_frame_equal(returned, date_series)


def test_restore_version(basic_store_tiny_segment):
    lib = basic_store_tiny_segment
    # Triggers bug https://github.com/man-group/ArcticDB/issues/469 by freezing time
    lib.version_store = ManualClockVersionStore(lib._library)
    symbol = "test_restore_version"
    df1 = get_sample_dataframe(20, 4)
    df1.index = pd.DatetimeIndex([pd.Timestamp.now()] * len(df1))
    metadata = {"a": 43}
    lib.write(symbol, df1, metadata=metadata)
    df2 = get_sample_dataframe(20, 6)
    df2.index = df1.index + pd.Timedelta(hours=1)
    second_write_item = lib.write(symbol, df2, prune_previous_version=False)
    assert second_write_item.version == 1
    restore_item = lib.restore_version(symbol, as_of=0)
    assert restore_item.version == 2
    assert restore_item.metadata == metadata
    latest = lib.read(symbol)
    assert_frame_equal(latest.data, df1)
    assert latest.metadata == metadata


@pytest.mark.parametrize("ver", (3, "snap"))
def test_restore_version_not_found(basic_store, ver):
    lib: NativeVersionStore = basic_store
    lib.write("abc", 1)
    lib.write("abc", 2)
    lib.write("bcd", 9)
    lib.snapshot("snap", versions={"bcd": 0})
    with pytest.raises(NoSuchVersionException, match=r"\Wabc\W.*" + str(ver)):
        lib.restore_version("abc", ver)


def test_restore_version_latest_is_noop(basic_store):
    symbol = "test_restore_version"
    df1 = get_sample_dataframe(2, 4)
    df1.index = pd.DatetimeIndex([pd.Timestamp.now()] * len(df1))
    metadata = {"a": 43}
    basic_store.write(symbol, df1)
    df2 = get_sample_dataframe(2, 6)
    df2.index = df1.index + pd.Timedelta(hours=1)
    second_write_item = basic_store.write(symbol, df2, prune_previous_version=False, metadata=metadata)
    assert second_write_item.version == 1
    restore_item = basic_store.restore_version(symbol, as_of=1)
    assert restore_item.version == 1
    assert restore_item.metadata == metadata
    latest = basic_store.read(symbol)
    assert_frame_equal(latest.data, df2)
    assert latest.metadata == metadata
    assert latest.version == 1


def test_restore_version_ndarray(basic_store):
    symbol = "test_restore_version_ndarray"
    arr1 = np.array([0, 2, 4])
    metadata = {"b": 42}
    basic_store.write(symbol, arr1, metadata=metadata)
    arr2 = np.array([0, 4, 8])
    second_write_item = basic_store.write(symbol, arr2, prune_previous_version=False)
    assert second_write_item.version == 1
    restore_item = basic_store.restore_version(symbol, as_of=0)
    assert restore_item.version == 2
    assert restore_item.metadata == metadata
    latest = basic_store.read(symbol)
    assert_array_equal(latest.data, arr1)
    assert latest.metadata == metadata


def test_batch_restore_version(basic_store_tombstone):
    lmdb_version_store = basic_store_tombstone
    symbols = []
    for i in range(5):
        symbols.append("sym_{}".format(i))

    dfs = []
    for j in range(5):
        df = get_sample_dataframe(1000, j)
        df.index = pd.DatetimeIndex([pd.Timestamp.now()] * len(df))
        dfs.append(df)

    for x, symbol in enumerate(symbols):
        for y, df in enumerate(dfs):
            metadata = {"a": x + y}
            lmdb_version_store.write(symbol, df, metadata=metadata)

    versions = [z for z, _ in enumerate(symbols)]
    vits = lmdb_version_store.batch_restore_version(symbols, versions)
    for c, vit in enumerate(vits):
        expected_meta = {"a": c * 2}
        assert vit.metadata == expected_meta

    for d, symbol in enumerate(symbols):
        read_df = lmdb_version_store.read(symbol).data
        assert_frame_equal(read_df, dfs[d])


def test_batch_append(basic_store_tombstone, three_col_df):
    lmdb_version_store = basic_store_tombstone
    multi_data = {"sym1": three_col_df(), "sym2": three_col_df(1), "sym3": three_col_df(2)}
    metadata = {"sym1": {"key1": "val1"}, "sym2": None, "sym3": None}

    lmdb_version_store.batch_write(
        list(multi_data.keys()), list(multi_data.values()), metadata_vector=(metadata[sym] for sym in multi_data)
    )

    multi_append = {"sym1": three_col_df(10), "sym2": three_col_df(11), "sym3": three_col_df(12)}
    append_metadata = {"sym1": {"key1": "val2"}, "sym2": None, "sym3": "val3"}
    append_result = lmdb_version_store.batch_append(
        list(multi_append.keys()),
        list(multi_append.values()),
        metadata_vector=[append_metadata[sym] for sym in multi_append],
    )
    assert all(type(v) == VersionedItem for v in append_result)

    for sym in multi_data.keys():
        expected = pd.concat((multi_data[sym], multi_append[sym]))
        vit = lmdb_version_store.read(sym)
        assert_frame_equal(expected, vit.data)
        assert vit.metadata == append_metadata[sym]


def test_batch_append_with_throw_exception(basic_store, three_col_df):
    multi_data = {"sym1": three_col_df(), "sym2": three_col_df(1)}
    with pytest.raises(NoSuchVersionException):
        basic_store.batch_append(
            list(multi_data.keys()),
            list(multi_data.values()),
            write_if_missing=False,
        )


@pytest.mark.parametrize("use_date_range_clause", [True, False])
def test_batch_read_date_range(basic_store_tombstone_and_sync_passive, use_date_range_clause):
    lmdb_version_store = basic_store_tombstone_and_sync_passive
    symbols = []
    for i in range(5):
        symbols.append("sym_{}".format(i))

    base_date = pd.Timestamp("2019-06-01")

    dfs = []
    for j in range(5):
        df = get_sample_dataframe(1000, j)
        df.index = pd.date_range(base_date + pd.DateOffset(j), periods=len(df))
        dfs.append(df)

    for x, symbol in enumerate(symbols):
        lmdb_version_store.write(symbol, dfs[x])

    date_ranges = []
    for j in range(5):
        date_range = pd.date_range(base_date + pd.DateOffset(j + 100), periods=500)
        date_ranges.append(date_range)

    if use_date_range_clause:
        qbs = []
        for date_range in date_ranges:
            q = QueryBuilder()
            q = q.date_range(date_range)
            qbs.append(q)
        result_dict = lmdb_version_store.batch_read(symbols, query_builder=qbs)
    else:
        result_dict = lmdb_version_store.batch_read(symbols, date_ranges=date_ranges)
    for x, sym in enumerate(result_dict.keys()):
        vit = result_dict[sym]
        date_range = date_ranges[x]
        start = date_range[0]
        end = date_range[-1]
        assert_frame_equal(vit.data, dfs[x].loc[start:end])


def test_batch_read_columns(basic_store_tombstone_and_sync_passive):
    lmdb_version_store = basic_store_tombstone_and_sync_passive
    columns_of_interest = ["strings", "uint8"]
    number_of_requests = 5
    symbols = []
    for i in range(number_of_requests):
        symbols.append("sym_{}".format(i))

    base_date = pd.Timestamp("2019-06-01")
    dfs = []
    for j in range(number_of_requests):
        df = get_sample_dataframe(1000, j)
        df.index = pd.date_range(base_date + pd.DateOffset(j), periods=len(df))
        dfs.append(df)

    for x, symbol in enumerate(symbols):
        lmdb_version_store.write(symbol, dfs[x])

    result_dict = lmdb_version_store.batch_read(symbols, columns=[columns_of_interest] * number_of_requests)
    for x, sym in enumerate(result_dict.keys()):
        vit = result_dict[sym]
        assert_equal_value(vit.data, dfs[x][columns_of_interest])


def test_batch_read_symbol_doesnt_exist(basic_store):
    sym1 = "sym1"
    sym2 = "sym2"
    basic_store.write(sym1, 1)
    with pytest.raises(NoDataFoundException):
        _ = basic_store.batch_read([sym1, sym2])


def test_batch_read_version_doesnt_exist(basic_store):
    sym1 = "sym1"
    sym2 = "sym2"
    basic_store.write(sym1, 1)
    basic_store.write(sym2, 2)
    with pytest.raises(NoDataFoundException):
        _ = basic_store.batch_read([sym1, sym2], as_ofs=[0, 1])


def test_batch_read_missing_keys(basic_store):
    lib = basic_store

    df1 = pd.DataFrame({"a": [3, 5, 7]})
    df2 = pd.DataFrame({"a": [4, 6, 8]})
    df3 = pd.DataFrame({"a": [5, 7, 9]})
    lib.write("s1", df1)
    lib.write("s2", df2)
    # Need two versions for this symbol as we're going to delete a version key, and the optimisation of storing the
    # latest index key in the version ref key means it will still work if we just write one version key and then delete
    # it
    lib.write("s3", df3)
    lib.write("s3", df3)
    lib_tool = lib.library_tool()
    s1_index_key = lib_tool.find_keys_for_id(KeyType.TABLE_INDEX, "s1")[0]
    s2_data_key = lib_tool.find_keys_for_id(KeyType.TABLE_DATA, "s2")[0]
    s3_version_keys = lib_tool.find_keys_for_id(KeyType.VERSION, "s3")
    s3_key_to_delete = [key for key in s3_version_keys if key.version_id == 0][0]
    lib_tool.remove(s1_index_key)
    lib_tool.remove(s2_data_key)
    lib_tool.remove(s3_key_to_delete)

    # The exception thrown is different for missing version keys to everything else, and so depends on which symbol is
    # processed first
    with pytest.raises((NoDataFoundException, StorageException)):
        _ = lib.batch_read(["s1", "s2", "s3"], [None, None, 0])


def test_batch_get_info_missing_keys(basic_store):
    lib = basic_store

    df1 = pd.DataFrame({"a": [3, 5, 7]})
    df2 = pd.DataFrame({"a": [5, 7, 9]})
    lib.write("s1", df1)
    # Need two versions for this symbol as we're going to delete a version key, and the optimisation of storing the
    # latest index key in the version ref key means it will still work if we just write one version key and then delete
    # it
    lib.write("s2", df2)
    lib.write("s2", df2)
    lib_tool = lib.library_tool()
    s1_index_key = lib_tool.find_keys_for_id(KeyType.TABLE_INDEX, "s1")[0]
    s2_version_keys = lib_tool.find_keys_for_id(KeyType.VERSION, "s2")
    s2_key_to_delete = [key for key in s2_version_keys if key.version_id == 0][0]
    lib_tool.remove(s1_index_key)
    lib_tool.remove(s2_key_to_delete)

    with pytest.raises(StorageException):
        _ = lib.batch_get_info(["s1"], [None])
    with pytest.raises(StorageException):
        _ = lib.batch_get_info(["s2"], [0])


def test_index_keys_start_end_index(basic_store, sym):
    idx = pd.date_range("2022-01-01", periods=100, freq="D")
    df = pd.DataFrame({"a": range(len(idx))}, index=idx)
    basic_store.write(sym, df)

    lt = basic_store.library_tool()
    key = lt.find_keys_for_id(KeyType.TABLE_INDEX, sym)[0]
    assert key.start_index == 1640995200000000000
    assert key.end_index == 1649548800000000001


def test_dynamic_schema_column_hash_update(basic_store_column_buckets):
    lib = basic_store_column_buckets
    idx = pd.date_range("2022-01-01", periods=10, freq="D")
    l = len(idx)
    df = pd.DataFrame(
        {"a": range(l), "b": range(1, l + 1), "c": range(2, l + 2), "d": range(3, l + 3), "e": range(4, l + 4)},
        index=idx,
    )

    lib.write("symbol", df)

    x = 3
    idx2 = pd.date_range("2022-01-03", periods=2, freq="D")
    l = len(idx2)
    df2 = pd.DataFrame(
        {
            "a": range(x, l + x),
            "b": range(1 + x, l + 1 + x),
            "c": range(2 + x, l + 2 + x),
            "d": range(3 + x, l + 3 + x),
            "e": range(4 + x, l + 4 + x),
        },
        index=idx2,
    )

    lib.update("symbol", df2)
    vit = lib.read("symbol")
    # In Pandas < 2.0, updating a `DataFrame` uniquely storing integers with
    # another `DataFrame` that is uniquely storing integers changes all the dtypes
    # to float64.
    df.update(df2)
    df = df.astype("int64", copy=False)
    assert_frame_equal(vit.data, df)


def test_dynamic_schema_column_hash_append(basic_store_column_buckets):
    lib = basic_store_column_buckets
    idx = pd.date_range("2022-01-01", periods=10, freq="D")
    l = len(idx)
    df = pd.DataFrame(
        {"a": range(l), "b": range(1, l + 1), "c": range(2, l + 2), "d": range(3, l + 3), "e": range(4, l + 4)},
        index=idx,
    )

    lib.write("symbol", df)

    x = 3
    idx2 = pd.date_range("2022-01-13", periods=2, freq="D")
    l = len(idx2)
    df2 = pd.DataFrame(
        {
            "a": range(x, l + x),
            "b": range(1 + x, l + 1 + x),
            "c": range(2 + x, l + 2 + x),
            "d": range(3 + x, l + 3 + x),
            "e": range(4 + x, l + 4 + x),
        },
        index=idx2,
    )

    lib.append("symbol", df2)
    vit = lib.read("symbol")
    new_df = pd.concat([df, df2])
    assert_frame_equal(vit.data, new_df)


def test_dynamic_schema_column_hash(basic_store_column_buckets):
    lib = basic_store_column_buckets
    idx = pd.date_range("2022-01-01", periods=10, freq="D")
    l = len(idx)
    df = pd.DataFrame(
        {"a": range(l), "b": range(1, l + 1), "c": range(2, l + 2), "d": range(3, l + 3), "e": range(4, l + 4)},
        index=idx,
    )

    lib.write("symbol", df)

    read_df = lib.read("symbol").data
    assert_frame_equal(df, read_df)

    read_df = lib.read("symbol", columns=["a", "b"]).data
    assert_frame_equal(df[["a", "b"]], read_df)

    read_df = lib.read("symbol", columns=["a", "e"]).data
    assert_frame_equal(df[["a", "e"]], read_df)

    read_df = lib.read("symbol", columns=["a", "c"]).data
    assert_frame_equal(df[["a", "c"]], read_df)


def test_list_versions_without_snapshots(basic_store):
    lib = basic_store
    lib.write("symbol_1", 0)
    lib.write("symbol_1", 1)
    lib.snapshot("snap_1")
    lib.write("symbol_1", 2)
    lib.write("symbol_1", 3)
    lib.snapshot("snap_2")
    lib.snapshot("snap_3")

    versions = lib.list_versions(symbol="symbol_1", skip_snapshots=False)
    assert len(versions[0]["snapshots"]) == 2
    assert len(versions[2]["snapshots"]) == 1
    versions = lib.list_versions(symbol="symbol_1", skip_snapshots=True)
    assert len(versions[0]["snapshots"]) == 0
    assert len(versions[2]["snapshots"]) == 0


@pytest.mark.parametrize("batch", (True, False))
@pytest.mark.parametrize("method", ("append", "update"))  # "write" is implied
def test_modification_methods_dont_return_input_data(basic_store, batch, method):  # AN-650
    lib: NativeVersionStore = basic_store

    def do(op, start, n):
        date_range = pd.date_range(start, periods=n)
        mk_data = lambda: pd.DataFrame({"col": [1] * n}, index=date_range)
        kwargs = dict(date_range=date_range) if op == "update" else {}
        if batch:
            out = getattr(lib, "batch_" + op)(["x", "y"], [mk_data(), mk_data()], **kwargs)
            assert all(getattr(i, "data", None) is None for i in out)
        else:
            out = getattr(lib, op)("x", mk_data(), **kwargs)
            assert out.data is None

    do("write", 0, 2)
    if method == "append":
        do("append", "1970-01-03", 1)
    else:
        try:
            do("update", 1, 1)
        except AttributeError as e:  # batch_update don't exist at the time of writing
            pytest.skip(str(e))


@pytest.mark.skipif(sys.platform == "darwin", reason="Test broken on MacOS (issue #692)")
@pytest.mark.parametrize("method", ("append", "update"))
@pytest.mark.parametrize("num", (5, 50, 1001))
def test_diff_long_stream_descriptor_mismatch(basic_store, method, num):
    lib: NativeVersionStore = basic_store
    lib.write("x", pd.DataFrame({f"col{i}": [i, i + 1, i + 2] for i in range(num)}, index=pd.date_range(0, periods=3)))
    bad_row = {f"col{i}": ["a"] if i % 20 == 4 else [i] for i in (0, *range(3, num + 1))}
    try:
        if method == "append":
            lib.append("x", pd.DataFrame(bad_row, index=pd.date_range("1970-01-04", periods=1)))
        else:
            dr = pd.date_range("1970-01-02", periods=1)
            lib.update("x", pd.DataFrame(bad_row, index=dr), date_range=dr)
        assert False, "should throw"
    except StreamDescriptorMismatch as e:
        assert not isinstance(e, _ArcticLegacyCompatibilityException)
        msg = str(e)
        for i in (1, 2, *(x for x in range(num) if x % 20 == 4), num):
            assert f"FD<name=col{i}, type=TD<type=INT64, dim=0>" in msg
            if i % 20 == 4:
                assert f"FD<name=col{i}, type=TD<type=UTF" in msg


def test_get_non_existing_columns_in_series(basic_store, sym):
    lib = basic_store
    dst = pd.Series(index=pd.date_range(pd.Timestamp("2022-01-01"), pd.Timestamp("2022-02-01")), data=0.0)
    lib.write(sym, dst)
    assert basic_store.read(sym, columns=["col1"]).data.empty


def test_get_existing_columns_in_series(basic_store, sym):
    lib = basic_store
    dst = pd.Series(index=pd.date_range(pd.Timestamp("2022-01-01"), pd.Timestamp("2022-02-01")), data=0.0, name="col1")
    lib.write(sym, dst)
    assert not basic_store.read(sym, columns=["col1", "col2"]).data.empty
    if __name__ == "__main__":
        pytest.main()


@pytest.mark.skip
def test_use_previous_on_failure_single(basic_store):
    lib = basic_store
    idx = pd.date_range("2022-01-01", periods=10, freq="D")
    l = len(idx)
    df1 = pd.DataFrame({"a": range(l), "b": range(1, l + 1), "c": range(2, l + 2)}, index=idx)

    lib.write("symbol", df1)

    v1_write_time = pd.Timestamp.now()
    time.sleep(1)
    df2 = pd.DataFrame({"d": range(1, l + 1), "e": range(2, l + 2), "f": range(3, l + 3)}, index=idx)
    lib.write("symbol", df2)

    lib_tool = basic_store.library_tool()
    version_keys = lib_tool.find_keys_for_id(KeyType.VERSION, "symbol")
    assert len(version_keys) == 2
    version_keys.sort(key=lambda k: k.creation_ts)

    lib_tool.remove(version_keys[1])
    version_keys = lib_tool.find_keys_for_id(KeyType.VERSION, "symbol")
    assert len(version_keys) == 1
    assert version_keys[0].version_id == 0

    vit = lib.read("symbol", read_previous_on_failure=True, as_of=pd.Timestamp(v1_write_time))
    assert_frame_equal(df1, vit.data)


@pytest.mark.skip
def test_use_previous_on_failure_batch(basic_store):
    lib = basic_store

    expected = []
    write_times = []
    symbols = []
    lib_tool = basic_store.library_tool()
    num_items = 10

    for x in range(num_items):
        idx = pd.date_range("2022-01-01", periods=10, freq="D")
        l = len(idx)
        df1 = pd.DataFrame({"a": range(l), "b": range(x, l + x), "c": range(x, l + x)}, index=idx)
        symbol = "symbol_{}".format(x)
        symbols.append(symbol)

        lib.write(symbol, df1)

        write_times.append(pd.Timestamp.now())
        expected.append(df1)
        time.sleep(1)
        df2 = pd.DataFrame(
            {"d": range(x + 1, l + x + 1), "e": range(x + 2, l + x + 2), "f": range(x + 3, l + x + 3)}, index=idx
        )
        lib.write(symbol, df2)

        version_keys = lib_tool.find_keys_for_id(KeyType.VERSION, symbol)
        assert len(version_keys) == 2
        version_keys.sort(key=lambda k: k.creation_ts)

        lib_tool.remove(version_keys[1])
        version_keys = lib_tool.find_keys_for_id(KeyType.VERSION, symbol)
        assert len(version_keys) == 1
        assert version_keys[0].version_id == 0

    vits = lib.batch_read(symbols, read_previous_on_failure=True, as_ofs=write_times)
    for x in range(num_items):
        assert_frame_equal(vits[symbols[x]].data, expected[x])<|MERGE_RESOLUTION|>--- conflicted
+++ resolved
@@ -189,8 +189,8 @@
     assert len(vitem.data) == len(new_vitem.data)
 
 
-def test_with_prune(object_and_lmdb_version_store, symbol):
-    version_store = object_and_lmdb_version_store
+def test_with_prune(object_and_mem_and_lmdb_version_store, symbol):
+    version_store = object_and_mem_and_lmdb_version_store
     df = sample_dataframe()
     modified_df = sample_dataframe()
 
@@ -608,8 +608,8 @@
     assert info["index_type"] == "index"
 
 
-def test_get_info_version(object_and_lmdb_version_store):
-    lib = object_and_lmdb_version_store
+def test_get_info_version(object_and_mem_and_lmdb_version_store):
+    lib = object_and_mem_and_lmdb_version_store
     # given
     sym = "get_info_version_test"
     df = pd.DataFrame(data={"col1": np.arange(10)}, index=pd.date_range(pd.Timestamp(0), periods=10))
@@ -850,8 +850,8 @@
     assert basic_store.is_symbol_pickled(symbol, pd.Timestamp(np.iinfo(np.int64).max)) is False
 
 
-def test_list_versions(object_and_lmdb_version_store):
-    version_store = object_and_lmdb_version_store
+def test_list_versions(object_and_mem_and_lmdb_version_store):
+    version_store = object_and_mem_and_lmdb_version_store
     version_store.write("a", 1)  # a, v0
     version_store.write("b", 1)  # b, v0
     version_store.write("c", 1)  # c, v0
@@ -937,10 +937,7 @@
         basic_store.write("a", 3)  # v2
     basic_store.write("a", 4)  # v3
     basic_store.snapshot("snap3")
-<<<<<<< HEAD
-=======
-
->>>>>>> 9edfdd4e
+
     versions = basic_store.list_versions()
     assert len(versions) == 4
     sorted_versions_for_a = sorted([v for v in versions if v["symbol"] == "a"], key=lambda x: x["version"])
@@ -967,20 +964,15 @@
     assert vitem.data == 1
 
 
-<<<<<<< HEAD
-def test_negative_strides(version_store_factory):
-    basic_store = version_store_factory(col_per_group=2, row_per_segment=2)
-=======
 def test_negative_strides(basic_store_tiny_segment):
     lmdb_version_store = basic_store_tiny_segment
->>>>>>> 9edfdd4e
     negative_stride_np = np.array([[1, 2, 3, 4, 5, 6], [7, 8, 9, 10, 11, 12]], np.int32)[::-1]
-    basic_store.write("negative_strides", negative_stride_np)
-    vit = basic_store.read("negative_strides")
+    lmdb_version_store.write("negative_strides", negative_stride_np)
+    vit = lmdb_version_store.read("negative_strides")
     assert_array_equal(negative_stride_np, vit.data)
     negative_stride_df = pd.DataFrame(negative_stride_np)
-    basic_store.write("negative_strides_df", negative_stride_df)
-    vit2 = basic_store.read("negative_strides_df")
+    lmdb_version_store.write("negative_strides_df", negative_stride_df)
+    vit2 = lmdb_version_store.read("negative_strides_df")
     assert_frame_equal(negative_stride_df, vit2.data)
 
 
@@ -992,11 +984,7 @@
     assert_frame_equal(vit.data, df)
 
 
-<<<<<<< HEAD
-def test_dynamic_strings_non_contigous(basic_store):
-=======
 def test_dynamic_strings_non_contiguous(basic_store):
->>>>>>> 9edfdd4e
     df = sample_dataframe_only_strings(100, 0, 100)
     series = df.iloc[-1]
     series.name = None
@@ -1483,26 +1471,6 @@
         assert returned.metadata == metadatas[sym]
 
 
-<<<<<<< HEAD
-def test_batch_write_metadata_missing_keys(basic_store):
-    lib = basic_store
-
-    df1 = pd.DataFrame({"a": [3, 5, 7]})
-    df2 = pd.DataFrame({"a": [4, 6, 8]})
-    lib.write("s1", df1)
-    lib.write("s2", df2)
-
-    lib_tool = lib.library_tool()
-    s1_index_key = lib_tool.find_keys_for_id(KeyType.TABLE_INDEX, "s1")[0]
-    s2_index_key = lib_tool.find_keys_for_id(KeyType.TABLE_INDEX, "s2")[0]
-    lib_tool.remove(s1_index_key)
-    lib_tool.remove(s2_index_key)
-    with pytest.raises(StorageException):
-        _ = lib.batch_write_metadata(["s1", "s2"], [{"s1_meta": 1}, {"s2_meta": 1}])
-
-
-=======
->>>>>>> 9edfdd4e
 def test_write_composite_data_with_user_meta(basic_store):
     multi_data = {"sym1": np.arange(8), "sym2": np.arange(9), "sym3": np.arange(10)}
     basic_store.write("sym", multi_data, metadata={"a": 1})
@@ -1692,49 +1660,8 @@
     assert "sym_doesnotexist" not in results_dict
 
 
-<<<<<<< HEAD
-def test_batch_read_metadata_missing_keys(basic_store):
-    lib = basic_store
-
-    df1 = pd.DataFrame({"a": [3, 5, 7]})
-    df2 = pd.DataFrame({"a": [4, 6, 8]})
-    lib.write("s1", df1, metadata={"s1": "metadata"})
-    # Need two versions for this symbol as we're going to delete a version key, and the optimisation of storing the
-    # latest index key in the version ref key means it will still work if we just write one version key and then delete
-    # it
-    lib.write("s2", df2, metadata={"s2": "metadata"})
-    lib.write("s2", df2, metadata={"s2": "more_metadata"})
-    lib_tool = lib.library_tool()
-    s1_index_key = lib_tool.find_keys_for_id(KeyType.TABLE_INDEX, "s1")[0]
-    s2_version_keys = lib_tool.find_keys_for_id(KeyType.VERSION, "s2")
-    s2_key_to_delete = [key for key in s2_version_keys if key.version_id == 0][0]
-    lib_tool.remove(s1_index_key)
-    lib_tool.remove(s2_key_to_delete)
-
-    with pytest.raises(StorageException):
-        _ = lib.batch_read_metadata(["s1"], [None])
-    with pytest.raises(StorageException):
-        _ = lib.batch_read_metadata(["s2"], [0])
-
-
-def test_batch_read_metadata_multi_missing_keys(basic_store):
-    lib = basic_store
-    lib_tool = lib.library_tool()
-
-    lib.write("s1", 0, metadata={"s1": "metadata"})
-    key_to_delete = lib_tool.find_keys_for_id(KeyType.TABLE_INDEX, "s1")[0]
-    lib_tool.remove(key_to_delete)
-
-    with pytest.raises(StorageException):
-        _ = lib.batch_read_metadata_multi(["s1"], [None])
-
-
-def test_list_versions_with_deleted_symbols(lmdb_version_store_tombstone_and_pruning):
-    lib = lmdb_version_store_tombstone_and_pruning
-=======
 def test_list_versions_with_deleted_symbols(basic_store_tombstone_and_pruning):
     lib = basic_store_tombstone_and_pruning
->>>>>>> 9edfdd4e
     lib.write("a", 1)
     lib.snapshot("snap")
     lib.write("a", 2)
@@ -2183,58 +2110,6 @@
     basic_store.write(sym2, 2)
     with pytest.raises(NoDataFoundException):
         _ = basic_store.batch_read([sym1, sym2], as_ofs=[0, 1])
-
-
-def test_batch_read_missing_keys(basic_store):
-    lib = basic_store
-
-    df1 = pd.DataFrame({"a": [3, 5, 7]})
-    df2 = pd.DataFrame({"a": [4, 6, 8]})
-    df3 = pd.DataFrame({"a": [5, 7, 9]})
-    lib.write("s1", df1)
-    lib.write("s2", df2)
-    # Need two versions for this symbol as we're going to delete a version key, and the optimisation of storing the
-    # latest index key in the version ref key means it will still work if we just write one version key and then delete
-    # it
-    lib.write("s3", df3)
-    lib.write("s3", df3)
-    lib_tool = lib.library_tool()
-    s1_index_key = lib_tool.find_keys_for_id(KeyType.TABLE_INDEX, "s1")[0]
-    s2_data_key = lib_tool.find_keys_for_id(KeyType.TABLE_DATA, "s2")[0]
-    s3_version_keys = lib_tool.find_keys_for_id(KeyType.VERSION, "s3")
-    s3_key_to_delete = [key for key in s3_version_keys if key.version_id == 0][0]
-    lib_tool.remove(s1_index_key)
-    lib_tool.remove(s2_data_key)
-    lib_tool.remove(s3_key_to_delete)
-
-    # The exception thrown is different for missing version keys to everything else, and so depends on which symbol is
-    # processed first
-    with pytest.raises((NoDataFoundException, StorageException)):
-        _ = lib.batch_read(["s1", "s2", "s3"], [None, None, 0])
-
-
-def test_batch_get_info_missing_keys(basic_store):
-    lib = basic_store
-
-    df1 = pd.DataFrame({"a": [3, 5, 7]})
-    df2 = pd.DataFrame({"a": [5, 7, 9]})
-    lib.write("s1", df1)
-    # Need two versions for this symbol as we're going to delete a version key, and the optimisation of storing the
-    # latest index key in the version ref key means it will still work if we just write one version key and then delete
-    # it
-    lib.write("s2", df2)
-    lib.write("s2", df2)
-    lib_tool = lib.library_tool()
-    s1_index_key = lib_tool.find_keys_for_id(KeyType.TABLE_INDEX, "s1")[0]
-    s2_version_keys = lib_tool.find_keys_for_id(KeyType.VERSION, "s2")
-    s2_key_to_delete = [key for key in s2_version_keys if key.version_id == 0][0]
-    lib_tool.remove(s1_index_key)
-    lib_tool.remove(s2_key_to_delete)
-
-    with pytest.raises(StorageException):
-        _ = lib.batch_get_info(["s1"], [None])
-    with pytest.raises(StorageException):
-        _ = lib.batch_get_info(["s2"], [0])
 
 
 def test_index_keys_start_end_index(basic_store, sym):
