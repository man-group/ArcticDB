"""
Copyright 2023 Man Group Operations Limited

Use of this software is governed by the Business Source License 1.1 included in the file licenses/BSL.txt.

As of the Change Date specified in that file, in accordance with the Business Source License, use of this software will be governed by the Apache License, version 2.0.
"""
import itertools
import time
import sys

import mock
import numpy as np
import os
import math
import pandas as pd
import pytest
import random
import string
from collections import namedtuple
from datetime import datetime
from numpy.testing import assert_array_equal
from pytz import timezone

from arcticdb.exceptions import (
    ArcticDbNotYetImplemented,
    ArcticNativeNotYetImplemented,
    InternalException,
    UserInputException,
)
from arcticdb import QueryBuilder
from arcticdb.config import MACOS_CONDA_BUILD
from arcticdb.flattener import Flattener
from arcticdb.version_store import NativeVersionStore
from arcticdb.version_store._custom_normalizers import CustomNormalizer, register_normalizer
from arcticdb.version_store._store import UNSUPPORTED_S3_CHARS, MAX_SYMBOL_SIZE, VersionedItem
from arcticdb_ext.exceptions import _ArcticLegacyCompatibilityException, StorageException
from arcticdb_ext.storage import KeyType, NoDataFoundException
from arcticdb_ext.version_store import NoSuchVersionException, StreamDescriptorMismatch, ManualClockVersionStore
from arcticc.pb2.descriptors_pb2 import NormalizationMetadata  # Importing from arcticdb dynamically loads arcticc.pb2
from arcticdb.util.test import (
    sample_dataframe,
    sample_dataframe_only_strings,
    get_sample_dataframe,
    assert_frame_equal,
    assert_series_equal,
    config_context,
    distinct_timestamps,
    RUN_MONGO_TEST,
)
from tests.util.date import DateRange


<<<<<<< HEAD
SMOKE_TEST_VERSION_STORES = [
    "lmdb_version_store_v1",
    "lmdb_version_store_v2",
    "s3_version_store_v1",
    "s3_version_store_v2",
]

if not MACOS_CONDA_BUILD:
    SMOKE_TEST_VERSION_STORES.append("azure_version_store")

if RUN_MONGO_TEST:
    SMOKE_TEST_VERSION_STORES.append("mongo_version_store")

if os.getenv("ARCTICDB_REAL_STORAGE_TESTS") == "1":
    SMOKE_TEST_VERSION_STORES.append("real_s3_version_store")


=======
>>>>>>> 9edfdd4e
@pytest.fixture()
def symbol():
    return "sym" + str(random.randint(0, 10000))


def assert_equal_value(data, expected):
    received = data.reindex(sorted(data.columns), axis=1)
    expected = expected.reindex(sorted(expected.columns), axis=1)
    assert_frame_equal(received, expected)


def test_simple_flow(basic_store_no_symbol_list, symbol):
    df = sample_dataframe()
    modified_df = pd.DataFrame({"col": [1, 2, 3, 4]})
    basic_store_no_symbol_list.write(symbol, df, metadata={"blah": 1})
    assert basic_store_no_symbol_list.read(symbol).metadata == {"blah": 1}

    basic_store_no_symbol_list.write(symbol, modified_df)
    vitem = basic_store_no_symbol_list.read(symbol)
    assert_frame_equal(vitem.data, modified_df)
    assert basic_store_no_symbol_list.list_symbols() == [symbol]

    basic_store_no_symbol_list.delete(symbol)
    assert basic_store_no_symbol_list.list_symbols() == basic_store_no_symbol_list.list_versions() == []


@pytest.mark.parametrize("special_char", list("$@=;/:+ ,?\\{^}%`[]\"'~#|!-_.()"))
def test_special_chars(object_version_store, special_char):
    """Test chars with special URI encoding under RFC 3986"""
    sym = f"prefix{special_char}postfix"
    df = sample_dataframe()
    object_version_store.write(sym, df)
    vitem = object_version_store.read(sym)
    assert_frame_equal(vitem.data, df)


@pytest.mark.parametrize("breaking_char", [chr(0), "\0", "&", "*", "<", ">"])
def test_s3_breaking_chars(object_version_store, breaking_char):
    """Test that chars that are not supported are raising the appropriate exception and that we fail on write without corrupting the db
    """
    sym = f"prefix{breaking_char}postfix"
    df = sample_dataframe()
    with pytest.raises(ArcticDbNotYetImplemented):
        object_version_store.write(sym, df)

    assert sym not in object_version_store.list_symbols()


def test_s3_breaking_chars_exception_compat(object_version_store):
    """Test that chars that are not supported are raising the appropriate exception and that we fail on write without corrupting the db
    """
    sym = "prefix*postfix"
    df = sample_dataframe()
    # Check that ArcticNativeNotYetImplemented is aliased correctly as ArcticDbNotYetImplemented for backwards compat
    with pytest.raises(ArcticDbNotYetImplemented) as e_info:
        object_version_store.write(sym, df)

    assert isinstance(e_info.value, ArcticNativeNotYetImplemented)
    assert sym not in object_version_store.list_symbols()


@pytest.mark.parametrize("unhandled_char", [chr(30), chr(127), chr(128)])
def test_unhandled_chars_default(object_version_store, unhandled_char):
    """Test that by default, the problematic chars are raising an exception"""
    sym = f"prefix{unhandled_char}postfix"
    df = sample_dataframe()
    with pytest.raises(UserInputException):
        object_version_store.write(sym, df)
    syms = object_version_store.list_symbols()
    assert sym not in syms


@pytest.mark.parametrize("unhandled_char", [chr(30), chr(127), chr(128)])
def test_unhandled_chars_update_upsert(object_version_store, unhandled_char):
    df = pd.DataFrame(
        {"col_1": ["a", "b"], "col_2": [0.1, 0.2]}, index=[pd.Timestamp("2022-01-01"), pd.Timestamp("2022-01-02")]
    )
    sym = f"prefix{unhandled_char}postfix"
    with pytest.raises(UserInputException):
        object_version_store.update(sym, df, upsert=True)
    syms = object_version_store.list_symbols()
    assert sym not in syms


@pytest.mark.parametrize("unhandled_char", [chr(30), chr(127), chr(128)])
def test_unhandled_chars_append(object_version_store, unhandled_char):
    df = pd.DataFrame(
        {"col_1": ["a", "b"], "col_2": [0.1, 0.2]}, index=[pd.Timestamp("2022-01-01"), pd.Timestamp("2022-01-02")]
    )
    sym = f"prefix{unhandled_char}postfix"
    with pytest.raises(UserInputException):
        object_version_store.append(sym, df)
    syms = object_version_store.list_symbols()
    assert sym not in syms


@pytest.mark.parametrize("unhandled_char", [chr(127), chr(128)])
def test_unhandled_chars_already_present_write(object_version_store, three_col_df, unhandled_char):
    sym = f"prefix{unhandled_char}postfix"
    with config_context("VersionStore.NoStrictSymbolCheck", 1):
        object_version_store.write(sym, three_col_df())
    vitem = object_version_store.read(sym)
    object_version_store.write(sym, three_col_df(1))
    new_vitem = object_version_store.read(sym)
    assert not vitem.data.equals(new_vitem.data)


@pytest.mark.parametrize("unhandled_char", [chr(127), chr(128)])
def test_unhandled_chars_already_present_append(object_version_store, three_col_df, unhandled_char):
    sym = f"prefix{unhandled_char}postfix"
    with config_context("VersionStore.NoStrictSymbolCheck", 1):
        object_version_store.write(sym, three_col_df(1))

    vitem = object_version_store.read(sym)
    object_version_store.append(sym, three_col_df(10))
    new_vitem = object_version_store.read(sym)
    assert not vitem.data.equals(new_vitem.data)
    assert len(vitem.data) != len(new_vitem.data)


@pytest.mark.parametrize("unhandled_char", [chr(127), chr(128)])
def test_unhandled_chars_already_present_update(object_version_store, unhandled_char):
    df = pd.DataFrame(
        {"col_1": ["a", "b"], "col_2": [0.1, 0.2]}, index=[pd.Timestamp("2022-01-01"), pd.Timestamp("2022-01-02")]
    )
    update_df = pd.DataFrame(
        {"col_1": ["c", "d"], "col_2": [0.2, 0.3]}, index=[pd.Timestamp("2022-01-01"), pd.Timestamp("2022-01-02")]
    )
    sym = f"prefix{unhandled_char}postfix"
    with config_context("VersionStore.NoStrictSymbolCheck", 1):
        object_version_store.write(sym, df)

    vitem = object_version_store.read(sym)
    object_version_store.update(sym, update_df)
    new_vitem = object_version_store.read(sym)
    assert not vitem.data.equals(new_vitem.data)
    assert len(vitem.data) == len(new_vitem.data)


def test_with_prune(object_and_lmdb_version_store, symbol):
    version_store = object_and_lmdb_version_store
    df = sample_dataframe()
    modified_df = sample_dataframe()

    version_store.write(symbol, df, metadata={"something": "something"}, prune_previous_version=True)
    version_store.write(symbol, modified_df, prune_previous_version=True)

    assert len(version_store.list_versions()) == 1

    version_store.snapshot("my_snap")

    final_df = sample_dataframe()
    version_store.write(symbol, final_df, prune_previous_version=True)
    version_store.snapshot("my_snap2")

    # previous versions should have been deleted by now.
    assert len([ver for ver in version_store.list_versions() if not ver["deleted"]]) == 1
    # previous versions should be accessible through snapshot
    assert_frame_equal(version_store.read(symbol, as_of="my_snap").data, modified_df)
    assert_frame_equal(version_store.read(symbol, as_of="my_snap2").data, final_df)


def test_prune_previous_versions_explicit_method(basic_store, symbol):
    # Given
    df = sample_dataframe()
    modified_df = sample_dataframe(1)

    basic_store.write(symbol, df, metadata={"something": "something"}, prune_previous_version=True)
    basic_store.write(symbol, modified_df, prune_previous_version=False)

    basic_store.snapshot("my_snap")

    final_df = sample_dataframe(2)
    basic_store.write(symbol, final_df, prune_previous_version=False)

    # When
    basic_store.prune_previous_versions(symbol)

    # Then - only latest version and snapshots should survive
    assert_frame_equal(basic_store.read(symbol).data, final_df)
    assert len([ver for ver in basic_store.list_versions() if not ver["deleted"]]) == 1
    assert_frame_equal(basic_store.read(symbol, as_of="my_snap").data, modified_df)


def test_prune_previous_versions_nothing_to_do(basic_store, symbol):
    df = sample_dataframe()
    basic_store.write(symbol, df)

    # When
    basic_store.prune_previous_versions(symbol)

    # Then
    result = basic_store.read(symbol).data
    assert_frame_equal(result, df)
    assert len(basic_store.list_versions(symbol)) == 1
    assert len([ver for ver in basic_store.list_versions(symbol) if not ver["deleted"]]) == 1


def test_prune_previous_versions_no_snapshot(basic_store, symbol):
    # Given
    df = sample_dataframe()
    modified_df = sample_dataframe(1)

    basic_store.write(symbol, df, metadata={"something": "something"}, prune_previous_version=True)
    basic_store.write(symbol, modified_df, prune_previous_version=False)

    final_df = sample_dataframe(2)
    basic_store.write(symbol, final_df, prune_previous_version=False)

    # When
    basic_store.prune_previous_versions(symbol)

    # Then - only latest version should survive
    assert_frame_equal(basic_store.read(symbol).data, final_df)
    assert len([ver for ver in basic_store.list_versions() if not ver["deleted"]]) == 1


def test_prune_previous_versions_multiple_times(basic_store, symbol):
    # Given
    df = sample_dataframe()
    modified_df = sample_dataframe(1)

    basic_store.write(symbol, df, metadata={"something": "something"}, prune_previous_version=True)
    basic_store.write(symbol, modified_df, prune_previous_version=False)

    # When
    basic_store.prune_previous_versions(symbol)
    basic_store.prune_previous_versions(symbol)

    # Then - only latest version should survive
    assert_frame_equal(basic_store.read(symbol).data, modified_df)
    assert len([ver for ver in basic_store.list_versions() if not ver["deleted"]]) == 1

    # Let's write and prune again
    final_df = sample_dataframe(2)
    basic_store.write(symbol, final_df, prune_previous_version=False)
    basic_store.prune_previous_versions(symbol)
    assert_frame_equal(basic_store.read(symbol).data, final_df)
    assert len([ver for ver in basic_store.list_versions() if not ver["deleted"]]) == 1


def test_prune_previous_versions_write_batch(basic_store):
    """Verify that the batch write method correctly prunes previous versions when the corresponding option is specified.
    """
    # Given
    lib = basic_store
    lib_tool = lib.library_tool()
    sym1 = "test_symbol1"
    sym2 = "test_symbol2"
    df0 = pd.DataFrame({"col_0": ["a", "b"]}, index=pd.date_range("2000-01-01", periods=2))
    df1 = pd.DataFrame({"col_0": ["c", "d"]}, index=pd.date_range("2000-01-03", periods=2))

    # When
    lib.batch_write([sym1, sym2], [df0, df0])
    lib.batch_write([sym1, sym2], [df1, df1], prune_previous_version=True)

    # Then - only latest version and keys should survive
    assert len(lib.list_versions(sym1)) == 1
    assert len(lib.list_versions(sym2)) == 1
    assert len(lib_tool.find_keys(KeyType.TABLE_INDEX)) == 2
    assert len(lib_tool.find_keys(KeyType.TABLE_DATA)) == 2

    # Then - we got 3 version keys per symbol: version 0, version 0 tombstone, version 1
    keys_for_sym1 = lib_tool.find_keys_for_id(KeyType.VERSION, sym1)
    keys_for_sym2 = lib_tool.find_keys_for_id(KeyType.VERSION, sym2)

    assert len(keys_for_sym1) == 3
    assert len(keys_for_sym2) == 3
    # Then - we got 4 symbol keys: 2 for each of the writes
    assert len(lib_tool.find_keys(KeyType.SYMBOL_LIST)) == 4


def test_prune_previous_versions_batch_write_metadata(basic_store):
    """Verify that the batch write metadata method correctly prunes previous versions when the corresponding option is specified.
    """
    # Given
    lib = basic_store
    lib_tool = lib.library_tool()
    sym1 = "test_symbol1"
    sym2 = "test_symbol2"
    meta0 = {"a": 0}
    meta1 = {"a": 1}

    # When
    lib.batch_write([sym1, sym2], [None, None], metadata_vector=[meta0, meta0])
    lib.batch_write_metadata([sym1, sym2], [meta1, meta1], prune_previous_version=True)

    # Then - only latest version and keys should survive
    assert len(lib.list_versions(sym1)) == 1
    assert len(lib.list_versions(sym2)) == 1
    assert len(lib_tool.find_keys(KeyType.TABLE_INDEX)) == 2
    assert len(lib_tool.find_keys(KeyType.TABLE_DATA)) == 2

    # Then - we got 3 version keys per symbol: version 0, version 0 tombstone, version 1
    keys_for_sym1 = lib_tool.find_keys_for_id(KeyType.VERSION, sym1)
    keys_for_sym2 = lib_tool.find_keys_for_id(KeyType.VERSION, sym2)

    assert len(keys_for_sym1) == 3
    assert len(keys_for_sym2) == 3
    # Then - we got 2 symbol keys: 1 for each of the writes
    assert len(lib_tool.find_keys(KeyType.SYMBOL_LIST)) == 2


def test_prune_previous_versions_append_batch(basic_store):
    """Verify that the batch append method correctly prunes previous versions when the corresponding option is specified.
    """
    # Given
    lib = basic_store
    lib_tool = lib.library_tool()
    sym1 = "test_symbol1"
    sym2 = "test_symbol2"
    df0 = pd.DataFrame({"col_0": ["a", "b"]}, index=pd.date_range("2000-01-01", periods=2))
    df1 = pd.DataFrame({"col_0": ["c", "d"]}, index=pd.date_range("2000-01-03", periods=2))

    # When
    lib.batch_write([sym1, sym2], [df0, df0])
    lib.batch_append([sym1, sym2], [df1, df1], prune_previous_version=True)

    # Then - only latest version and index keys should survive. Data keys remain the same
    assert len(lib.list_versions(sym1)) == 1
    assert len(lib.list_versions(sym2)) == 1
    assert len(lib_tool.find_keys(KeyType.TABLE_INDEX)) == 2
    assert len(lib_tool.find_keys(KeyType.TABLE_DATA)) == 4

    # Then - we got 3 version keys per symbol: version 0, version 0 tombstone, version 1
    keys_for_sym1 = lib_tool.find_keys_for_id(KeyType.VERSION, sym1)
    keys_for_sym2 = lib_tool.find_keys_for_id(KeyType.VERSION, sym2)

    assert len(keys_for_sym1) == 3
    assert len(keys_for_sym2) == 3
    # Then - we got 4 symbol keys: 2 for each of the writes
    assert len(lib_tool.find_keys(KeyType.SYMBOL_LIST)) == 4


def test_deleting_unknown_symbol(basic_store, symbol):
    df = sample_dataframe()

    basic_store.write(symbol, df, metadata={"something": "something"})

    assert_frame_equal(basic_store.read(symbol).data, df)

    # Should not raise.
    basic_store.delete("does_not_exist")


def test_negative_cases(basic_store, symbol):
    df = sample_dataframe()
    # To stay consistent with arctic this doesn't throw.
    basic_store.delete("does_not_exist")

    # Creating a snapshot in an empty library should not create it.
    basic_store.snapshot("empty_snapshot")
    with pytest.raises(NoDataFoundException):
        basic_store.delete_snapshot("empty_snapshot")

    with pytest.raises(NoDataFoundException):
        basic_store.read("does_not_exist")
    with pytest.raises(NoDataFoundException):
        basic_store.read("does_not_exist", "empty_snapshots")

    with pytest.raises(NoDataFoundException):
        basic_store.delete_snapshot("does_not_exist")
    basic_store.write(symbol, df)
    basic_store.delete(symbol)


@pytest.mark.parametrize(
    "lib_type",
    [
        "lmdb_version_store_v1",
        "lmdb_version_store_v2",
        "lmdb_version_store_no_symbol_list",
        "s3_version_store_v1",
        "s3_version_store_v2",
    ],
)
def test_list_symbols_regex(request, lib_type):
    lib = request.getfixturevalue(lib_type)
    lib.write("asdf", {"foo": "bar"}, metadata={"a": 1, "b": 10})
    lib.write("furble", {"foo": "bar"}, metadata={"a": 1, "b": 10})
    lib.snapshot("snap2")

    assert "asdf" in lib.list_symbols(regex="asd")
    assert "furble" not in lib.list_symbols(regex="asd")
    assert "asdf" in lib.list_symbols(snapshot="snap2", regex="asd")
    assert "furble" not in lib.list_symbols(snapshot="snap2", regex="asd")
    assert lib.read("asdf").data == {"foo": "bar"}
    assert list(sorted(lib.list_symbols())) == sorted(["asdf", "furble"])


def test_list_symbols_prefix(object_version_store):
    blahs = ["blah_asdf201901", "blah_asdf201802", "blah_asdf201803", "blah_asdf201903"]
    nahs = ["nah_asdf201801", "nah_asdf201802", "nah_asdf201803"]

    for sym in itertools.chain(blahs, nahs):
        object_version_store.write(sym, sample_dataframe(10))

    assert set(object_version_store.list_symbols(prefix="blah_")) == set(blahs)
    assert set(object_version_store.list_symbols(prefix="nah_")) == set(nahs)


def test_mixed_df_without_pickling_enabled(basic_store):
    mixed_type_df = pd.DataFrame({"a": [1, 2, "a"]})
    with pytest.raises(Exception):
        basic_store.write("sym", mixed_type_df)


def test_dataframe_fallback_with_pickling_enabled(basic_store_allows_pickling):
    mixed_type_df = pd.DataFrame({"a": [1, 2, "a", None]})
    basic_store_allows_pickling.write("sym", mixed_type_df)


def test_range_index(basic_store, sym):
    d1 = {
        "x": np.arange(10, 20, dtype=np.int64),
        "y": np.arange(20, 30, dtype=np.int64),
        "z": np.arange(30, 40, dtype=np.int64),
    }
    idx = pd.RangeIndex(-1, -11, -1)
    df = pd.DataFrame(d1, index=idx)
    basic_store.write(sym, df)

    vit = basic_store.read(sym)
    assert_frame_equal(df, vit.data)

    vit = basic_store.read(sym, columns=["y"])
    expected = pd.DataFrame({"y": d1["y"]}, index=idx)
    assert_frame_equal(expected, vit.data)


@pytest.mark.parametrize("use_date_range_clause", [True, False])
def test_date_range(basic_store, use_date_range_clause):
    initial_timestamp = pd.Timestamp("2019-01-01")
    df = pd.DataFrame(data=np.arange(100), index=pd.date_range(initial_timestamp, periods=100))
    sym = "date_test"
    basic_store.write(sym, df)
    start_offset = 2
    end_offset = 5

    query_start_ts = initial_timestamp + pd.DateOffset(start_offset)
    query_end_ts = initial_timestamp + pd.DateOffset(end_offset)

    # Should return everything from given start to end of the index
    date_range = (query_start_ts, None)
    if use_date_range_clause:
        q = QueryBuilder()
        q = q.date_range(date_range)
        data_start = basic_store.read(sym, query_builder=q).data
    else:
        data_start = basic_store.read(sym, date_range=date_range).data
    assert query_start_ts == data_start.index[0]
    assert data_start[data_start.columns[0]][0] == start_offset

    # Should return everything from start of index to the given end.
    date_range = (None, query_end_ts)
    if use_date_range_clause:
        q = QueryBuilder()
        q = q.date_range(date_range)
        data_end = basic_store.read(sym, query_builder=q).data
    else:
        data_end = basic_store.read(sym, date_range=date_range).data
    assert query_end_ts == data_end.index[-1]
    assert data_end[data_end.columns[0]][-1] == end_offset

    date_range = (query_start_ts, query_end_ts)
    if use_date_range_clause:
        q = QueryBuilder()
        q = q.date_range(date_range)
        data_closed = basic_store.read(sym, query_builder=q).data
    else:
        data_closed = basic_store.read(sym, date_range=date_range).data
    assert query_start_ts == data_closed.index[0]
    assert query_end_ts == data_closed.index[-1]
    assert data_closed[data_closed.columns[0]][0] == start_offset
    assert data_closed[data_closed.columns[0]][-1] == end_offset


@pytest.mark.parametrize("use_date_range_clause", [True, False])
def test_date_range_none(basic_store, use_date_range_clause):
    sym = "date_test2"
    rows = 100
    initial_timestamp = pd.Timestamp("2019-01-01")
    df = pd.DataFrame(data=np.arange(rows), index=pd.date_range(initial_timestamp, periods=100))
    basic_store.write(sym, df)
    date_range = (None, None)
    # Should just return everything
    if use_date_range_clause:
        q = QueryBuilder()
        q = q.date_range(date_range)
        data = basic_store.read(sym, query_builder=q).data
    else:
        data = basic_store.read(sym, date_range=(None, None)).data
    assert len(data) == rows


@pytest.mark.parametrize("use_date_range_clause", [True, False])
def test_date_range_start_equals_end(basic_store, use_date_range_clause):
    sym = "date_test2"
    rows = 100
    initial_timestamp = pd.Timestamp("2019-01-01")
    df = pd.DataFrame(data=np.arange(rows), index=pd.date_range(initial_timestamp, periods=100))
    basic_store.write(sym, df)
    start_offset = 2
    query_start_ts = initial_timestamp + pd.DateOffset(start_offset)
    date_range = (query_start_ts, query_start_ts)
    # Should just return everything
    if use_date_range_clause:
        q = QueryBuilder()
        q = q.date_range(date_range)
        data = basic_store.read(sym, query_builder=q).data
    else:
        data = basic_store.read(sym, date_range=date_range).data
    assert len(data) == 1
    assert data[data.columns[0]][0] == start_offset


@pytest.mark.parametrize("use_date_range_clause", [True, False])
def test_date_range_row_sliced(basic_store_tiny_segment, use_date_range_clause):
    lib = basic_store_tiny_segment
    sym = "test_date_range_row_sliced"
    # basic_store_tiny_segment produces 2x2 segments
    num_rows = 6
    index = pd.date_range("2000-01-01", periods=num_rows, freq="D")
    df = pd.DataFrame({"col": np.arange(num_rows)}, index=index)
    lib.write(sym, df)

    expected = df.iloc[1:-1]

    date_range = (index[1], index[-2])
    if use_date_range_clause:
        q = QueryBuilder()
        q = q.date_range(date_range)
        received = lib.read(sym, query_builder=q).data
    else:
        received = lib.read(sym, date_range=date_range).data
    assert_frame_equal(expected, received)

    date_range = (index[0] + pd.Timedelta(12, unit="h"), index[-1] - pd.Timedelta(12, unit="h"))
    if use_date_range_clause:
        received = lib.read(sym, query_builder=q).data
    else:
        received = lib.read(sym, date_range=date_range).data
    assert_frame_equal(expected, received)


def test_get_info(basic_store):
    sym = "get_info_test"
    df = pd.DataFrame(data={"col1": np.arange(10)}, index=pd.date_range(pd.Timestamp(0), periods=10))
    df.index.name = "dt_index"
    basic_store.write(sym, df)
    info = basic_store.get_info(sym)
    assert int(info["rows"]) == 10
    assert info["type"] == "pandasdf"
    assert info["col_names"]["columns"] == ["col1"]
    assert info["col_names"]["index"] == ["dt_index"]
    assert info["index_type"] == "index"


def test_get_info_version(object_and_lmdb_version_store):
    lib = object_and_lmdb_version_store
    # given
    sym = "get_info_version_test"
    df = pd.DataFrame(data={"col1": np.arange(10)}, index=pd.date_range(pd.Timestamp(0), periods=10))
    lib.write(sym, df)
    df = pd.DataFrame(data={"col1": np.arange(20)}, index=pd.date_range(pd.Timestamp(0), periods=20))
    lib.write(sym, df, prune_previous_version=False)

    # when
    info_0 = lib.get_info(sym, version=0)
    info_1 = lib.get_info(sym, version=1)
    latest_version = lib.get_info(sym)

    # then
    assert latest_version == info_1
    assert info_0["rows"] == 10
    assert info_1["rows"] == 20
    assert info_1["last_update"] > info_0["last_update"]


def test_get_info_date_range(basic_store):
    # given
    sym = "test_get_info_date_range"
    df = pd.DataFrame(data={"col1": np.arange(10)}, index=pd.date_range(pd.Timestamp(0), periods=10))
    basic_store.write(sym, df)
    df = pd.DataFrame(data={"col1": np.arange(20)}, index=pd.date_range(pd.Timestamp(0), periods=20))
    basic_store.write(sym, df, prune_previous_version=False)

    # when
    info_0 = basic_store.get_info(sym, version=0)
    info_1 = basic_store.get_info(sym, version=1)
    latest_version = basic_store.get_info(sym)

    # then
    assert latest_version == info_1
    assert info_1["date_range"] == basic_store.get_timerange_for_symbol(sym, version=1)
    assert info_0["date_range"] == basic_store.get_timerange_for_symbol(sym, version=0)


def test_get_info_version_no_columns_nat(basic_store):
    sym = "test_get_info_version_no_columns_nat"
    column_names = ["a", "b", "c"]
    df = pd.DataFrame(columns=column_names)
    df["b"] = df["b"].astype("int64")
    basic_store.write(sym, df, dynamic_strings=True, coerce_columns={"a": float, "b": int, "c": str})
    info = basic_store.get_info(sym)
    assert np.isnat(info["date_range"][0]) == True
    assert np.isnat(info["date_range"][1]) == True


def test_get_info_version_empty_nat(basic_store):
    sym = "test_get_info_version_empty_nat"
    basic_store.write(sym, pd.DataFrame())
    info = basic_store.get_info(sym)
    assert np.isnat(info["date_range"][0]) == True
    assert np.isnat(info["date_range"][1]) == True


def test_update_times(basic_store):
    # given
    df = pd.DataFrame(data={"col1": np.arange(10)}, index=pd.date_range(pd.Timestamp(0), periods=10))
    basic_store.write("sym_1", df)
    df = pd.DataFrame(data={"col1": np.arange(20)}, index=pd.date_range(pd.Timestamp(0), periods=20))
    basic_store.write("sym_1", df, prune_previous_version=False)
    df = pd.DataFrame(data={"col1": np.arange(15)}, index=pd.date_range(pd.Timestamp(0), periods=15))
    basic_store.write("sym_2", df)

    # when
    update_times_default = basic_store.update_times(["sym_1", "sym_2"])
    update_times_versioned = basic_store.update_times(["sym_1", "sym_1", "sym_2"], as_ofs=[0, 1, None])

    # then
    assert len(update_times_default) == 2
    assert update_times_default[0] < update_times_default[1]
    assert len(update_times_versioned) == 3
    assert update_times_versioned[0] < update_times_versioned[1] < update_times_versioned[2]


def test_get_info_multi_index(basic_store):
    dtidx = pd.date_range(pd.Timestamp("2016-01-01"), periods=3)
    vals = np.arange(3, dtype=np.uint32)
    multi_df = pd.DataFrame({"col1": [1, 4, 9]}, index=pd.MultiIndex.from_arrays([dtidx, vals]))
    sym = "multi_info_test"
    basic_store.write(sym, multi_df)
    info = basic_store.get_info(sym)
    assert int(info["rows"]) == 3
    assert info["type"] == "pandasdf"
    assert info["col_names"]["columns"] == ["col1"]
    assert len(info["col_names"]["index"]) == 2
    assert info["index_type"] == "multi_index"


def test_get_info_index_column(basic_store, sym):
    df = pd.DataFrame([[1, 2, 3, 4, 5, 6]], columns=["A", "B", "C", "D", "E", "F"])

    basic_store.write(sym, df)
    info = basic_store.get_info(sym)
    assert info["col_names"]["index"] == [None]
    assert info["col_names"]["columns"] == ["A", "B", "C", "D", "E", "F"]

    basic_store.write(sym, df.set_index("B"))
    info = basic_store.get_info(sym)
    assert info["col_names"]["index"] == ["B"]
    assert info["col_names"]["columns"] == ["A", "C", "D", "E", "F"]

    basic_store.write(sym, df.set_index(["A", "B"]))
    info = basic_store.get_info(sym)
    assert info["col_names"]["index"] == ["A", "B"]
    assert info["col_names"]["columns"] == ["C", "D", "E", "F"]

    basic_store.write(sym, df.set_index(["A", "B"], append=True))
    info = basic_store.get_info(sym)
    assert info["col_names"]["index"] == [None, "A", "B"]
    assert info["col_names"]["columns"] == ["C", "D", "E", "F"]


def test_empty_pd_series(basic_store):
    sym = "empty_s"
    series = pd.Series()
    basic_store.write(sym, series)
    assert basic_store.read(sym).data.empty


def test_empty_df(basic_store):
    sym = "empty_s"
    df = pd.DataFrame()
    basic_store.write(sym, df)
    # if no index information is provided, we assume a datetimeindex
    assert basic_store.read(sym).data.empty


def test_empty_ndarr(basic_store):
    sym = "empty_s"
    ndarr = np.array([])
    basic_store.write(sym, ndarr)
    assert_array_equal(basic_store.read(sym).data, ndarr)


# See AN-765 for why we need no_symbol_list fixture
def test_large_symbols(basic_store_no_symbol_list):
    with pytest.raises(ArcticDbNotYetImplemented):
        basic_store_no_symbol_list.write("a" * (MAX_SYMBOL_SIZE + 1), 1)

    for _ in range(5):
        valid_sized_sym = "a" * random.randint(1, MAX_SYMBOL_SIZE - 1)
        basic_store_no_symbol_list.write(valid_sized_sym, 1)
        assert basic_store_no_symbol_list.read(valid_sized_sym).data == 1

        valid_punctuations = "".join(list(set(string.punctuation) - set(UNSUPPORTED_S3_CHARS)))
        valid_char_sym = "".join(
            [random.choice(string.ascii_letters + string.digits + valid_punctuations) for _ in range(12)]
        )

        basic_store_no_symbol_list.write(valid_char_sym, 1)
        assert basic_store_no_symbol_list.read(valid_char_sym).data == 1


def test_unsupported_chars_in_symbols(basic_store):
    for ch in UNSUPPORTED_S3_CHARS:
        with pytest.raises(ArcticDbNotYetImplemented):
            basic_store.write(ch, 1)

    for _ in range(5):
        valid_punctuations = "".join(list(set(string.punctuation) - set(UNSUPPORTED_S3_CHARS)))
        valid_char_sym = "".join(
            [random.choice(string.ascii_letters + string.digits + valid_punctuations) for _ in range(12)]
        )

        basic_store.write(valid_char_sym, 1)
        assert basic_store.read(valid_char_sym).data == 1


def test_partial_read_pickled_df(basic_store):
    will_be_pickled = [1, 2, 3]
    basic_store.write("blah", will_be_pickled)
    assert basic_store.read("blah").data == will_be_pickled

    with pytest.raises(InternalException):
        basic_store.read("blah", columns=["does_not_matter"])

    with pytest.raises(InternalException):
        basic_store.read("blah", date_range=(DateRange(pd.Timestamp("1970-01-01"), pd.Timestamp("2027-12-31"))))


def test_is_pickled(basic_store):
    will_be_pickled = [1, 2, 3]
    basic_store.write("blah", will_be_pickled)
    assert basic_store.is_symbol_pickled("blah") is True

    df = pd.DataFrame({"a": np.arange(3)})
    basic_store.write("normal", df)
    assert basic_store.is_symbol_pickled("normal") is False


def test_is_pickled_by_version(basic_store):
    symbol = "test"
    will_be_pickled = [1, 2, 3]
    basic_store.write(symbol, will_be_pickled)

    not_pickled = pd.DataFrame({"a": np.arange(3)})
    basic_store.write(symbol, not_pickled)

    assert basic_store.is_symbol_pickled(symbol) is False
    assert basic_store.is_symbol_pickled(symbol, 0) is True
    assert basic_store.is_symbol_pickled(symbol, 1) is False


def test_is_pickled_by_snapshot(basic_store):
    symbol = "test"
    will_be_pickled = [1, 2, 3]
    snap1 = "snap1"
    basic_store.write(symbol, will_be_pickled)
    basic_store.snapshot(snap1)

    snap2 = "snap2"
    not_pickled = pd.DataFrame({"a": np.arange(3)})
    basic_store.write(symbol, not_pickled)
    basic_store.snapshot(snap2)

    assert basic_store.is_symbol_pickled(symbol) is False
    assert basic_store.is_symbol_pickled(symbol, snap1) is True
    assert basic_store.is_symbol_pickled(symbol, snap2) is False


def test_is_pickled_by_timestamp(basic_store):
    symbol = "test"
    will_be_pickled = [1, 2, 3]
    with distinct_timestamps(basic_store) as first_write_timestamps:
        basic_store.write(symbol, will_be_pickled)

    not_pickled = pd.DataFrame({"a": np.arange(3)})
    with distinct_timestamps(basic_store):
        basic_store.write(symbol, not_pickled)

    with pytest.raises(NoDataFoundException):
        basic_store.read(symbol, pd.Timestamp(0))
    assert basic_store.is_symbol_pickled(symbol) is False
    assert basic_store.is_symbol_pickled(symbol, first_write_timestamps.after) is True
    assert basic_store.is_symbol_pickled(symbol, pd.Timestamp(np.iinfo(np.int64).max)) is False


def test_list_versions(object_and_lmdb_version_store):
    version_store = object_and_lmdb_version_store
    version_store.write("a", 1)  # a, v0
    version_store.write("b", 1)  # b, v0
    version_store.write("c", 1)  # c, v0
    version_store.write("a", 2)  # a, v1
    version_store.write("a", 1)  # a, v2
    version_store.snapshot("snap1")
    version_store.write("b", 3)  # b, v1
    version_store.snapshot("snap2")
    version_store.write("c", 3)  # c, v1
    version_store.snapshot("snap3")

    versions = version_store.list_versions()
    assert len(versions) == 3 + 2 + 2  # a-3, b-2, c-2
    sorted_versions_for_a = sorted([v for v in versions if v["symbol"] == "a"], key=lambda x: x["version"])
    assert len(sorted_versions_for_a) == 3
    assert sorted_versions_for_a[0]["snapshots"] == []
    assert set(sorted_versions_for_a[2]["snapshots"]) == {"snap1", "snap2", "snap3"}

    def get_tuples_from_version_info(v_infos):
        res = set()
        for v_info in v_infos:
            res.add((v_info["symbol"], v_info["version"]))
        return res

    assert get_tuples_from_version_info(version_store.list_versions(snapshot="snap1")) == {("a", 2), ("b", 0), ("c", 0)}
    assert get_tuples_from_version_info(version_store.list_versions(snapshot="snap2")) == {("a", 2), ("b", 1), ("c", 0)}
    assert get_tuples_from_version_info(version_store.list_versions(snapshot="snap3")) == {("a", 2), ("b", 1), ("c", 1)}


def test_list_versions_deleted_flag(basic_store):
    basic_store.write("symbol", pd.DataFrame(), metadata=1)
    basic_store.write("symbol", pd.DataFrame(), metadata=2, prune_previous_version=False)
    basic_store.write("symbol", pd.DataFrame(), metadata=3, prune_previous_version=False)
    basic_store.snapshot("snapshot")

    versions = basic_store.list_versions("symbol")
    assert len(versions) == 3
    versions = sorted(versions, key=lambda v: v["version"])
    assert not versions[2]["deleted"]
    assert versions[2]["snapshots"] == ["snapshot"]

    basic_store.delete_version("symbol", 2)
    versions = basic_store.list_versions("symbol")
    assert len(versions) == 3
    versions = sorted(versions, key=lambda v: v["version"])

    assert not versions[0]["deleted"]
    assert not versions[0]["snapshots"]
    assert not versions[1]["deleted"]
    assert not versions[1]["snapshots"]
    assert versions[2]["deleted"]
    assert versions[2]["snapshots"] == ["snapshot"]


def test_list_versions_with_snapshots(basic_store):
    lib = basic_store
    lib.write("a", 0)  # v0
    lib.write("b", 0)  # v0
    lib.snapshot("snap1")  # a_v0, b_v0
    lv1 = lib.list_versions()
    assert len(lv1) == 2
    assert lv1[0]["snapshots"] == ["snap1"]
    lib.write("a", 1)
    lib.write("b", 1)
    lib.write("c", 0)
    lib.snapshot("snap2")
    lib.snapshot("snap3")
    items_for_a = lib.list_versions("a")
    assert len(items_for_a) == 2
    # v0 in a single snapshot
    assert set([v["snapshots"] for v in items_for_a if v["version"] == 0][0]) == {"snap1"}
    # v1 in a two snapshots
    assert set([v["snapshots"] for v in items_for_a if v["version"] == 1][0]) == {"snap2", "snap3"}


def test_read_ts(basic_store):
    with distinct_timestamps(basic_store) as first_write_timestamps:
        basic_store.write("a", 1)  # v0
    assert basic_store.read("a", as_of=first_write_timestamps.after).version == 0
    with distinct_timestamps(basic_store):
        basic_store.write("a", 2)  # v1
    with distinct_timestamps(basic_store):
        basic_store.write("a", 3)  # v2
    basic_store.write("a", 4)  # v3
    basic_store.snapshot("snap3")

    versions = basic_store.list_versions()
    assert len(versions) == 4
    sorted_versions_for_a = sorted([v for v in versions if v["symbol"] == "a"], key=lambda x: x["version"])
    ts_for_v1 = sorted_versions_for_a[1]["date"]
    vitem = basic_store.read("a", as_of=ts_for_v1)
    assert vitem.version == 1
    assert vitem.data == 2

    ts_for_v2 = sorted_versions_for_a[0]["date"]
    vitem = basic_store.read("a", as_of=ts_for_v2)
    assert vitem.version == 0
    assert vitem.data == 1

    with pytest.raises(NoDataFoundException):
        basic_store.read("a", as_of=pd.Timestamp(0))

    brexit_almost_over = pd.Timestamp(np.iinfo(np.int64).max)  # Timestamp("2262-04-11 23:47:16.854775807")
    vitem = basic_store.read("a", as_of=brexit_almost_over)
    assert vitem.version == 3
    assert vitem.data == 4

    vitem = basic_store.read("a", as_of=first_write_timestamps.after)
    assert vitem.version == 0
    assert vitem.data == 1


def test_negative_strides(basic_store_tiny_segment):
    lmdb_version_store = basic_store_tiny_segment
    negative_stride_np = np.array([[1, 2, 3, 4, 5, 6], [7, 8, 9, 10, 11, 12]], np.int32)[::-1]
    lmdb_version_store.write("negative_strides", negative_stride_np)
    vit = lmdb_version_store.read("negative_strides")
    assert_array_equal(negative_stride_np, vit.data)
    negative_stride_df = pd.DataFrame(negative_stride_np)
    lmdb_version_store.write("negative_strides_df", negative_stride_df)
    vit2 = lmdb_version_store.read("negative_strides_df")
    assert_frame_equal(negative_stride_df, vit2.data)


def test_dynamic_strings(basic_store):
    row = pd.Series(["A", "B", "C", "Aaba", "Baca", "CABA", "dog", "cat"])
    df = pd.DataFrame({"x": row})
    basic_store.write("strings", df, dynamic_strings=True)
    vit = basic_store.read("strings")
    assert_frame_equal(vit.data, df)


def test_dynamic_strings_non_contiguous(basic_store):
    df = sample_dataframe_only_strings(100, 0, 100)
    series = df.iloc[-1]
    series.name = None
    basic_store.write("strings", series, dynamic_strings=True)
    vit = basic_store.read("strings")
    assert_series_equal(vit.data, series)


def test_dynamic_strings_with_none(basic_store):
    row = pd.Series(
        [
            "A",
            "An_inordinately_long_string_for_no_sensible_purpose",
            None,
            "B",
            "C",
            None,
            "Baca",
            "CABA",
            None,
            "dog",
            "cat",
            None,
        ]
    )
    df = pd.DataFrame({"x": row})
    basic_store.write("strings", df, dynamic_strings=True)
    vit = basic_store.read("strings")
    assert_frame_equal(vit.data, df)


def test_dynamic_strings_with_none_first_element(basic_store):
    row = pd.Series(
        [
            None,
            "A",
            "An_inordinately_long_string_for_no_sensible_purpose",
            None,
            "B",
            "C",
            None,
            "Baca",
            "CABA",
            None,
            "dog",
            "cat",
            None,
        ]
    )
    df = pd.DataFrame({"x": row})
    basic_store.write("strings", df, dynamic_strings=True)
    vit = basic_store.read("strings")
    assert_frame_equal(vit.data, df)


def test_dynamic_strings_with_all_nones(basic_store):
    df = pd.DataFrame({"x": [None, None]})
    basic_store.write("strings", df, dynamic_strings=True)
    data = basic_store.read("strings")
    assert data.data["x"][0] is None
    assert data.data["x"][1] is None


def test_dynamic_strings_with_all_nones_update(basic_store):
    df = pd.DataFrame(
        {"col_1": ["a", "b"], "col_2": [0.1, 0.2]}, index=[pd.Timestamp("2022-01-01"), pd.Timestamp("2022-01-02")]
    )
    update_df = pd.DataFrame({"col_1": [np.nan], "col_2": [0.1]}, index=[pd.Timestamp("2022-01-01")])
    basic_store.write("strings", df, dynamic_strings=True)
    with pytest.raises(StreamDescriptorMismatch):
        # nan causes col_1 is considered to be a float column
        # Won't accept that as a string column even with DS enabled
        basic_store.update("strings", update_df, dynamic_strings=True)

    basic_store.update("strings", update_df.astype({"col_1": "object"}), dynamic_strings=True)

    data = basic_store.read("strings")
    assert math.isnan(data.data["col_1"][pd.Timestamp("2022-01-01")])
    assert data.data["col_1"][pd.Timestamp("2022-01-02")] == "b"

    basic_store.write("strings", df, dynamic_strings=True)
    basic_store.update("strings", update_df, dynamic_strings=True, coerce_columns={"col_1": object, "col_2": "float"})

    data = basic_store.read("strings")
    assert math.isnan(data.data["col_1"][pd.Timestamp("2022-01-01")])
    assert data.data["col_1"][pd.Timestamp("2022-01-02")] == "b"


def test_dynamic_strings_with_nan(basic_store):
    row = pd.Series(
        [
            np.nan,
            "A",
            "An_inordinately_long_string_for_no_sensible_purpose",
            np.nan,
            "B",
            "C",
            None,
            "Baca",
            "CABA",
            None,
            "dog",
            "cat",
            np.nan,
        ]
    )

    df = pd.DataFrame({"x": row})
    basic_store.write("strings", df, dynamic_strings=True)
    vit = basic_store.read("strings")
    assert_frame_equal(vit.data, df)


def test_metadata_with_snapshots(basic_store):
    symbol_metadata1 = {"test": "data_meta"}
    symbol_metadata2 = {"test": "should_not_be_returned"}
    snap_metadata = {"test": "snap_meta"}
    basic_store.write("symbol", 1, metadata=symbol_metadata1)
    basic_store.snapshot("snap1", metadata=snap_metadata)
    basic_store.write("symbol", 2, metadata=symbol_metadata2)

    meta = basic_store.read_metadata("symbol", as_of="snap1").metadata
    assert meta == symbol_metadata1
    snapshot = basic_store.list_snapshots()
    assert snapshot["snap1"] == snap_metadata


def equals(x, y):
    if isinstance(x, tuple) or isinstance(x, list):
        assert len(x) == len(y)
        for vx, vy in zip(x, y):
            equals(vx, vy)
    elif isinstance(x, dict):
        assert isinstance(y, dict)
        assert set(x.keys()) == set(y.keys())
        for k in x.keys():
            equals(x[k], y[k])
    elif isinstance(x, np.ndarray):
        assert isinstance(y, np.ndarray)
        assert np.allclose(x, y)
    else:
        assert x == y


def test_recursively_written_data(basic_store):
    samples = [
        {"a": np.arange(5), "b": np.arange(8)},  # dict of np arrays
        (np.arange(5), np.arange(6)),  # tuple of np arrays
        [np.arange(9), np.arange(12), (1, 2)],  # list of numpy arrays and a python tuple
        ({"a": np.arange(5), "b": [1, 2, 3]}),  # dict of np arrays and a python list
    ]

    for idx, sample in enumerate(samples):
        basic_store.write("sym_recursive" + str(idx), sample, recursive_normalizers=True)
        basic_store.write("sym_pickle" + str(idx), sample)  # pickled writes
        recursive_data = basic_store.read("sym_recursive" + str(idx)).data
        pickled_data = basic_store.read("sym_pickle" + str(idx)).data
        equals(sample, recursive_data)
        equals(pickled_data, recursive_data)


def test_recursively_written_data_with_metadata(basic_store):
    samples = [
        {"a": np.arange(5), "b": np.arange(8)},  # dict of np arrays
        (np.arange(5), np.arange(6)),  # tuple of np arrays
    ]

    for idx, sample in enumerate(samples):
        vit = basic_store.write(
            "sym_recursive" + str(idx), sample, metadata={"something": 1}, recursive_normalizers=True
        )
        recursive_data = basic_store.read("sym_recursive" + str(idx)).data
        equals(sample, recursive_data)
        assert vit.metadata == {"something": 1}


def test_recursively_written_data_with_nones(basic_store):
    sample = {"a": np.arange(5), "b": np.arange(8), "c": None}

    basic_store.write("sym_recursive", sample, recursive_normalizers=True)
    basic_store.write("sym_pickle", sample)  # pickled writes
    recursive_data = basic_store.read("sym_recursive").data
    pickled_data = basic_store.read("sym_recursive").data
    equals(sample, recursive_data)
    equals(pickled_data, recursive_data)


def test_recursive_nested_data(basic_store):
    sample_data = {"a": {"b": {"c": {"d": np.arange(24)}}}}
    fl = Flattener()
    assert fl.can_flatten(sample_data)
    assert fl.is_dict_like(sample_data)
    metast, to_write = fl.create_meta_structure(sample_data, "sym")
    assert len(to_write) == 1
    equals(list(to_write.values())[0], np.arange(24))

    basic_store.write("s", sample_data, recursive_normalizers=True)
    equals(basic_store.read("s").data, sample_data)


def test_named_tuple_flattening_rejected():
    fl = Flattener()
    SomeThing = namedtuple("SomeThing", "prop another_prop")
    nt = SomeThing(1, 2)
    assert fl.can_flatten(nt) is False


def test_data_directly_msgpackable(basic_store):
    data = {"a": [1, 2, 3], "b": {"c": 5}}
    fl = Flattener()
    meta, to_write = fl.create_meta_structure(data, "sym")
    assert len(to_write) == 0
    assert meta["leaf"] is True
    basic_store.write("s", data, recursive_normalizers=True)
    equals(basic_store.read("s").data, data)


class AlmostAList(list):
    pass


class AlmostAListNormalizer(CustomNormalizer):
    NESTED_STRUCTURE = True

    def normalize(self, item, **kwargs):
        if not isinstance(item, AlmostAList):
            return None
        return list(item), NormalizationMetadata.CustomNormalizerMeta()

    def denormalize(self, item, norm_meta):
        return AlmostAList(item)


def test_recursive_normalizer_with_custom_class():
    list_like_obj = AlmostAList([1, 2, 3])
    fl = Flattener()
    assert not fl.is_normalizable_to_nested_structure(list_like_obj)  # normalizer not registered yet

    register_normalizer(AlmostAListNormalizer())
    # Should be normalizable now.
    fl = Flattener()
    assert fl.is_normalizable_to_nested_structure(list_like_obj)


def test_really_large_symbol_for_recursive_data(basic_store):
    data = {"a" * 100: {"b" * 100: {"c" * 1000: {"d": np.arange(5)}}}}
    basic_store.write("s" * 100, data, recursive_normalizers=True)
    fl = Flattener()
    metastruct, to_write = fl.create_meta_structure(data, "s" * 100)
    assert len(list(to_write.keys())[0]) < fl.MAX_KEY_LENGTH
    equals(basic_store.read("s" * 100).data, data)


def test_nested_custom_types(basic_store):
    data = AlmostAList([1, 2, 3, AlmostAList([5, np.arange(6)])])
    fl = Flattener()
    meta, to_write = fl.create_meta_structure(data, "sym")
    equals(list(to_write.values())[0], np.arange(6))
    basic_store.write("sym", data, recursive_normalizers=True)
    got_back = basic_store.read("sym").data
    assert isinstance(got_back, AlmostAList)
    assert isinstance(got_back[3], AlmostAList)
    assert got_back[0] == 1


def test_batch_operations(object_version_store_prune_previous):
    multi_data = {"sym1": np.arange(8), "sym2": np.arange(9), "sym3": np.arange(10)}

    for _ in range(10):
        object_version_store_prune_previous.batch_write(list(multi_data.keys()), list(multi_data.values()))
        result = object_version_store_prune_previous.batch_read(list(multi_data.keys()))
        assert len(result) == 3
        equals(result["sym1"].data, np.arange(8))
        equals(result["sym2"].data, np.arange(9))
        equals(result["sym3"].data, np.arange(10))


def test_batch_read_tombstoned_version_via_snapshot(basic_store):  # AN-285
    lib = basic_store
    lib.write("a", 0)
    lib.snapshot("s")
    lib.write("a", 1, prune_previous_version=True)

    actual = lib.batch_read(["a"], as_ofs=[0])  # Other version query types are not implemented
    assert actual["a"].data == 0
    meta = lib.batch_read_metadata(["a"], as_ofs=[0])
    assert meta["a"].version == 0


def test_batch_write(basic_store_tombstone_and_sync_passive):
    lmdb_version_store = basic_store_tombstone_and_sync_passive
    multi_data = {"sym1": np.arange(8), "sym2": np.arange(9), "sym3": np.arange(10)}
    metadata = {"sym1": {"key1": "val1"}, "sym2": None, "sym3": None}

    sequential_results = {}
    for sym, data in multi_data.items():
        lmdb_version_store.write(sym, data, metadata=metadata[sym])
        vitem = lmdb_version_store.read(sym)
        sequential_results[vitem.symbol] = vitem
    lmdb_version_store.batch_write(
        list(multi_data.keys()), list(multi_data.values()), metadata_vector=(metadata[sym] for sym in multi_data)
    )
    batch_results = lmdb_version_store.batch_read(list(multi_data.keys()))
    assert len(batch_results) == len(sequential_results)
    equals(batch_results["sym1"].data, sequential_results["sym1"].data)
    equals(batch_results["sym1"].metadata, sequential_results["sym1"].metadata)
    equals(batch_results["sym2"].metadata, sequential_results["sym2"].metadata)
    assert sequential_results["sym1"].version == 0
    assert batch_results["sym1"].version == 1

    assert len(lmdb_version_store.list_versions()) == 6


def test_batch_write_then_read(basic_store):
    symbol = "sym_d_1"
    data = pd.Series(index=[0], data=[1])

    # Write, then delete a symbol
    basic_store.write(symbol=symbol, data=data)
    basic_store.delete(symbol)

    # Batch write the same data to the same symbol
    basic_store.batch_write(symbols=[symbol], data_vector=[data])
    basic_store.read(symbol)


def test_batch_write_then_list_symbol_without_cache(basic_store_factory):
    factory = basic_store_factory
    lib = factory(symbol_list=False, segment_row_size=10)
    df = pd.DataFrame([1, 2, 3])
    for idx in range(10):
        lib.version_store.clear()
        symbols = [f"s{idx}-{i}" for i in [1, 2, 3]]
        lib.batch_write(symbols=symbols, data_vector=[df, df, df])
        assert set(lib.list_symbols()) == set(symbols)


def test_batch_write_missing_keys_dedup(basic_store_factory):
    """When there is duplicate data to reuse for the current write, we need to access the index key of the previous
    versions in order to refer to the corresponding keys for the deduplicated data."""
    lib = basic_store_factory(de_duplication=True)
    assert lib.lib_cfg().lib_desc.version.write_options.de_duplication

    df1 = pd.DataFrame({"a": [3, 5, 7]})
    df2 = pd.DataFrame({"a": [4, 6, 8]})
    lib.write("s1", df1)
    lib.write("s2", df2)

    lib_tool = lib.library_tool()
    s1_index_key = lib_tool.find_keys_for_id(KeyType.TABLE_INDEX, "s1")[0]
    lib_tool.remove(s1_index_key)

    with pytest.raises(StorageException):
        lib.batch_write(["s1", "s2"], [df1, df2])


def test_batch_write_metadata_missing_keys(basic_store):
    lib = basic_store

    df1 = pd.DataFrame({"a": [3, 5, 7]})
    df2 = pd.DataFrame({"a": [4, 6, 8]})
    lib.write("s1", df1)
    lib.write("s2", df2)

    lib_tool = lib.library_tool()
    s1_index_key = lib_tool.find_keys_for_id(KeyType.TABLE_INDEX, "s1")[0]
    s2_index_key = lib_tool.find_keys_for_id(KeyType.TABLE_INDEX, "s2")[0]
    lib_tool.remove(s1_index_key)
    lib_tool.remove(s2_index_key)
    with pytest.raises(StorageException):
        _ = lib.batch_write_metadata(["s1", "s2"], [{"s1_meta": 1}, {"s2_meta": 1}])


def test_batch_read_metadata_missing_keys(basic_store):
    lib = basic_store

    df1 = pd.DataFrame({"a": [3, 5, 7]})
    df2 = pd.DataFrame({"a": [4, 6, 8]})
    lib.write("s1", df1, metadata={"s1": "metadata"})
    # Need two versions for this symbol as we're going to delete a version key, and the optimisation of storing the
    # latest index key in the version ref key means it will still work if we just write one version key and then delete
    # it
    lib.write("s2", df2, metadata={"s2": "metadata"})
    lib.write("s2", df2, metadata={"s2": "more_metadata"})
    lib_tool = lib.library_tool()
    s1_index_key = lib_tool.find_keys_for_id(KeyType.TABLE_INDEX, "s1")[0]
    s2_version_keys = lib_tool.find_keys_for_id(KeyType.VERSION, "s2")
    s2_key_to_delete = [key for key in s2_version_keys if key.version_id == 0][0]
    lib_tool.remove(s1_index_key)
    lib_tool.remove(s2_key_to_delete)

    with pytest.raises(StorageException):
        _ = lib.batch_read_metadata(["s1"], [None])
    with pytest.raises(StorageException):
        _ = lib.batch_read_metadata(["s2"], [0])


def test_batch_read_metadata_multi_missing_keys(basic_store):
    lib = basic_store
    lib_tool = lib.library_tool()

    lib.write("s1", 0, metadata={"s1": "metadata"})
    key_to_delete = lib_tool.find_keys_for_id(KeyType.TABLE_INDEX, "s1")[0]
    lib_tool.remove(key_to_delete)

    with pytest.raises(StorageException):
        _ = lib.batch_read_metadata_multi(["s1"], [None])


def test_batch_read_missing_keys(basic_store):
    lib = basic_store

    df1 = pd.DataFrame({"a": [3, 5, 7]})
    df2 = pd.DataFrame({"a": [4, 6, 8]})
    df3 = pd.DataFrame({"a": [5, 7, 9]})
    lib.write("s1", df1)
    lib.write("s2", df2)
    # Need two versions for this symbol as we're going to delete a version key, and the optimisation of storing the
    # latest index key in the version ref key means it will still work if we just write one version key and then delete
    # it
    lib.write("s3", df3)
    lib.write("s3", df3)
    lib_tool = lib.library_tool()
    s1_index_key = lib_tool.find_keys_for_id(KeyType.TABLE_INDEX, "s1")[0]
    s2_data_key = lib_tool.find_keys_for_id(KeyType.TABLE_DATA, "s2")[0]
    s3_version_keys = lib_tool.find_keys_for_id(KeyType.VERSION, "s3")
    s3_key_to_delete = [key for key in s3_version_keys if key.version_id == 0][0]
    lib_tool.remove(s1_index_key)
    lib_tool.remove(s2_data_key)
    lib_tool.remove(s3_key_to_delete)

    # The exception thrown is different for missing version keys to everything else, and so depends on which symbol is
    # processed first
    with pytest.raises((NoDataFoundException, StorageException)):
        _ = lib.batch_read(["s1", "s2", "s3"], [None, None, 0])


def test_batch_get_info_missing_keys(basic_store):
    lib = basic_store

    df1 = pd.DataFrame({"a": [3, 5, 7]})
    df2 = pd.DataFrame({"a": [5, 7, 9]})
    lib.write("s1", df1)
    # Need two versions for this symbol as we're going to delete a version key, and the optimisation of storing the
    # latest index key in the version ref key means it will still work if we just write one version key and then delete
    # it
    lib.write("s2", df2)
    lib.write("s2", df2)
    lib_tool = lib.library_tool()
    s1_index_key = lib_tool.find_keys_for_id(KeyType.TABLE_INDEX, "s1")[0]
    s2_version_keys = lib_tool.find_keys_for_id(KeyType.VERSION, "s2")
    s2_key_to_delete = [key for key in s2_version_keys if key.version_id == 0][0]
    lib_tool.remove(s1_index_key)
    lib_tool.remove(s2_key_to_delete)

    with pytest.raises(StorageException):
        _ = lib.batch_get_info(["s1"], [None])
    with pytest.raises(StorageException):
        _ = lib.batch_get_info(["s2"], [0])


def test_batch_roundtrip_metadata(basic_store_tombstone_and_sync_passive):
    lib = basic_store_tombstone_and_sync_passive

    metadatas = {}
    for x in range(10):
        symbol = "Sym_{}".format(x)
        metadatas[symbol] = {"a": x}

    for symbol in metadatas:
        lib.write(symbol, 12)

    symbols = []
    metas = []
    for sym, meta in metadatas.items():
        symbols.append(sym)
        metas.append(meta)

    write_result = lib.batch_write_metadata(symbols, metas)
    assert all(type(w) == VersionedItem for w in write_result)
    vits = lib.batch_read_metadata(symbols)

    for sym, returned in vits.items():
        assert returned.metadata == metadatas[sym]


def test_write_composite_data_with_user_meta(basic_store):
    multi_data = {"sym1": np.arange(8), "sym2": np.arange(9), "sym3": np.arange(10)}
    basic_store.write("sym", multi_data, metadata={"a": 1})
    vitem = basic_store.read("sym")
    assert vitem.metadata == {"a": 1}
    equals(vitem.data["sym1"], np.arange(8))


def test_force_delete(basic_store):
    df1 = sample_dataframe()
    basic_store.write("sym1", df1)
    df2 = sample_dataframe(seed=1)
    basic_store.write("sym1", df2)
    df3 = sample_dataframe(seed=2)
    basic_store.write("sym2", df3)
    df4 = sample_dataframe(seed=3)
    basic_store.write("sym2", df4)
    basic_store.version_store.force_delete_symbol("sym2")
    with pytest.raises(NoDataFoundException):
        basic_store.read("sym2")

    assert_frame_equal(basic_store.read("sym1").data, df2)
    assert_frame_equal(basic_store.read("sym1", as_of=0).data, df1)


def test_dataframe_with_NaN_in_timestamp_column(basic_store):
    normal_df = pd.DataFrame({"col": [pd.Timestamp("now"), pd.NaT]})
    basic_store.write("normal", normal_df)
    assert_frame_equal(normal_df, basic_store.read("normal").data)


def test_dataframe_with_nan_and_nat_in_timestamp_column(basic_store):
    df_with_NaN_mixed_in_ts = pd.DataFrame({"col": [pd.Timestamp("now"), pd.NaT, np.NaN]})
    basic_store.write("mixed_nan", df_with_NaN_mixed_in_ts)
    returned_df = basic_store.read("mixed_nan").data
    # NaN will now be converted to NaT
    isinstance(returned_df["col"][2], type(pd.NaT))


def test_dataframe_with_nan_and_nat_only(basic_store):
    df_with_nan_and_nat_only = pd.DataFrame({"col": [pd.NaT, pd.NaT, np.NaN]})  # Sample will be pd.NaT
    basic_store.write("nan_nat", df_with_nan_and_nat_only)
    assert_frame_equal(basic_store.read("nan_nat").data, pd.DataFrame({"col": [pd.NaT, pd.NaT, pd.NaT]}))


def test_coercion_to_float(basic_store):
    lib = basic_store
    df = pd.DataFrame({"col": [np.NaN, "1", np.NaN]})
    # col is now an Object column with all NaNs
    df["col"][1] = np.NaN

    assert df["col"].dtype == np.object_

    if sys.platform != "win32":  # SKIP_WIN Windows always uses dynamic strings
        with pytest.raises(ArcticDbNotYetImplemented):
            # Needs pickling due to the obj column
            lib.write("test", df)

    lib.write("test", df, coerce_columns={"col": float})
    returned = lib.read("test").data
    # Should be a float now.
    assert returned["col"].dtype != np.object_


def test_coercion_to_str_with_dynamic_strings(basic_store):
    # assert that the getting sample function is not called
    lib = basic_store
    df = pd.DataFrame({"col": [None, None, "hello", "world"]})
    assert df["col"].dtype == np.object_

    if sys.platform != "win32":  # SKIP_WIN Windows always uses dynamic strings
        with pytest.raises(ArcticDbNotYetImplemented):
            lib.write("sym", df)

    with mock.patch(
        "arcticdb.version_store._normalization.get_sample_from_non_empty_arr", return_value="hello"
    ) as sample_mock:
        # This should succeed but uses the slow path
        lib.write("sym", df, dynamic_strings=True)
        sample_mock.assert_called()

    with mock.patch("arcticdb.version_store._normalization.get_sample_from_non_empty_arr") as sample_mock:
        # This should skip the sample deduction
        lib.write("sym_coerced", df, dynamic_strings=True, coerce_columns={"col": str})
        sample_mock.assert_not_called()


def test_find_version(lmdb_version_store_v1):
    lib = lmdb_version_store_v1
    sym = "test_find_version"

    # Version 0 is alive and in a snapshot
    with distinct_timestamps(lmdb_version_store_v1) as v0_time:
        lib.write(sym, 0)
    lib.snapshot("snap_0")

    # Version 1 is only available in snap_1
    with distinct_timestamps(lmdb_version_store_v1) as v1_time:
        lib.write(sym, 1)
    lib.snapshot("snap_1")
    lib.delete_version(sym, 1)

    # Version 2 is fully deleted
    with distinct_timestamps(lmdb_version_store_v1) as v2_time:
        lib.write(sym, 2)
    lib.delete_version(sym, 2)

    # Version 3 is not in any snapshots
    with distinct_timestamps(lmdb_version_store_v1) as v3_time:
        lib.write(sym, 3)

    # Latest
    assert lib._find_version(sym).version == 3
    # By version number
    assert lib._find_version(sym, as_of=0).version == 0
    assert lib._find_version(sym, as_of=1).version == 1
    assert lib._find_version(sym, as_of=2) is None
    assert lib._find_version(sym, as_of=3).version == 3
    assert lib._find_version(sym, as_of=1000) is None
    # By negative version number
    assert lib._find_version(sym, as_of=-1).version == 3
    assert lib._find_version(sym, as_of=-2) is None
    assert lib._find_version(sym, as_of=-3).version == 1
    assert lib._find_version(sym, as_of=-4).version == 0
    assert lib._find_version(sym, as_of=-1000) is None
    # By snapshot
    assert lib._find_version(sym, as_of="snap_0").version == 0
    assert lib._find_version(sym, as_of="snap_1").version == 1
    with pytest.raises(NoDataFoundException):
        lib._find_version(sym, as_of="snap_1000")
    # By timestamp
    assert lib._find_version(sym, as_of=v0_time.after).version == 0
    assert lib._find_version(sym, as_of=v1_time.after).version == 0
    assert lib._find_version(sym, as_of=v2_time.after).version == 0
    assert lib._find_version(sym, as_of=v3_time.after).version == 3


def test_library_deletion_lmdb(lmdb_version_store):
    # lmdb uses fast deletion
    lmdb_version_store.write("a", 1)
    lmdb_version_store.write("b", 1)

    lmdb_version_store.snapshot("snap")
    assert len(lmdb_version_store.list_symbols()) == 2
    lmdb_version_store.version_store.clear()
    assert len(lmdb_version_store.list_symbols()) == 0
    lib_tool = lmdb_version_store.library_tool()
    assert lib_tool.count_keys(KeyType.VERSION) == 0
    assert lib_tool.count_keys(KeyType.TABLE_INDEX) == 0


def test_resolve_defaults(basic_store_factory):
    lib = basic_store_factory()
    proto_cfg = lib._lib_cfg.lib_desc.version.write_options
    assert lib.resolve_defaults("recursive_normalizers", proto_cfg, False) is False
    os.environ["recursive_normalizers"] = "True"
    assert lib.resolve_defaults("recursive_normalizers", proto_cfg, False, uppercase=False) is True

    lib2 = basic_store_factory(dynamic_strings=True, reuse_name=True)
    proto_cfg = lib2._lib_cfg.lib_desc.version.write_options
    assert lib2.resolve_defaults("dynamic_strings", proto_cfg, False) is True
    del os.environ["recursive_normalizers"]


def test_batch_read_meta(basic_store_tombstone_and_sync_passive):
    lib = basic_store_tombstone_and_sync_passive
    for idx in range(10):
        lib.write("sym" + str(idx), idx, metadata={"meta": idx})

    results_dict = lib.batch_read_metadata(["sym" + str(idx) for idx in range(10)])
    assert results_dict["sym1"].metadata == {"meta": 1}
    assert results_dict["sym5"].metadata == {"meta": 5}

    assert lib.read_metadata("sym6").metadata == results_dict["sym6"].metadata

    assert results_dict["sym2"].data is None


def test_batch_read_metadata_symbol_doesnt_exist(basic_store_tombstone_and_sync_passive):
    lib = basic_store_tombstone_and_sync_passive
    for idx in range(10):
        lib.write("sym" + str(idx), idx, metadata={"meta": idx})

    results_dict = lib.batch_read_metadata(["sym1", "sym_doesnotexist", "sym2"])

    assert results_dict["sym1"].metadata == {"meta": 1}
    assert "sym_doesnotexist" not in results_dict


def test_list_versions_with_deleted_symbols(basic_store_tombstone_and_pruning):
    lib = basic_store_tombstone_and_pruning
    lib.write("a", 1)
    lib.snapshot("snap")
    lib.write("a", 2)
    versions = lib.list_versions()
    # At this point version 0 of 'a' is pruned but is still in the snapshot.
    assert len(versions) == 2
    deleted = [v for v in versions if v["deleted"]]
    not_deleted = [v for v in versions if not v["deleted"]]
    assert len(deleted) == 1
    assert deleted[0]["symbol"] == "a"
    assert deleted[0]["version"] == 0

    assert not_deleted[0]["version"] == 1

    assert lib.read("a").data == 2


def test_read_with_asof_version_for_snapshotted_version(basic_store_tombstone_and_pruning):
    lib = basic_store_tombstone_and_pruning
    lib.write("a", 1)
    lib.snapshot("snap")
    lib.write("a", 2)
    lib.write("b", 1)
    lib.write("b", 2)

    with pytest.raises(Exception):
        # This raises as the first version of b was not in a snapshot and is now pruned
        lib.read("b", as_of=0)

    # Even though version 0 was pruned, it's still in a snapshot so this should work
    assert lib.read("a", as_of=0).data == 1


def test_get_tombstone_deletion_state_without_delayed_del(basic_store_factory, sym):
    lib = basic_store_factory(use_tombstones=True, delayed_deletes=False)
    lib.write(sym, 1)

    lib.write(sym, 2)

    lib.snapshot("snap")
    lib.write(sym, 3, prune_previous_version=True)
    tombstoned_version_map = lib.version_store._get_all_tombstoned_versions(sym)
    # v0 and v1
    assert len(tombstoned_version_map) == 2
    assert tombstoned_version_map[0] is False
    assert tombstoned_version_map[1] is True

    lib.write(sym, 3)
    lib.delete_version(sym, 2)
    tombstoned_version_map = lib.version_store._get_all_tombstoned_versions(sym)
    assert len(tombstoned_version_map) == 3
    assert tombstoned_version_map[2] is False


def test_get_timerange_for_symbol(basic_store, sym):
    lib = basic_store
    initial_timestamp = pd.Timestamp("2019-01-01")
    df = pd.DataFrame(data=np.arange(100), index=pd.date_range(initial_timestamp, periods=100))
    lib.write(sym, df)
    mints, maxts = lib.get_timerange_for_symbol(sym)
    assert mints == datetime(2019, 1, 1)


def test_get_timerange_for_symbol_tz(basic_store, sym):
    lib = basic_store
    dt1 = timezone("US/Eastern").localize(datetime(2021, 4, 1))
    dt2 = timezone("US/Eastern").localize(datetime(2021, 4, 1, 3))
    dst = pd.DataFrame({"a": [0, 1]}, index=[dt1, dt2])
    lib.write(sym, dst)
    mints, maxts = lib.get_timerange_for_symbol(sym)
    assert mints == dt1
    assert maxts == dt2


def test_get_timerange_for_symbol_dst(basic_store, sym):
    lib = basic_store
    dst = pd.DataFrame({"a": [0, 1]}, index=[datetime(2021, 4, 1), datetime(2021, 4, 1, 3)])
    lib.write(sym, dst)
    mints, maxts = lib.get_timerange_for_symbol(sym)
    assert mints == datetime(2021, 4, 1)
    assert maxts == datetime(2021, 4, 1, 3)


def test_batch_read_meta_with_tombstones(basic_store_tombstone_and_sync_passive):
    lib = basic_store_tombstone_and_sync_passive
    lib.write("sym1", 1, {"meta1": 1})
    lib.write("sym1", 1, {"meta1": 2})
    lib.write("sym2", 1, {"meta2": 1})
    lib.write("sym2", 1, {"meta2": 2})
    lib.delete_version("sym1", 0)
    lib.delete_version("sym2", 0)
    results_dict = lib.batch_read_metadata(["sym1", "sym2", "sym3"])
    assert results_dict["sym1"].metadata == {"meta1": 2}
    assert results_dict["sym2"].metadata == {"meta2": 2}
    assert "sym3" not in results_dict
    assert lib.read_metadata("sym1").metadata == results_dict["sym1"].metadata


def test_batch_read_meta_with_pruning(basic_store_factory):
    lib = basic_store_factory(use_tombstones=True, prune_previous_version=True, sync_passive=True)
    lib.write("sym1", 1, {"meta1": 1})
    lib.write("sym1", 1, {"meta1": 2})
    lib.write("sym1", 3, {"meta1": 3})
    lib.write("sym2", 1, {"meta2": 1})
    lib.write("sym2", 1, {"meta2": 2})
    lib.write("sym2", 3, {"meta2": 3})
    # v0 and v1 should be pruned by now.
    results_dict = lib.batch_read_metadata(["sym1", "sym2", "sym3"])
    assert results_dict["sym1"].metadata == {"meta1": 3}
    assert results_dict["sym2"].metadata == {"meta2": 3}
    assert "sym3" not in results_dict
    assert lib.read_metadata("sym1").metadata == results_dict["sym1"].metadata


def test_batch_read_meta_multiple_versions(object_version_store):
    lib = object_version_store
    lib.write("sym1", 1, {"meta1": 1})
    lib.write("sym1", 2, {"meta1": 2})
    lib.write("sym1", 3, {"meta1": 3})

    lib.write("sym2", 1, {"meta2": 1})
    lib.write("sym2", 2, {"meta2": 2})
    lib.write("sym2", 3, {"meta2": 3})
    lib.write("sym2", 4, {"meta2": 4})

    lib.write("sym3", 1, {"meta3": 1})

    results_dict = lib.batch_read_metadata_multi(["sym1", "sym2", "sym1", "sym3", "sym2"], as_ofs=[1, 1, 0, 0, 3])
    assert results_dict["sym1"][1].metadata == {"meta1": 2}
    assert results_dict["sym2"][1].metadata == {"meta2": 2}
    assert results_dict["sym1"][0].metadata == {"meta1": 1}
    assert results_dict["sym3"][0].metadata == {"meta3": 1}
    assert results_dict["sym2"][3].metadata == {"meta2": 4}


def test_list_symbols(basic_store):
    lib = basic_store

    lib.write("a", 1)
    lib.write("b", 1)

    assert set(lib.list_symbols()) == set(lib.list_symbols(use_symbol_list=False))
    assert set(lib.list_symbols()) == set(lib.list_symbols(use_symbol_list=True))

    assert set(lib.list_symbols(regex="a")) == set(lib.list_symbols(regex="a", use_symbol_list=False))


def test_get_index(object_version_store):
    lib = object_version_store

    symbol = "thing"
    lib.write(symbol, 1)
    idx = lib.read_index(symbol)
    assert len(idx) == 1
    assert idx.iloc[0]["version_id"] == 0

    lib.write(symbol, 1, prune_previous_version=False)
    idx = lib.read_index(symbol)
    assert idx.iloc[0]["version_id"] == 1

    lib.snapshot("snap")
    lib.write(symbol, 3, prune_previous_version=False)
    idx = lib.read_index(symbol)
    assert idx.iloc[0]["version_id"] == 2

    idx = lib.read_index(symbol, as_of="snap")
    assert idx.iloc[0]["version_id"] == 1

    idx = lib.read_index(symbol, as_of=0)
    assert idx.iloc[0]["version_id"] == 0


def test_snapshot_empty_segment(basic_store):
    lib = basic_store

    lib.write("a", 1)
    lib.write("b", 1)

    lib.snapshot("snap")
    lib.delete("a")
    assert lib.read("a", as_of="snap").data == 1
    lib.write("c", 1)
    lib.snapshot("snap2", versions={})
    lib.delete("c")
    assert lib.has_symbol("c") is False


def test_columns_as_nparrary(basic_store, sym):
    lib = basic_store
    d = {"col1": [1, 2], "col2": [3, 4]}
    lib.write(sym, pd.DataFrame(data=d))

    assert all(lib.read(sym).data.columns == ["col1", "col2"])

    col = ["col2"]
    vit = lib.read(sym, columns=col)
    assert all(vit.data.columns == ["col2"])
    assert all(vit.data["col2"] == [3, 4])

    col = np.asarray(["col2"])
    vit = lib.read(sym, columns=col)

    assert all(vit.data.columns == ["col2"])
    assert all(vit.data["col2"] == [3, 4])


def test_simple_recursive_normalizer(object_version_store):
    object_version_store.write(
        "rec_norm", data={"a": np.arange(5), "b": np.arange(8), "c": None}, recursive_normalizers=True
    )


def test_dynamic_schema_similar_index_column(basic_store_dynamic_schema):
    lib = basic_store_dynamic_schema
    dr = pd.date_range("2020-01-01", "2020-01-31", name="date")
    date_series = pd.Series(dr, index=dr)
    lib.write("date_series", date_series)
    returned = lib.read("date_series").data
    assert_series_equal(returned, date_series)


def test_dynamic_schema_similar_index_column_dataframe(basic_store_dynamic_schema):
    lib = basic_store_dynamic_schema
    dr = pd.date_range("2020-01-01", "2020-01-31", name="date")
    date_series = pd.DataFrame({"date": np.arange(len(dr))}, index=dr)
    lib.write("date_series", date_series)
    returned = lib.read("date_series").data
    assert_frame_equal(returned, date_series)


def test_dynamic_schema_similar_index_column_dataframe_multiple_col(basic_store_dynamic_schema):
    lib = basic_store_dynamic_schema
    dr = pd.date_range("2020-01-01", "2020-01-31", name="date")
    date_series = pd.DataFrame({"col": np.arange(len(dr)), "date": np.arange(len(dr))}, index=dr)
    lib.write("date_series", date_series)
    returned = lib.read("date_series").data
    assert_frame_equal(returned, date_series)


def test_restore_version(basic_store_tiny_segment):
    lib = basic_store_tiny_segment
    # Triggers bug https://github.com/man-group/ArcticDB/issues/469 by freezing time
    lib.version_store = ManualClockVersionStore(lib._library)
    symbol = "test_restore_version"
    df1 = get_sample_dataframe(20, 4)
    df1.index = pd.DatetimeIndex([pd.Timestamp.now()] * len(df1))
    metadata = {"a": 43}
    lib.write(symbol, df1, metadata=metadata)
    df2 = get_sample_dataframe(20, 6)
    df2.index = df1.index + pd.Timedelta(hours=1)
    second_write_item = lib.write(symbol, df2, prune_previous_version=False)
    assert second_write_item.version == 1
    restore_item = lib.restore_version(symbol, as_of=0)
    assert restore_item.version == 2
    assert restore_item.metadata == metadata
    latest = lib.read(symbol)
    assert_frame_equal(latest.data, df1)
    assert latest.metadata == metadata


@pytest.mark.parametrize("ver", (3, "snap"))
def test_restore_version_not_found(basic_store, ver):
    lib: NativeVersionStore = basic_store
    lib.write("abc", 1)
    lib.write("abc", 2)
    lib.write("bcd", 9)
    lib.snapshot("snap", versions={"bcd": 0})
    with pytest.raises(NoSuchVersionException, match=r"\Wabc\W.*" + str(ver)):
        lib.restore_version("abc", ver)


def test_restore_version_latest_is_noop(basic_store):
    symbol = "test_restore_version"
    df1 = get_sample_dataframe(2, 4)
    df1.index = pd.DatetimeIndex([pd.Timestamp.now()] * len(df1))
    metadata = {"a": 43}
    basic_store.write(symbol, df1)
    df2 = get_sample_dataframe(2, 6)
    df2.index = df1.index + pd.Timedelta(hours=1)
    second_write_item = basic_store.write(symbol, df2, prune_previous_version=False, metadata=metadata)
    assert second_write_item.version == 1
    restore_item = basic_store.restore_version(symbol, as_of=1)
    assert restore_item.version == 1
    assert restore_item.metadata == metadata
    latest = basic_store.read(symbol)
    assert_frame_equal(latest.data, df2)
    assert latest.metadata == metadata
    assert latest.version == 1


def test_restore_version_ndarray(basic_store):
    symbol = "test_restore_version_ndarray"
    arr1 = np.array([0, 2, 4])
    metadata = {"b": 42}
    basic_store.write(symbol, arr1, metadata=metadata)
    arr2 = np.array([0, 4, 8])
    second_write_item = basic_store.write(symbol, arr2, prune_previous_version=False)
    assert second_write_item.version == 1
    restore_item = basic_store.restore_version(symbol, as_of=0)
    assert restore_item.version == 2
    assert restore_item.metadata == metadata
    latest = basic_store.read(symbol)
    assert_array_equal(latest.data, arr1)
    assert latest.metadata == metadata


def test_batch_restore_version(basic_store_tombstone):
    lmdb_version_store = basic_store_tombstone
    symbols = []
    for i in range(5):
        symbols.append("sym_{}".format(i))

    dfs = []
    for j in range(5):
        df = get_sample_dataframe(1000, j)
        df.index = pd.DatetimeIndex([pd.Timestamp.now()] * len(df))
        dfs.append(df)

    for x, symbol in enumerate(symbols):
        for y, df in enumerate(dfs):
            metadata = {"a": x + y}
            lmdb_version_store.write(symbol, df, metadata=metadata)

    versions = [z for z, _ in enumerate(symbols)]
    vits = lmdb_version_store.batch_restore_version(symbols, versions)
    for c, vit in enumerate(vits):
        expected_meta = {"a": c * 2}
        assert vit.metadata == expected_meta

    for d, symbol in enumerate(symbols):
        read_df = lmdb_version_store.read(symbol).data
        assert_frame_equal(read_df, dfs[d])


def test_batch_append(basic_store_tombstone, three_col_df):
    lmdb_version_store = basic_store_tombstone
    multi_data = {"sym1": three_col_df(), "sym2": three_col_df(1), "sym3": three_col_df(2)}
    metadata = {"sym1": {"key1": "val1"}, "sym2": None, "sym3": None}

    lmdb_version_store.batch_write(
        list(multi_data.keys()), list(multi_data.values()), metadata_vector=(metadata[sym] for sym in multi_data)
    )

    multi_append = {"sym1": three_col_df(10), "sym2": three_col_df(11), "sym3": three_col_df(12)}
    append_metadata = {"sym1": {"key1": "val2"}, "sym2": None, "sym3": "val3"}
    append_result = lmdb_version_store.batch_append(
        list(multi_append.keys()),
        list(multi_append.values()),
        metadata_vector=[append_metadata[sym] for sym in multi_append],
    )
    assert all(type(v) == VersionedItem for v in append_result)

    for sym in multi_data.keys():
        expected = pd.concat((multi_data[sym], multi_append[sym]))
        vit = lmdb_version_store.read(sym)
        assert_frame_equal(expected, vit.data)
        assert vit.metadata == append_metadata[sym]


def test_batch_append_with_throw_exception(basic_store, three_col_df):
    multi_data = {"sym1": three_col_df(), "sym2": three_col_df(1)}
    with pytest.raises(NoSuchVersionException):
        basic_store.batch_append(
            list(multi_data.keys()),
            list(multi_data.values()),
            write_if_missing=False,
        )


@pytest.mark.parametrize("use_date_range_clause", [True, False])
def test_batch_read_date_range(basic_store_tombstone_and_sync_passive, use_date_range_clause):
    lmdb_version_store = basic_store_tombstone_and_sync_passive
    symbols = []
    for i in range(5):
        symbols.append("sym_{}".format(i))

    base_date = pd.Timestamp("2019-06-01")

    dfs = []
    for j in range(5):
        df = get_sample_dataframe(1000, j)
        df.index = pd.date_range(base_date + pd.DateOffset(j), periods=len(df))
        dfs.append(df)

    for x, symbol in enumerate(symbols):
        lmdb_version_store.write(symbol, dfs[x])

    date_ranges = []
    for j in range(5):
        date_range = pd.date_range(base_date + pd.DateOffset(j + 100), periods=500)
        date_ranges.append(date_range)

    if use_date_range_clause:
        qbs = []
        for date_range in date_ranges:
            q = QueryBuilder()
            q = q.date_range(date_range)
            qbs.append(q)
        result_dict = lmdb_version_store.batch_read(symbols, query_builder=qbs)
    else:
        result_dict = lmdb_version_store.batch_read(symbols, date_ranges=date_ranges)
    for x, sym in enumerate(result_dict.keys()):
        vit = result_dict[sym]
        date_range = date_ranges[x]
        start = date_range[0]
        end = date_range[-1]
        assert_frame_equal(vit.data, dfs[x].loc[start:end])


def test_batch_read_columns(basic_store_tombstone_and_sync_passive):
    lmdb_version_store = basic_store_tombstone_and_sync_passive
    columns_of_interest = ["strings", "uint8"]
    number_of_requests = 5
    symbols = []
    for i in range(number_of_requests):
        symbols.append("sym_{}".format(i))

    base_date = pd.Timestamp("2019-06-01")
    dfs = []
    for j in range(number_of_requests):
        df = get_sample_dataframe(1000, j)
        df.index = pd.date_range(base_date + pd.DateOffset(j), periods=len(df))
        dfs.append(df)

    for x, symbol in enumerate(symbols):
        lmdb_version_store.write(symbol, dfs[x])

    result_dict = lmdb_version_store.batch_read(symbols, columns=[columns_of_interest] * number_of_requests)
    for x, sym in enumerate(result_dict.keys()):
        vit = result_dict[sym]
        assert_equal_value(vit.data, dfs[x][columns_of_interest])


def test_batch_read_symbol_doesnt_exist(basic_store):
    sym1 = "sym1"
    sym2 = "sym2"
    basic_store.write(sym1, 1)
    with pytest.raises(NoDataFoundException):
        _ = basic_store.batch_read([sym1, sym2])


def test_batch_read_version_doesnt_exist(basic_store):
    sym1 = "sym1"
    sym2 = "sym2"
    basic_store.write(sym1, 1)
    basic_store.write(sym2, 2)
    with pytest.raises(NoDataFoundException):
        _ = basic_store.batch_read([sym1, sym2], as_ofs=[0, 1])


def test_batch_read_missing_keys(basic_store):
    lib = basic_store

    df1 = pd.DataFrame({"a": [3, 5, 7]})
    df2 = pd.DataFrame({"a": [4, 6, 8]})
    df3 = pd.DataFrame({"a": [5, 7, 9]})
    lib.write("s1", df1)
    lib.write("s2", df2)
    # Need two versions for this symbol as we're going to delete a version key, and the optimisation of storing the
    # latest index key in the version ref key means it will still work if we just write one version key and then delete
    # it
    lib.write("s3", df3)
    lib.write("s3", df3)
    lib_tool = lib.library_tool()
    s1_index_key = lib_tool.find_keys_for_id(KeyType.TABLE_INDEX, "s1")[0]
    s2_data_key = lib_tool.find_keys_for_id(KeyType.TABLE_DATA, "s2")[0]
    s3_version_keys = lib_tool.find_keys_for_id(KeyType.VERSION, "s3")
    s3_key_to_delete = [key for key in s3_version_keys if key.version_id == 0][0]
    lib_tool.remove(s1_index_key)
    lib_tool.remove(s2_data_key)
    lib_tool.remove(s3_key_to_delete)

    # The exception thrown is different for missing version keys to everything else, and so depends on which symbol is
    # processed first
    with pytest.raises((NoDataFoundException, StorageException)):
        _ = lib.batch_read(["s1", "s2", "s3"], [None, None, 0])


def test_batch_get_info_missing_keys(basic_store):
    lib = basic_store

    df1 = pd.DataFrame({"a": [3, 5, 7]})
    df2 = pd.DataFrame({"a": [5, 7, 9]})
    lib.write("s1", df1)
    # Need two versions for this symbol as we're going to delete a version key, and the optimisation of storing the
    # latest index key in the version ref key means it will still work if we just write one version key and then delete
    # it
    lib.write("s2", df2)
    lib.write("s2", df2)
    lib_tool = lib.library_tool()
    s1_index_key = lib_tool.find_keys_for_id(KeyType.TABLE_INDEX, "s1")[0]
    s2_version_keys = lib_tool.find_keys_for_id(KeyType.VERSION, "s2")
    s2_key_to_delete = [key for key in s2_version_keys if key.version_id == 0][0]
    lib_tool.remove(s1_index_key)
    lib_tool.remove(s2_key_to_delete)

    with pytest.raises(StorageException):
        _ = lib.batch_get_info(["s1"], [None])
    with pytest.raises(StorageException):
        _ = lib.batch_get_info(["s2"], [0])


def test_index_keys_start_end_index(basic_store, sym):
    idx = pd.date_range("2022-01-01", periods=100, freq="D")
    df = pd.DataFrame({"a": range(len(idx))}, index=idx)
    basic_store.write(sym, df)

    lt = basic_store.library_tool()
    key = lt.find_keys_for_id(KeyType.TABLE_INDEX, sym)[0]
    assert key.start_index == 1640995200000000000
    assert key.end_index == 1649548800000000001


def test_dynamic_schema_column_hash_update(basic_store_column_buckets):
    lib = basic_store_column_buckets
    idx = pd.date_range("2022-01-01", periods=10, freq="D")
    l = len(idx)
    df = pd.DataFrame(
        {"a": range(l), "b": range(1, l + 1), "c": range(2, l + 2), "d": range(3, l + 3), "e": range(4, l + 4)},
        index=idx,
    )

    lib.write("symbol", df)

    x = 3
    idx2 = pd.date_range("2022-01-03", periods=2, freq="D")
    l = len(idx2)
    df2 = pd.DataFrame(
        {
            "a": range(x, l + x),
            "b": range(1 + x, l + 1 + x),
            "c": range(2 + x, l + 2 + x),
            "d": range(3 + x, l + 3 + x),
            "e": range(4 + x, l + 4 + x),
        },
        index=idx2,
    )

    lib.update("symbol", df2)
    vit = lib.read("symbol")
    # In Pandas < 2.0, updating a `DataFrame` uniquely storing integers with
    # another `DataFrame` that is uniquely storing integers changes all the dtypes
    # to float64.
    df.update(df2)
    df = df.astype("int64", copy=False)
    assert_frame_equal(vit.data, df)


def test_dynamic_schema_column_hash_append(basic_store_column_buckets):
    lib = basic_store_column_buckets
    idx = pd.date_range("2022-01-01", periods=10, freq="D")
    l = len(idx)
    df = pd.DataFrame(
        {"a": range(l), "b": range(1, l + 1), "c": range(2, l + 2), "d": range(3, l + 3), "e": range(4, l + 4)},
        index=idx,
    )

    lib.write("symbol", df)

    x = 3
    idx2 = pd.date_range("2022-01-13", periods=2, freq="D")
    l = len(idx2)
    df2 = pd.DataFrame(
        {
            "a": range(x, l + x),
            "b": range(1 + x, l + 1 + x),
            "c": range(2 + x, l + 2 + x),
            "d": range(3 + x, l + 3 + x),
            "e": range(4 + x, l + 4 + x),
        },
        index=idx2,
    )

    lib.append("symbol", df2)
    vit = lib.read("symbol")
    new_df = pd.concat([df, df2])
    assert_frame_equal(vit.data, new_df)


def test_dynamic_schema_column_hash(basic_store_column_buckets):
    lib = basic_store_column_buckets
    idx = pd.date_range("2022-01-01", periods=10, freq="D")
    l = len(idx)
    df = pd.DataFrame(
        {"a": range(l), "b": range(1, l + 1), "c": range(2, l + 2), "d": range(3, l + 3), "e": range(4, l + 4)},
        index=idx,
    )

    lib.write("symbol", df)

    read_df = lib.read("symbol").data
    assert_frame_equal(df, read_df)

    read_df = lib.read("symbol", columns=["a", "b"]).data
    assert_frame_equal(df[["a", "b"]], read_df)

    read_df = lib.read("symbol", columns=["a", "e"]).data
    assert_frame_equal(df[["a", "e"]], read_df)

    read_df = lib.read("symbol", columns=["a", "c"]).data
    assert_frame_equal(df[["a", "c"]], read_df)


def test_list_versions_without_snapshots(basic_store):
    lib = basic_store
    lib.write("symbol_1", 0)
    lib.write("symbol_1", 1)
    lib.snapshot("snap_1")
    lib.write("symbol_1", 2)
    lib.write("symbol_1", 3)
    lib.snapshot("snap_2")
    lib.snapshot("snap_3")

    versions = lib.list_versions(symbol="symbol_1", skip_snapshots=False)
    assert len(versions[0]["snapshots"]) == 2
    assert len(versions[2]["snapshots"]) == 1
    versions = lib.list_versions(symbol="symbol_1", skip_snapshots=True)
    assert len(versions[0]["snapshots"]) == 0
    assert len(versions[2]["snapshots"]) == 0


@pytest.mark.parametrize("batch", (True, False))
@pytest.mark.parametrize("method", ("append", "update"))  # "write" is implied
def test_modification_methods_dont_return_input_data(basic_store, batch, method):  # AN-650
    lib: NativeVersionStore = basic_store

    def do(op, start, n):
        date_range = pd.date_range(start, periods=n)
        mk_data = lambda: pd.DataFrame({"col": [1] * n}, index=date_range)
        kwargs = dict(date_range=date_range) if op == "update" else {}
        if batch:
            out = getattr(lib, "batch_" + op)(["x", "y"], [mk_data(), mk_data()], **kwargs)
            assert all(getattr(i, "data", None) is None for i in out)
        else:
            out = getattr(lib, op)("x", mk_data(), **kwargs)
            assert out.data is None

    do("write", 0, 2)
    if method == "append":
        do("append", "1970-01-03", 1)
    else:
        try:
            do("update", 1, 1)
        except AttributeError as e:  # batch_update don't exist at the time of writing
            pytest.skip(str(e))


@pytest.mark.skipif(sys.platform == "darwin", reason="Test broken on MacOS (issue #692)")
@pytest.mark.parametrize("method", ("append", "update"))
@pytest.mark.parametrize("num", (5, 50, 1001))
def test_diff_long_stream_descriptor_mismatch(basic_store, method, num):
    lib: NativeVersionStore = basic_store
    lib.write("x", pd.DataFrame({f"col{i}": [i, i + 1, i + 2] for i in range(num)}, index=pd.date_range(0, periods=3)))
    bad_row = {f"col{i}": ["a"] if i % 20 == 4 else [i] for i in (0, *range(3, num + 1))}
    try:
        if method == "append":
            lib.append("x", pd.DataFrame(bad_row, index=pd.date_range("1970-01-04", periods=1)))
        else:
            dr = pd.date_range("1970-01-02", periods=1)
            lib.update("x", pd.DataFrame(bad_row, index=dr), date_range=dr)
        assert False, "should throw"
    except StreamDescriptorMismatch as e:
        assert not isinstance(e, _ArcticLegacyCompatibilityException)
        msg = str(e)
        for i in (1, 2, *(x for x in range(num) if x % 20 == 4), num):
            assert f"FD<name=col{i}, type=TD<type=INT64, dim=0>" in msg
            if i % 20 == 4:
                assert f"FD<name=col{i}, type=TD<type=UTF" in msg


def test_get_non_existing_columns_in_series(basic_store, sym):
    lib = basic_store
    dst = pd.Series(index=pd.date_range(pd.Timestamp("2022-01-01"), pd.Timestamp("2022-02-01")), data=0.0)
    lib.write(sym, dst)
    assert basic_store.read(sym, columns=["col1"]).data.empty


def test_get_existing_columns_in_series(basic_store, sym):
    lib = basic_store
    dst = pd.Series(index=pd.date_range(pd.Timestamp("2022-01-01"), pd.Timestamp("2022-02-01")), data=0.0, name="col1")
    lib.write(sym, dst)
    assert not basic_store.read(sym, columns=["col1", "col2"]).data.empty
    if __name__ == "__main__":
        pytest.main()


@pytest.mark.skip
def test_use_previous_on_failure_single(basic_store):
    lib = basic_store
    idx = pd.date_range("2022-01-01", periods=10, freq="D")
    l = len(idx)
    df1 = pd.DataFrame({"a": range(l), "b": range(1, l + 1), "c": range(2, l + 2)}, index=idx)

    lib.write("symbol", df1)

    v1_write_time = pd.Timestamp.now()
    time.sleep(1)
    df2 = pd.DataFrame({"d": range(1, l + 1), "e": range(2, l + 2), "f": range(3, l + 3)}, index=idx)
    lib.write("symbol", df2)

    lib_tool = basic_store.library_tool()
    version_keys = lib_tool.find_keys_for_id(KeyType.VERSION, "symbol")
    assert len(version_keys) == 2
    version_keys.sort(key=lambda k: k.creation_ts)

    lib_tool.remove(version_keys[1])
    version_keys = lib_tool.find_keys_for_id(KeyType.VERSION, "symbol")
    assert len(version_keys) == 1
    assert version_keys[0].version_id == 0

    vit = lib.read("symbol", read_previous_on_failure=True, as_of=pd.Timestamp(v1_write_time))
    assert_frame_equal(df1, vit.data)


@pytest.mark.skip
def test_use_previous_on_failure_batch(basic_store):
    lib = basic_store

    expected = []
    write_times = []
    symbols = []
    lib_tool = basic_store.library_tool()
    num_items = 10

    for x in range(num_items):
        idx = pd.date_range("2022-01-01", periods=10, freq="D")
        l = len(idx)
        df1 = pd.DataFrame({"a": range(l), "b": range(x, l + x), "c": range(x, l + x)}, index=idx)
        symbol = "symbol_{}".format(x)
        symbols.append(symbol)

        lib.write(symbol, df1)

        write_times.append(pd.Timestamp.now())
        expected.append(df1)
        time.sleep(1)
        df2 = pd.DataFrame(
            {"d": range(x + 1, l + x + 1), "e": range(x + 2, l + x + 2), "f": range(x + 3, l + x + 3)}, index=idx
        )
        lib.write(symbol, df2)

        version_keys = lib_tool.find_keys_for_id(KeyType.VERSION, symbol)
        assert len(version_keys) == 2
        version_keys.sort(key=lambda k: k.creation_ts)

        lib_tool.remove(version_keys[1])
        version_keys = lib_tool.find_keys_for_id(KeyType.VERSION, symbol)
        assert len(version_keys) == 1
        assert version_keys[0].version_id == 0

    vits = lib.batch_read(symbols, read_previous_on_failure=True, as_ofs=write_times)
    for x in range(num_items):
        assert_frame_equal(vits[symbols[x]].data, expected[x])<|MERGE_RESOLUTION|>--- conflicted
+++ resolved
@@ -51,26 +51,6 @@
 from tests.util.date import DateRange
 
 
-<<<<<<< HEAD
-SMOKE_TEST_VERSION_STORES = [
-    "lmdb_version_store_v1",
-    "lmdb_version_store_v2",
-    "s3_version_store_v1",
-    "s3_version_store_v2",
-]
-
-if not MACOS_CONDA_BUILD:
-    SMOKE_TEST_VERSION_STORES.append("azure_version_store")
-
-if RUN_MONGO_TEST:
-    SMOKE_TEST_VERSION_STORES.append("mongo_version_store")
-
-if os.getenv("ARCTICDB_REAL_STORAGE_TESTS") == "1":
-    SMOKE_TEST_VERSION_STORES.append("real_s3_version_store")
-
-
-=======
->>>>>>> 9edfdd4e
 @pytest.fixture()
 def symbol():
     return "sym" + str(random.randint(0, 10000))
