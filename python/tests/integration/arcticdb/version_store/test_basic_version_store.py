"""
Copyright 2023 Man Group Operations Limited

Use of this software is governed by the Business Source License 1.1 included in the file licenses/BSL.txt.

As of the Change Date specified in that file, in accordance with the Business Source License, use of this software will be governed by the Apache License, version 2.0.
"""
import itertools
import time
import sys

import mock
import numpy as np
import os
import math
import pandas as pd
import pytest
import random
import string
from collections import namedtuple
from datetime import datetime
from numpy.testing import assert_array_equal
from pytz import timezone

from arcticdb.exceptions import (
    ArcticDbNotYetImplemented,
    ArcticNativeNotYetImplemented,
    InternalException,
    UserInputException,
)
from arcticdb import QueryBuilder
from arcticdb.flattener import Flattener
from arcticdb.version_store import NativeVersionStore
from arcticdb.version_store._custom_normalizers import CustomNormalizer, register_normalizer
from arcticdb.version_store._store import UNSUPPORTED_S3_CHARS, MAX_SYMBOL_SIZE, VersionedItem
from arcticdb_ext.exceptions import _ArcticLegacyCompatibilityException, StorageException
from arcticdb_ext.storage import KeyType, NoDataFoundException
from arcticdb_ext.version_store import NoSuchVersionException, StreamDescriptorMismatch, ManualClockVersionStore
from arcticc.pb2.descriptors_pb2 import NormalizationMetadata  # Importing from arcticdb dynamically loads arcticc.pb2
from arcticdb.util.test import (
    sample_dataframe,
    sample_dataframe_only_strings,
    get_sample_dataframe,
    assert_frame_equal,
    assert_series_equal,
    config_context,
    distinct_timestamps,
    RUN_MONGO_TEST,
)
from arcticdb_ext.tools import AZURE_SUPPORT
from tests.util.date import DateRange


<<<<<<< HEAD
=======
if RUN_MONGO_TEST:
    SMOKE_TEST_VERSION_STORES = [
        "lmdb_version_store_v1",
        "lmdb_version_store_v2",
        "s3_version_store_v1",
        "s3_version_store_v2",
        "mongo_version_store",
    ]
else:
    SMOKE_TEST_VERSION_STORES = [
        "lmdb_version_store_v1",
        "lmdb_version_store_v2",
        "s3_version_store_v1",
        "s3_version_store_v2",
    ]  # SKIP_WIN and SKIP_MAC

if AZURE_SUPPORT:
    SMOKE_TEST_VERSION_STORES.append("azure_version_store")

if os.getenv("ARCTICDB_REAL_STORAGE_TESTS") == "1":
    SMOKE_TEST_VERSION_STORES.append("real_s3_version_store")


>>>>>>> a491bb03
@pytest.fixture()
def symbol():
    return "sym" + str(random.randint(0, 10000))


def assert_equal_value(data, expected):
    received = data.reindex(sorted(data.columns), axis=1)
    expected = expected.reindex(sorted(expected.columns), axis=1)
    assert_frame_equal(received, expected)


def test_simple_flow(basic_store_no_symbol_list, symbol):
    df = sample_dataframe()
    modified_df = pd.DataFrame({"col": [1, 2, 3, 4]})
    basic_store_no_symbol_list.write(symbol, df, metadata={"blah": 1})
    assert basic_store_no_symbol_list.read(symbol).metadata == {"blah": 1}

    basic_store_no_symbol_list.write(symbol, modified_df)
    vitem = basic_store_no_symbol_list.read(symbol)
    assert_frame_equal(vitem.data, modified_df)
    assert basic_store_no_symbol_list.list_symbols() == [symbol]

    basic_store_no_symbol_list.delete(symbol)
    assert basic_store_no_symbol_list.list_symbols() == basic_store_no_symbol_list.list_versions() == []


@pytest.mark.parametrize("special_char", list("$@=;/:+ ,?\\{^}%`[]\"'~#|!-_.()"))
def test_special_chars(object_version_store, special_char):
    """Test chars with special URI encoding under RFC 3986"""
    sym = f"prefix{special_char}postfix"
    df = sample_dataframe()
    object_version_store.write(sym, df)
    vitem = object_version_store.read(sym)
    assert_frame_equal(vitem.data, df)


@pytest.mark.parametrize("breaking_char", [chr(0), "\0", "&", "*", "<", ">"])
<<<<<<< HEAD
def test_s3_breaking_chars(object_version_store, breaking_char):
=======
def test_s3_breaking_chars(s3_version_store_v2, breaking_char):
>>>>>>> a491bb03
    """Test that chars that are not supported are raising the appropriate exception and that we fail on write without corrupting the db
    """
    sym = f"prefix{breaking_char}postfix"
    df = sample_dataframe()
<<<<<<< HEAD
    with pytest.raises(ArcticNativeNotYetImplemented):
        object_version_store.write(sym, df)

    assert sym not in object_version_store.list_symbols()
=======
    with pytest.raises(ArcticDbNotYetImplemented):
        s3_version_store_v2.write(sym, df)

    assert sym not in s3_version_store_v2.list_symbols()


def test_s3_breaking_chars_exception_compat(s3_version_store_v2):
    """Test that chars that are not supported are raising the appropriate exception and that we fail on write without corrupting the db
    """
    sym = "prefix*postfix"
    df = sample_dataframe()
    # Check that ArcticNativeNotYetImplemented is aliased correctly as ArcticDbNotYetImplemented for backwards compat
    with pytest.raises(ArcticNativeNotYetImplemented) as e_info:
        s3_version_store_v2.write(sym, df)

    assert isinstance(e_info.value, ArcticNativeNotYetImplemented)
    assert sym not in s3_version_store_v2.list_symbols()
>>>>>>> a491bb03


@pytest.mark.parametrize("unhandled_char", [chr(30), chr(127), chr(128)])
def test_unhandled_chars_default(object_version_store, unhandled_char):
    """Test that by default, the problematic chars are raising an exception"""
    sym = f"prefix{unhandled_char}postfix"
    df = sample_dataframe()
    with pytest.raises(UserInputException):
        object_version_store.write(sym, df)
    syms = object_version_store.list_symbols()
    assert sym not in syms


@pytest.mark.parametrize("unhandled_char", [chr(30), chr(127), chr(128)])
def test_unhandled_chars_update_upsert(object_version_store, unhandled_char):
    df = pd.DataFrame(
        {"col_1": ["a", "b"], "col_2": [0.1, 0.2]}, index=[pd.Timestamp("2022-01-01"), pd.Timestamp("2022-01-02")]
    )
    sym = f"prefix{unhandled_char}postfix"
    with pytest.raises(UserInputException):
        object_version_store.update(sym, df, upsert=True)
    syms = object_version_store.list_symbols()
    assert sym not in syms


@pytest.mark.parametrize("unhandled_char", [chr(30), chr(127), chr(128)])
def test_unhandled_chars_append(object_version_store, unhandled_char):
    df = pd.DataFrame(
        {"col_1": ["a", "b"], "col_2": [0.1, 0.2]}, index=[pd.Timestamp("2022-01-01"), pd.Timestamp("2022-01-02")]
    )
    sym = f"prefix{unhandled_char}postfix"
    with pytest.raises(UserInputException):
        object_version_store.append(sym, df)
    syms = object_version_store.list_symbols()
    assert sym not in syms


@pytest.mark.parametrize("unhandled_char", [chr(127), chr(128)])
def test_unhandled_chars_already_present_write(object_version_store, three_col_df, unhandled_char):
    sym = f"prefix{unhandled_char}postfix"
    with config_context("VersionStore.NoStrictSymbolCheck", 1):
        object_version_store.write(sym, three_col_df())
    vitem = object_version_store.read(sym)
    object_version_store.write(sym, three_col_df(1))
    new_vitem = object_version_store.read(sym)
    assert not vitem.data.equals(new_vitem.data)


@pytest.mark.parametrize("unhandled_char", [chr(127), chr(128)])
def test_unhandled_chars_already_present_append(object_version_store, three_col_df, unhandled_char):
    sym = f"prefix{unhandled_char}postfix"
    with config_context("VersionStore.NoStrictSymbolCheck", 1):
        object_version_store.write(sym, three_col_df(1))

    vitem = object_version_store.read(sym)
    object_version_store.append(sym, three_col_df(10))
    new_vitem = object_version_store.read(sym)
    assert not vitem.data.equals(new_vitem.data)
    assert len(vitem.data) != len(new_vitem.data)


@pytest.mark.parametrize("unhandled_char", [chr(127), chr(128)])
def test_unhandled_chars_already_present_update(object_version_store, unhandled_char):
    df = pd.DataFrame(
        {"col_1": ["a", "b"], "col_2": [0.1, 0.2]}, index=[pd.Timestamp("2022-01-01"), pd.Timestamp("2022-01-02")]
    )
    update_df = pd.DataFrame(
        {"col_1": ["c", "d"], "col_2": [0.2, 0.3]}, index=[pd.Timestamp("2022-01-01"), pd.Timestamp("2022-01-02")]
    )
    sym = f"prefix{unhandled_char}postfix"
    with config_context("VersionStore.NoStrictSymbolCheck", 1):
        object_version_store.write(sym, df)

    vitem = object_version_store.read(sym)
    object_version_store.update(sym, update_df)
    new_vitem = object_version_store.read(sym)
    assert not vitem.data.equals(new_vitem.data)
    assert len(vitem.data) == len(new_vitem.data)


def test_with_prune(object_and_lmdb_version_store, symbol):
    version_store = object_and_lmdb_version_store
    df = sample_dataframe()
    modified_df = sample_dataframe()

    version_store.write(symbol, df, metadata={"something": "something"}, prune_previous_version=True)
    version_store.write(symbol, modified_df, prune_previous_version=True)

    assert len(version_store.list_versions()) == 1

    version_store.snapshot("my_snap")

    final_df = sample_dataframe()
    version_store.write(symbol, final_df, prune_previous_version=True)
    version_store.snapshot("my_snap2")

    # previous versions should have been deleted by now.
    assert len([ver for ver in version_store.list_versions() if not ver["deleted"]]) == 1
    # previous versions should be accessible through snapshot
    assert_frame_equal(version_store.read(symbol, as_of="my_snap").data, modified_df)
    assert_frame_equal(version_store.read(symbol, as_of="my_snap2").data, final_df)


def test_prune_previous_versions_explicit_method(basic_store, symbol):
    # Given
    df = sample_dataframe()
    modified_df = sample_dataframe(1)

    basic_store.write(symbol, df, metadata={"something": "something"}, prune_previous_version=True)
    basic_store.write(symbol, modified_df, prune_previous_version=False)

    basic_store.snapshot("my_snap")

    final_df = sample_dataframe(2)
    basic_store.write(symbol, final_df, prune_previous_version=False)

    # When
    basic_store.prune_previous_versions(symbol)

    # Then - only latest version and snapshots should survive
    assert_frame_equal(basic_store.read(symbol).data, final_df)
    assert len([ver for ver in basic_store.list_versions() if not ver["deleted"]]) == 1
    assert_frame_equal(basic_store.read(symbol, as_of="my_snap").data, modified_df)


def test_prune_previous_versions_nothing_to_do(basic_store, symbol):
    df = sample_dataframe()
    basic_store.write(symbol, df)

    # When
    basic_store.prune_previous_versions(symbol)

    # Then
    result = basic_store.read(symbol).data
    assert_frame_equal(result, df)
    assert len(basic_store.list_versions(symbol)) == 1
    assert len([ver for ver in basic_store.list_versions(symbol) if not ver["deleted"]]) == 1


def test_prune_previous_versions_no_snapshot(basic_store, symbol):
    # Given
    df = sample_dataframe()
    modified_df = sample_dataframe(1)

    basic_store.write(symbol, df, metadata={"something": "something"}, prune_previous_version=True)
    basic_store.write(symbol, modified_df, prune_previous_version=False)

    final_df = sample_dataframe(2)
    basic_store.write(symbol, final_df, prune_previous_version=False)

    # When
    basic_store.prune_previous_versions(symbol)

    # Then - only latest version should survive
    assert_frame_equal(basic_store.read(symbol).data, final_df)
    assert len([ver for ver in basic_store.list_versions() if not ver["deleted"]]) == 1


def test_prune_previous_versions_multiple_times(basic_store, symbol):
    # Given
    df = sample_dataframe()
    modified_df = sample_dataframe(1)

    basic_store.write(symbol, df, metadata={"something": "something"}, prune_previous_version=True)
    basic_store.write(symbol, modified_df, prune_previous_version=False)

    # When
    basic_store.prune_previous_versions(symbol)
    basic_store.prune_previous_versions(symbol)

    # Then - only latest version should survive
    assert_frame_equal(basic_store.read(symbol).data, modified_df)
    assert len([ver for ver in basic_store.list_versions() if not ver["deleted"]]) == 1

    # Let's write and prune again
    final_df = sample_dataframe(2)
    basic_store.write(symbol, final_df, prune_previous_version=False)
    basic_store.prune_previous_versions(symbol)
    assert_frame_equal(basic_store.read(symbol).data, final_df)
    assert len([ver for ver in basic_store.list_versions() if not ver["deleted"]]) == 1


def test_prune_previous_versions_write_batch(basic_store):
    """Verify that the batch write method correctly prunes previous versions when the corresponding option is specified.
    """
    # Given
    lib = basic_store
    lib_tool = lib.library_tool()
    sym1 = "test_symbol1"
    sym2 = "test_symbol2"
    df0 = pd.DataFrame({"col_0": ["a", "b"]}, index=pd.date_range("2000-01-01", periods=2))
    df1 = pd.DataFrame({"col_0": ["c", "d"]}, index=pd.date_range("2000-01-03", periods=2))

    # When
    lib.batch_write([sym1, sym2], [df0, df0])
    lib.batch_write([sym1, sym2], [df1, df1], prune_previous_version=True)

    # Then - only latest version and keys should survive
    assert len(lib.list_versions(sym1)) == 1
    assert len(lib.list_versions(sym2)) == 1
    assert len(lib_tool.find_keys(KeyType.TABLE_INDEX)) == 2
    assert len(lib_tool.find_keys(KeyType.TABLE_DATA)) == 2

    # Then - we got 3 version keys per symbol: version 0, version 0 tombstone, version 1
    keys_for_sym1 = lib_tool.find_keys_for_id(KeyType.VERSION, sym1)
    keys_for_sym2 = lib_tool.find_keys_for_id(KeyType.VERSION, sym2)

    assert len(keys_for_sym1) == 3
    assert len(keys_for_sym2) == 3
    # Then - we got 4 symbol keys: 2 for each of the writes
    assert len(lib_tool.find_keys(KeyType.SYMBOL_LIST)) == 4


def test_prune_previous_versions_batch_write_metadata(basic_store):
    """Verify that the batch write metadata method correctly prunes previous versions when the corresponding option is specified.
    """
    # Given
    lib = basic_store
    lib_tool = lib.library_tool()
    sym1 = "test_symbol1"
    sym2 = "test_symbol2"
    meta0 = {"a": 0}
    meta1 = {"a": 1}

    # When
    lib.batch_write([sym1, sym2], [None, None], metadata_vector=[meta0, meta0])
    lib.batch_write_metadata([sym1, sym2], [meta1, meta1], prune_previous_version=True)

    # Then - only latest version and keys should survive
    assert len(lib.list_versions(sym1)) == 1
    assert len(lib.list_versions(sym2)) == 1
    assert len(lib_tool.find_keys(KeyType.TABLE_INDEX)) == 2
    assert len(lib_tool.find_keys(KeyType.TABLE_DATA)) == 2

    # Then - we got 3 version keys per symbol: version 0, version 0 tombstone, version 1
    keys_for_sym1 = lib_tool.find_keys_for_id(KeyType.VERSION, sym1)
    keys_for_sym2 = lib_tool.find_keys_for_id(KeyType.VERSION, sym2)

    assert len(keys_for_sym1) == 3
    assert len(keys_for_sym2) == 3
    # Then - we got 2 symbol keys: 1 for each of the writes
    assert len(lib_tool.find_keys(KeyType.SYMBOL_LIST)) == 2


def test_prune_previous_versions_append_batch(basic_store):
    """Verify that the batch append method correctly prunes previous versions when the corresponding option is specified.
    """
    # Given
    lib = basic_store
    lib_tool = lib.library_tool()
    sym1 = "test_symbol1"
    sym2 = "test_symbol2"
    df0 = pd.DataFrame({"col_0": ["a", "b"]}, index=pd.date_range("2000-01-01", periods=2))
    df1 = pd.DataFrame({"col_0": ["c", "d"]}, index=pd.date_range("2000-01-03", periods=2))

    # When
    lib.batch_write([sym1, sym2], [df0, df0])
    lib.batch_append([sym1, sym2], [df1, df1], prune_previous_version=True)

    # Then - only latest version and index keys should survive. Data keys remain the same
    assert len(lib.list_versions(sym1)) == 1
    assert len(lib.list_versions(sym2)) == 1
    assert len(lib_tool.find_keys(KeyType.TABLE_INDEX)) == 2
    assert len(lib_tool.find_keys(KeyType.TABLE_DATA)) == 4

    # Then - we got 3 version keys per symbol: version 0, version 0 tombstone, version 1
    keys_for_sym1 = lib_tool.find_keys_for_id(KeyType.VERSION, sym1)
    keys_for_sym2 = lib_tool.find_keys_for_id(KeyType.VERSION, sym2)

    assert len(keys_for_sym1) == 3
    assert len(keys_for_sym2) == 3
    # Then - we got 4 symbol keys: 2 for each of the writes
    assert len(lib_tool.find_keys(KeyType.SYMBOL_LIST)) == 4


def test_deleting_unknown_symbol(basic_store, symbol):
    df = sample_dataframe()

    basic_store.write(symbol, df, metadata={"something": "something"})

    assert_frame_equal(basic_store.read(symbol).data, df)

    # Should not raise.
    basic_store.delete("does_not_exist")


def test_negative_cases(basic_store, symbol):
    df = sample_dataframe()
    # To stay consistent with arctic this doesn't throw.
    basic_store.delete("does_not_exist")

    # Creating a snapshot in an empty library should not create it.
    basic_store.snapshot("empty_snapshot")
    with pytest.raises(NoDataFoundException):
        basic_store.delete_snapshot("empty_snapshot")

    with pytest.raises(NoDataFoundException):
        basic_store.read("does_not_exist")
    with pytest.raises(NoDataFoundException):
        basic_store.read("does_not_exist", "empty_snapshots")

    with pytest.raises(NoDataFoundException):
        basic_store.delete_snapshot("does_not_exist")
    basic_store.write(symbol, df)
    basic_store.delete(symbol)


@pytest.mark.parametrize(
    "lib_type",
    [
        "lmdb_version_store_v1",
        "lmdb_version_store_v2",
        "lmdb_version_store_no_symbol_list",
        "s3_version_store_v1",
        "s3_version_store_v2",
    ],
)
def test_list_symbols_regex(request, lib_type):
    lib = request.getfixturevalue(lib_type)
    lib.write("asdf", {"foo": "bar"}, metadata={"a": 1, "b": 10})
    lib.write("furble", {"foo": "bar"}, metadata={"a": 1, "b": 10})
    lib.snapshot("snap2")

    assert "asdf" in lib.list_symbols(regex="asd")
    assert "furble" not in lib.list_symbols(regex="asd")
    assert "asdf" in lib.list_symbols(snapshot="snap2", regex="asd")
    assert "furble" not in lib.list_symbols(snapshot="snap2", regex="asd")
    assert lib.read("asdf").data == {"foo": "bar"}
    assert list(sorted(lib.list_symbols())) == sorted(["asdf", "furble"])


def test_list_symbols_prefix(object_version_store):
    blahs = ["blah_asdf201901", "blah_asdf201802", "blah_asdf201803", "blah_asdf201903"]
    nahs = ["nah_asdf201801", "nah_asdf201802", "nah_asdf201803"]

    for sym in itertools.chain(blahs, nahs):
        object_version_store.write(sym, sample_dataframe(10))

    assert set(object_version_store.list_symbols(prefix="blah_")) == set(blahs)
    assert set(object_version_store.list_symbols(prefix="nah_")) == set(nahs)


def test_mixed_df_without_pickling_enabled(basic_store):
    mixed_type_df = pd.DataFrame({"a": [1, 2, "a"]})
    with pytest.raises(Exception):
        basic_store.write("sym", mixed_type_df)


def test_dataframe_fallback_with_pickling_enabled(basic_store_allows_pickling):
    mixed_type_df = pd.DataFrame({"a": [1, 2, "a", None]})
    basic_store_allows_pickling.write("sym", mixed_type_df)


def test_range_index(basic_store, sym):
    d1 = {
        "x": np.arange(10, 20, dtype=np.int64),
        "y": np.arange(20, 30, dtype=np.int64),
        "z": np.arange(30, 40, dtype=np.int64),
    }
    idx = pd.RangeIndex(-1, -11, -1)
    df = pd.DataFrame(d1, index=idx)
    basic_store.write(sym, df)

    vit = basic_store.read(sym)
    assert_frame_equal(df, vit.data)

    vit = basic_store.read(sym, columns=["y"])
    expected = pd.DataFrame({"y": d1["y"]}, index=idx)
    assert_frame_equal(expected, vit.data)


@pytest.mark.parametrize("use_date_range_clause", [True, False])
def test_date_range(basic_store, use_date_range_clause):
    initial_timestamp = pd.Timestamp("2019-01-01")
    df = pd.DataFrame(data=np.arange(100), index=pd.date_range(initial_timestamp, periods=100))
    sym = "date_test"
    basic_store.write(sym, df)
    start_offset = 2
    end_offset = 5

    query_start_ts = initial_timestamp + pd.DateOffset(start_offset)
    query_end_ts = initial_timestamp + pd.DateOffset(end_offset)

    # Should return everything from given start to end of the index
    date_range = (query_start_ts, None)
    if use_date_range_clause:
        q = QueryBuilder()
        q = q.date_range(date_range)
        data_start = basic_store.read(sym, query_builder=q).data
    else:
        data_start = basic_store.read(sym, date_range=date_range).data
    assert query_start_ts == data_start.index[0]
    assert data_start[data_start.columns[0]][0] == start_offset

    # Should return everything from start of index to the given end.
    date_range = (None, query_end_ts)
    if use_date_range_clause:
        q = QueryBuilder()
        q = q.date_range(date_range)
        data_end = basic_store.read(sym, query_builder=q).data
    else:
        data_end = basic_store.read(sym, date_range=date_range).data
    assert query_end_ts == data_end.index[-1]
    assert data_end[data_end.columns[0]][-1] == end_offset

    date_range = (query_start_ts, query_end_ts)
    if use_date_range_clause:
        q = QueryBuilder()
        q = q.date_range(date_range)
        data_closed = basic_store.read(sym, query_builder=q).data
    else:
        data_closed = basic_store.read(sym, date_range=date_range).data
    assert query_start_ts == data_closed.index[0]
    assert query_end_ts == data_closed.index[-1]
    assert data_closed[data_closed.columns[0]][0] == start_offset
    assert data_closed[data_closed.columns[0]][-1] == end_offset


@pytest.mark.parametrize("use_date_range_clause", [True, False])
def test_date_range_none(basic_store, use_date_range_clause):
    sym = "date_test2"
    rows = 100
    initial_timestamp = pd.Timestamp("2019-01-01")
    df = pd.DataFrame(data=np.arange(rows), index=pd.date_range(initial_timestamp, periods=100))
    basic_store.write(sym, df)
    date_range = (None, None)
    # Should just return everything
    if use_date_range_clause:
        q = QueryBuilder()
        q = q.date_range(date_range)
        data = basic_store.read(sym, query_builder=q).data
    else:
        data = basic_store.read(sym, date_range=(None, None)).data
    assert len(data) == rows


@pytest.mark.parametrize("use_date_range_clause", [True, False])
def test_date_range_start_equals_end(basic_store, use_date_range_clause):
    sym = "date_test2"
    rows = 100
    initial_timestamp = pd.Timestamp("2019-01-01")
    df = pd.DataFrame(data=np.arange(rows), index=pd.date_range(initial_timestamp, periods=100))
    basic_store.write(sym, df)
    start_offset = 2
    query_start_ts = initial_timestamp + pd.DateOffset(start_offset)
    date_range = (query_start_ts, query_start_ts)
    # Should just return everything
    if use_date_range_clause:
        q = QueryBuilder()
        q = q.date_range(date_range)
        data = basic_store.read(sym, query_builder=q).data
    else:
        data = basic_store.read(sym, date_range=date_range).data
    assert len(data) == 1
    assert data[data.columns[0]][0] == start_offset


@pytest.mark.parametrize("use_date_range_clause", [True, False])
def test_date_range_row_sliced(basic_store_tiny_segment, use_date_range_clause):
    lib = basic_store_tiny_segment
    sym = "test_date_range_row_sliced"
    # basic_store_tiny_segment produces 2x2 segments
    num_rows = 6
    index = pd.date_range("2000-01-01", periods=num_rows, freq="D")
    df = pd.DataFrame({"col": np.arange(num_rows)}, index=index)
    lib.write(sym, df)

    expected = df.iloc[1:-1]

    date_range = (index[1], index[-2])
    if use_date_range_clause:
        q = QueryBuilder()
        q = q.date_range(date_range)
        received = lib.read(sym, query_builder=q).data
    else:
        received = lib.read(sym, date_range=date_range).data
    assert_frame_equal(expected, received)

    date_range = (index[0] + pd.Timedelta(12, unit="h"), index[-1] - pd.Timedelta(12, unit="h"))
    if use_date_range_clause:
        received = lib.read(sym, query_builder=q).data
    else:
        received = lib.read(sym, date_range=date_range).data
    assert_frame_equal(expected, received)


def test_get_info(basic_store):
    sym = "get_info_test"
    df = pd.DataFrame(data={"col1": np.arange(10)}, index=pd.date_range(pd.Timestamp(0), periods=10))
    df.index.name = "dt_index"
    basic_store.write(sym, df)
    info = basic_store.get_info(sym)
    assert int(info["rows"]) == 10
    assert info["type"] == "pandasdf"
    assert info["col_names"]["columns"] == ["col1"]
    assert info["col_names"]["index"] == ["dt_index"]
    assert info["index_type"] == "index"


def test_get_info_version(object_and_lmdb_version_store):
    lib = object_and_lmdb_version_store
    # given
    sym = "get_info_version_test"
    df = pd.DataFrame(data={"col1": np.arange(10)}, index=pd.date_range(pd.Timestamp(0), periods=10))
    lib.write(sym, df)
    df = pd.DataFrame(data={"col1": np.arange(20)}, index=pd.date_range(pd.Timestamp(0), periods=20))
    lib.write(sym, df, prune_previous_version=False)

    # when
    info_0 = lib.get_info(sym, version=0)
    info_1 = lib.get_info(sym, version=1)
    latest_version = lib.get_info(sym)

    # then
    assert latest_version == info_1
    assert info_0["rows"] == 10
    assert info_1["rows"] == 20
    assert info_1["last_update"] > info_0["last_update"]


def test_get_info_date_range(basic_store):
    # given
    sym = "test_get_info_date_range"
    df = pd.DataFrame(data={"col1": np.arange(10)}, index=pd.date_range(pd.Timestamp(0), periods=10))
    basic_store.write(sym, df)
    df = pd.DataFrame(data={"col1": np.arange(20)}, index=pd.date_range(pd.Timestamp(0), periods=20))
    basic_store.write(sym, df, prune_previous_version=False)

    # when
    info_0 = basic_store.get_info(sym, version=0)
    info_1 = basic_store.get_info(sym, version=1)
    latest_version = basic_store.get_info(sym)

    # then
    assert latest_version == info_1
    assert info_1["date_range"] == basic_store.get_timerange_for_symbol(sym, version=1)
    assert info_0["date_range"] == basic_store.get_timerange_for_symbol(sym, version=0)


def test_get_info_version_no_columns_nat(basic_store):
    sym = "test_get_info_version_no_columns_nat"
    column_names = ["a", "b", "c"]
    df = pd.DataFrame(columns=column_names)
    df["b"] = df["b"].astype("int64")
    basic_store.write(sym, df, dynamic_strings=True, coerce_columns={"a": float, "b": int, "c": str})
    info = basic_store.get_info(sym)
    assert np.isnat(info["date_range"][0]) == True
    assert np.isnat(info["date_range"][1]) == True


def test_get_info_version_empty_nat(basic_store):
    sym = "test_get_info_version_empty_nat"
    basic_store.write(sym, pd.DataFrame())
    info = basic_store.get_info(sym)
    assert np.isnat(info["date_range"][0]) == True
    assert np.isnat(info["date_range"][1]) == True


def test_update_times(basic_store):
    # given
    df = pd.DataFrame(data={"col1": np.arange(10)}, index=pd.date_range(pd.Timestamp(0), periods=10))
    basic_store.write("sym_1", df)
    df = pd.DataFrame(data={"col1": np.arange(20)}, index=pd.date_range(pd.Timestamp(0), periods=20))
    basic_store.write("sym_1", df, prune_previous_version=False)
    df = pd.DataFrame(data={"col1": np.arange(15)}, index=pd.date_range(pd.Timestamp(0), periods=15))
    basic_store.write("sym_2", df)

    # when
    update_times_default = basic_store.update_times(["sym_1", "sym_2"])
    update_times_versioned = basic_store.update_times(["sym_1", "sym_1", "sym_2"], as_ofs=[0, 1, None])

    # then
    assert len(update_times_default) == 2
    assert update_times_default[0] < update_times_default[1]
    assert len(update_times_versioned) == 3
    assert update_times_versioned[0] < update_times_versioned[1] < update_times_versioned[2]


def test_get_info_multi_index(basic_store):
    dtidx = pd.date_range(pd.Timestamp("2016-01-01"), periods=3)
    vals = np.arange(3, dtype=np.uint32)
    multi_df = pd.DataFrame({"col1": [1, 4, 9]}, index=pd.MultiIndex.from_arrays([dtidx, vals]))
    sym = "multi_info_test"
    basic_store.write(sym, multi_df)
    info = basic_store.get_info(sym)
    assert int(info["rows"]) == 3
    assert info["type"] == "pandasdf"
    assert info["col_names"]["columns"] == ["col1"]
    assert len(info["col_names"]["index"]) == 2
    assert info["index_type"] == "multi_index"


def test_get_info_index_column(basic_store, sym):
    df = pd.DataFrame([[1, 2, 3, 4, 5, 6]], columns=["A", "B", "C", "D", "E", "F"])

    basic_store.write(sym, df)
    info = basic_store.get_info(sym)
    assert info["col_names"]["index"] == [None]
    assert info["col_names"]["columns"] == ["A", "B", "C", "D", "E", "F"]

    basic_store.write(sym, df.set_index("B"))
    info = basic_store.get_info(sym)
    assert info["col_names"]["index"] == ["B"]
    assert info["col_names"]["columns"] == ["A", "C", "D", "E", "F"]

    basic_store.write(sym, df.set_index(["A", "B"]))
    info = basic_store.get_info(sym)
    assert info["col_names"]["index"] == ["A", "B"]
    assert info["col_names"]["columns"] == ["C", "D", "E", "F"]

    basic_store.write(sym, df.set_index(["A", "B"], append=True))
    info = basic_store.get_info(sym)
    assert info["col_names"]["index"] == [None, "A", "B"]
    assert info["col_names"]["columns"] == ["C", "D", "E", "F"]


def test_empty_pd_series(basic_store):
    sym = "empty_s"
    series = pd.Series()
    basic_store.write(sym, series)
    assert basic_store.read(sym).data.empty


def test_empty_df(basic_store):
    sym = "empty_s"
    df = pd.DataFrame()
    basic_store.write(sym, df)
    # if no index information is provided, we assume a datetimeindex
    assert basic_store.read(sym).data.empty


def test_empty_ndarr(basic_store):
    sym = "empty_s"
    ndarr = np.array([])
    basic_store.write(sym, ndarr)
    assert_array_equal(basic_store.read(sym).data, ndarr)


# See AN-765 for why we need no_symbol_list fixture
<<<<<<< HEAD
def test_large_symbols(basic_store_no_symbol_list):
    with pytest.raises(ArcticNativeNotYetImplemented):
        basic_store_no_symbol_list.write("a" * (MAX_SYMBOL_SIZE + 1), 1)
=======
def test_large_symbols(lmdb_version_store_no_symbol_list):
    with pytest.raises(ArcticDbNotYetImplemented):
        lmdb_version_store_no_symbol_list.write("a" * (MAX_SYMBOL_SIZE + 1), 1)
>>>>>>> a491bb03

    for _ in range(5):
        valid_sized_sym = "a" * random.randint(1, MAX_SYMBOL_SIZE - 1)
        basic_store_no_symbol_list.write(valid_sized_sym, 1)
        assert basic_store_no_symbol_list.read(valid_sized_sym).data == 1

        valid_punctuations = "".join(list(set(string.punctuation) - set(UNSUPPORTED_S3_CHARS)))
        valid_char_sym = "".join(
            [random.choice(string.ascii_letters + string.digits + valid_punctuations) for _ in range(12)]
        )

        basic_store_no_symbol_list.write(valid_char_sym, 1)
        assert basic_store_no_symbol_list.read(valid_char_sym).data == 1


def test_unsupported_chars_in_symbols(basic_store):
    for ch in UNSUPPORTED_S3_CHARS:
<<<<<<< HEAD
        with pytest.raises(ArcticNativeNotYetImplemented):
            basic_store.write(ch, 1)
=======
        with pytest.raises(ArcticDbNotYetImplemented):
            lmdb_version_store.write(ch, 1)
>>>>>>> a491bb03

    for _ in range(5):
        valid_punctuations = "".join(list(set(string.punctuation) - set(UNSUPPORTED_S3_CHARS)))
        valid_char_sym = "".join(
            [random.choice(string.ascii_letters + string.digits + valid_punctuations) for _ in range(12)]
        )

        basic_store.write(valid_char_sym, 1)
        assert basic_store.read(valid_char_sym).data == 1


def test_partial_read_pickled_df(basic_store):
    will_be_pickled = [1, 2, 3]
    basic_store.write("blah", will_be_pickled)
    assert basic_store.read("blah").data == will_be_pickled

    with pytest.raises(InternalException):
        basic_store.read("blah", columns=["does_not_matter"])

    with pytest.raises(InternalException):
        basic_store.read("blah", date_range=(DateRange(pd.Timestamp("1970-01-01"), pd.Timestamp("2027-12-31"))))


def test_is_pickled(basic_store):
    will_be_pickled = [1, 2, 3]
    basic_store.write("blah", will_be_pickled)
    assert basic_store.is_symbol_pickled("blah") is True

    df = pd.DataFrame({"a": np.arange(3)})
    basic_store.write("normal", df)
    assert basic_store.is_symbol_pickled("normal") is False


def test_is_pickled_by_version(basic_store):
    symbol = "test"
    will_be_pickled = [1, 2, 3]
    basic_store.write(symbol, will_be_pickled)

    not_pickled = pd.DataFrame({"a": np.arange(3)})
    basic_store.write(symbol, not_pickled)

    assert basic_store.is_symbol_pickled(symbol) is False
    assert basic_store.is_symbol_pickled(symbol, 0) is True
    assert basic_store.is_symbol_pickled(symbol, 1) is False


def test_is_pickled_by_snapshot(basic_store):
    symbol = "test"
    will_be_pickled = [1, 2, 3]
    snap1 = "snap1"
    basic_store.write(symbol, will_be_pickled)
    basic_store.snapshot(snap1)

    snap2 = "snap2"
    not_pickled = pd.DataFrame({"a": np.arange(3)})
    basic_store.write(symbol, not_pickled)
    basic_store.snapshot(snap2)

    assert basic_store.is_symbol_pickled(symbol) is False
    assert basic_store.is_symbol_pickled(symbol, snap1) is True
    assert basic_store.is_symbol_pickled(symbol, snap2) is False


def test_is_pickled_by_timestamp(basic_store):
    symbol = "test"
    will_be_pickled = [1, 2, 3]
    with distinct_timestamps(basic_store) as first_write_timestamps:
        basic_store.write(symbol, will_be_pickled)

    not_pickled = pd.DataFrame({"a": np.arange(3)})
    with distinct_timestamps(basic_store):
        basic_store.write(symbol, not_pickled)

    with pytest.raises(NoDataFoundException):
        basic_store.read(symbol, pd.Timestamp(0))
    assert basic_store.is_symbol_pickled(symbol) is False
    assert basic_store.is_symbol_pickled(symbol, first_write_timestamps.after) is True
    assert basic_store.is_symbol_pickled(symbol, pd.Timestamp(np.iinfo(np.int64).max)) is False


def test_list_versions(object_and_lmdb_version_store):
    version_store = object_and_lmdb_version_store
    version_store.write("a", 1)  # a, v0
    version_store.write("b", 1)  # b, v0
    version_store.write("c", 1)  # c, v0
    version_store.write("a", 2)  # a, v1
    version_store.write("a", 1)  # a, v2
    version_store.snapshot("snap1")
    version_store.write("b", 3)  # b, v1
    version_store.snapshot("snap2")
    version_store.write("c", 3)  # c, v1
    version_store.snapshot("snap3")

    versions = version_store.list_versions()
    assert len(versions) == 3 + 2 + 2  # a-3, b-2, c-2
    sorted_versions_for_a = sorted([v for v in versions if v["symbol"] == "a"], key=lambda x: x["version"])
    assert len(sorted_versions_for_a) == 3
    assert sorted_versions_for_a[0]["snapshots"] == []
    assert set(sorted_versions_for_a[2]["snapshots"]) == {"snap1", "snap2", "snap3"}

    def get_tuples_from_version_info(v_infos):
        res = set()
        for v_info in v_infos:
            res.add((v_info["symbol"], v_info["version"]))
        return res

    assert get_tuples_from_version_info(version_store.list_versions(snapshot="snap1")) == {("a", 2), ("b", 0), ("c", 0)}
    assert get_tuples_from_version_info(version_store.list_versions(snapshot="snap2")) == {("a", 2), ("b", 1), ("c", 0)}
    assert get_tuples_from_version_info(version_store.list_versions(snapshot="snap3")) == {("a", 2), ("b", 1), ("c", 1)}


def test_list_versions_deleted_flag(basic_store):
    basic_store.write("symbol", pd.DataFrame(), metadata=1)
    basic_store.write("symbol", pd.DataFrame(), metadata=2, prune_previous_version=False)
    basic_store.write("symbol", pd.DataFrame(), metadata=3, prune_previous_version=False)
    basic_store.snapshot("snapshot")

    versions = basic_store.list_versions("symbol")
    assert len(versions) == 3
    versions = sorted(versions, key=lambda v: v["version"])
    assert not versions[2]["deleted"]
    assert versions[2]["snapshots"] == ["snapshot"]

    basic_store.delete_version("symbol", 2)
    versions = basic_store.list_versions("symbol")
    assert len(versions) == 3
    versions = sorted(versions, key=lambda v: v["version"])

    assert not versions[0]["deleted"]
    assert not versions[0]["snapshots"]
    assert not versions[1]["deleted"]
    assert not versions[1]["snapshots"]
    assert versions[2]["deleted"]
    assert versions[2]["snapshots"] == ["snapshot"]


def test_list_versions_with_snapshots(basic_store):
    lib = basic_store
    lib.write("a", 0)  # v0
    lib.write("b", 0)  # v0
    lib.snapshot("snap1")  # a_v0, b_v0
    lv1 = lib.list_versions()
    assert len(lv1) == 2
    assert lv1[0]["snapshots"] == ["snap1"]
    lib.write("a", 1)
    lib.write("b", 1)
    lib.write("c", 0)
    lib.snapshot("snap2")
    lib.snapshot("snap3")
    items_for_a = lib.list_versions("a")
    assert len(items_for_a) == 2
    # v0 in a single snapshot
    assert set([v["snapshots"] for v in items_for_a if v["version"] == 0][0]) == {"snap1"}
    # v1 in a two snapshots
    assert set([v["snapshots"] for v in items_for_a if v["version"] == 1][0]) == {"snap2", "snap3"}


def test_read_ts(basic_store):
    with distinct_timestamps(basic_store) as first_write_timestamps:
        basic_store.write("a", 1)  # v0
    assert basic_store.read("a", as_of=first_write_timestamps.after).version == 0
    with distinct_timestamps(basic_store):
        basic_store.write("a", 2)  # v1
    with distinct_timestamps(basic_store):
        basic_store.write("a", 3)  # v2
    basic_store.write("a", 4)  # v3
    basic_store.snapshot("snap3")

    versions = basic_store.list_versions()
    assert len(versions) == 4
    sorted_versions_for_a = sorted([v for v in versions if v["symbol"] == "a"], key=lambda x: x["version"])
    ts_for_v1 = sorted_versions_for_a[1]["date"]
    vitem = basic_store.read("a", as_of=ts_for_v1)
    assert vitem.version == 1
    assert vitem.data == 2

    ts_for_v2 = sorted_versions_for_a[0]["date"]
    vitem = basic_store.read("a", as_of=ts_for_v2)
    assert vitem.version == 0
    assert vitem.data == 1

    with pytest.raises(NoDataFoundException):
        basic_store.read("a", as_of=pd.Timestamp(0))

    brexit_almost_over = pd.Timestamp(np.iinfo(np.int64).max)  # Timestamp("2262-04-11 23:47:16.854775807")
    vitem = basic_store.read("a", as_of=brexit_almost_over)
    assert vitem.version == 3
    assert vitem.data == 4

    vitem = basic_store.read("a", as_of=first_write_timestamps.after)
    assert vitem.version == 0
    assert vitem.data == 1


def test_negative_strides(basic_store_tiny_segment):
    lmdb_version_store = basic_store_tiny_segment
    negative_stride_np = np.array([[1, 2, 3, 4, 5, 6], [7, 8, 9, 10, 11, 12]], np.int32)[::-1]
    lmdb_version_store.write("negative_strides", negative_stride_np)
    vit = lmdb_version_store.read("negative_strides")
    assert_array_equal(negative_stride_np, vit.data)
    negative_stride_df = pd.DataFrame(negative_stride_np)
    lmdb_version_store.write("negative_strides_df", negative_stride_df)
    vit2 = lmdb_version_store.read("negative_strides_df")
    assert_frame_equal(negative_stride_df, vit2.data)


def test_dynamic_strings(basic_store):
    row = pd.Series(["A", "B", "C", "Aaba", "Baca", "CABA", "dog", "cat"])
    df = pd.DataFrame({"x": row})
    basic_store.write("strings", df, dynamic_strings=True)
    vit = basic_store.read("strings")
    assert_frame_equal(vit.data, df)


def test_dynamic_strings_non_contiguous(basic_store):
    df = sample_dataframe_only_strings(100, 0, 100)
    series = df.iloc[-1]
    series.name = None
    basic_store.write("strings", series, dynamic_strings=True)
    vit = basic_store.read("strings")
    assert_series_equal(vit.data, series)


def test_dynamic_strings_with_none(basic_store):
    row = pd.Series(
        [
            "A",
            "An_inordinately_long_string_for_no_sensible_purpose",
            None,
            "B",
            "C",
            None,
            "Baca",
            "CABA",
            None,
            "dog",
            "cat",
            None,
        ]
    )
    df = pd.DataFrame({"x": row})
    basic_store.write("strings", df, dynamic_strings=True)
    vit = basic_store.read("strings")
    assert_frame_equal(vit.data, df)


def test_dynamic_strings_with_none_first_element(basic_store):
    row = pd.Series(
        [
            None,
            "A",
            "An_inordinately_long_string_for_no_sensible_purpose",
            None,
            "B",
            "C",
            None,
            "Baca",
            "CABA",
            None,
            "dog",
            "cat",
            None,
        ]
    )
    df = pd.DataFrame({"x": row})
    basic_store.write("strings", df, dynamic_strings=True)
    vit = basic_store.read("strings")
    assert_frame_equal(vit.data, df)


def test_dynamic_strings_with_all_nones(basic_store):
    df = pd.DataFrame({"x": [None, None]})
    basic_store.write("strings", df, dynamic_strings=True)
    data = basic_store.read("strings")
    assert data.data["x"][0] is None
    assert data.data["x"][1] is None


def test_dynamic_strings_with_all_nones_update(basic_store):
    df = pd.DataFrame(
        {"col_1": ["a", "b"], "col_2": [0.1, 0.2]}, index=[pd.Timestamp("2022-01-01"), pd.Timestamp("2022-01-02")]
    )
    update_df = pd.DataFrame({"col_1": [np.nan], "col_2": [0.1]}, index=[pd.Timestamp("2022-01-01")])
    basic_store.write("strings", df, dynamic_strings=True)
    with pytest.raises(StreamDescriptorMismatch):
        # nan causes col_1 is considered to be a float column
        # Won't accept that as a string column even with DS enabled
        basic_store.update("strings", update_df, dynamic_strings=True)

    basic_store.update("strings", update_df.astype({"col_1": "object"}), dynamic_strings=True)

    data = basic_store.read("strings")
    assert math.isnan(data.data["col_1"][pd.Timestamp("2022-01-01")])
    assert data.data["col_1"][pd.Timestamp("2022-01-02")] == "b"

    basic_store.write("strings", df, dynamic_strings=True)
    basic_store.update("strings", update_df, dynamic_strings=True, coerce_columns={"col_1": object, "col_2": "float"})

    data = basic_store.read("strings")
    assert math.isnan(data.data["col_1"][pd.Timestamp("2022-01-01")])
    assert data.data["col_1"][pd.Timestamp("2022-01-02")] == "b"


def test_dynamic_strings_with_nan(basic_store):
    row = pd.Series(
        [
            np.nan,
            "A",
            "An_inordinately_long_string_for_no_sensible_purpose",
            np.nan,
            "B",
            "C",
            None,
            "Baca",
            "CABA",
            None,
            "dog",
            "cat",
            np.nan,
        ]
    )

    df = pd.DataFrame({"x": row})
    basic_store.write("strings", df, dynamic_strings=True)
    vit = basic_store.read("strings")
    assert_frame_equal(vit.data, df)


def test_metadata_with_snapshots(basic_store):
    symbol_metadata1 = {"test": "data_meta"}
    symbol_metadata2 = {"test": "should_not_be_returned"}
    snap_metadata = {"test": "snap_meta"}
    basic_store.write("symbol", 1, metadata=symbol_metadata1)
    basic_store.snapshot("snap1", metadata=snap_metadata)
    basic_store.write("symbol", 2, metadata=symbol_metadata2)

    meta = basic_store.read_metadata("symbol", as_of="snap1").metadata
    assert meta == symbol_metadata1
    snapshot = basic_store.list_snapshots()
    assert snapshot["snap1"] == snap_metadata


def equals(x, y):
    if isinstance(x, tuple) or isinstance(x, list):
        assert len(x) == len(y)
        for vx, vy in zip(x, y):
            equals(vx, vy)
    elif isinstance(x, dict):
        assert isinstance(y, dict)
        assert set(x.keys()) == set(y.keys())
        for k in x.keys():
            equals(x[k], y[k])
    elif isinstance(x, np.ndarray):
        assert isinstance(y, np.ndarray)
        assert np.allclose(x, y)
    else:
        assert x == y


def test_recursively_written_data(basic_store):
    samples = [
        {"a": np.arange(5), "b": np.arange(8)},  # dict of np arrays
        (np.arange(5), np.arange(6)),  # tuple of np arrays
        [np.arange(9), np.arange(12), (1, 2)],  # list of numpy arrays and a python tuple
        ({"a": np.arange(5), "b": [1, 2, 3]}),  # dict of np arrays and a python list
    ]

    for idx, sample in enumerate(samples):
        basic_store.write("sym_recursive" + str(idx), sample, recursive_normalizers=True)
        basic_store.write("sym_pickle" + str(idx), sample)  # pickled writes
        recursive_data = basic_store.read("sym_recursive" + str(idx)).data
        pickled_data = basic_store.read("sym_pickle" + str(idx)).data
        equals(sample, recursive_data)
        equals(pickled_data, recursive_data)


def test_recursively_written_data_with_metadata(basic_store):
    samples = [
        {"a": np.arange(5), "b": np.arange(8)},  # dict of np arrays
        (np.arange(5), np.arange(6)),  # tuple of np arrays
    ]

    for idx, sample in enumerate(samples):
        vit = basic_store.write(
            "sym_recursive" + str(idx), sample, metadata={"something": 1}, recursive_normalizers=True
        )
        recursive_data = basic_store.read("sym_recursive" + str(idx)).data
        equals(sample, recursive_data)
        assert vit.metadata == {"something": 1}


def test_recursively_written_data_with_nones(basic_store):
    sample = {"a": np.arange(5), "b": np.arange(8), "c": None}

    basic_store.write("sym_recursive", sample, recursive_normalizers=True)
    basic_store.write("sym_pickle", sample)  # pickled writes
    recursive_data = basic_store.read("sym_recursive").data
    pickled_data = basic_store.read("sym_recursive").data
    equals(sample, recursive_data)
    equals(pickled_data, recursive_data)


def test_recursive_nested_data(basic_store):
    sample_data = {"a": {"b": {"c": {"d": np.arange(24)}}}}
    fl = Flattener()
    assert fl.can_flatten(sample_data)
    assert fl.is_dict_like(sample_data)
    metast, to_write = fl.create_meta_structure(sample_data, "sym")
    assert len(to_write) == 1
    equals(list(to_write.values())[0], np.arange(24))

    basic_store.write("s", sample_data, recursive_normalizers=True)
    equals(basic_store.read("s").data, sample_data)


def test_named_tuple_flattening_rejected():
    fl = Flattener()
    SomeThing = namedtuple("SomeThing", "prop another_prop")
    nt = SomeThing(1, 2)
    assert fl.can_flatten(nt) is False


def test_data_directly_msgpackable(basic_store):
    data = {"a": [1, 2, 3], "b": {"c": 5}}
    fl = Flattener()
    meta, to_write = fl.create_meta_structure(data, "sym")
    assert len(to_write) == 0
    assert meta["leaf"] is True
    basic_store.write("s", data, recursive_normalizers=True)
    equals(basic_store.read("s").data, data)


class AlmostAList(list):
    pass


class AlmostAListNormalizer(CustomNormalizer):
    NESTED_STRUCTURE = True

    def normalize(self, item, **kwargs):
        if not isinstance(item, AlmostAList):
            return None
        return list(item), NormalizationMetadata.CustomNormalizerMeta()

    def denormalize(self, item, norm_meta):
        return AlmostAList(item)


def test_recursive_normalizer_with_custom_class():
    list_like_obj = AlmostAList([1, 2, 3])
    fl = Flattener()
    assert not fl.is_normalizable_to_nested_structure(list_like_obj)  # normalizer not registered yet

    register_normalizer(AlmostAListNormalizer())
    # Should be normalizable now.
    fl = Flattener()
    assert fl.is_normalizable_to_nested_structure(list_like_obj)


def test_really_large_symbol_for_recursive_data(basic_store):
    data = {"a" * 100: {"b" * 100: {"c" * 1000: {"d": np.arange(5)}}}}
    basic_store.write("s" * 100, data, recursive_normalizers=True)
    fl = Flattener()
    metastruct, to_write = fl.create_meta_structure(data, "s" * 100)
    assert len(list(to_write.keys())[0]) < fl.MAX_KEY_LENGTH
    equals(basic_store.read("s" * 100).data, data)


def test_nested_custom_types(basic_store):
    data = AlmostAList([1, 2, 3, AlmostAList([5, np.arange(6)])])
    fl = Flattener()
    meta, to_write = fl.create_meta_structure(data, "sym")
    equals(list(to_write.values())[0], np.arange(6))
    basic_store.write("sym", data, recursive_normalizers=True)
    got_back = basic_store.read("sym").data
    assert isinstance(got_back, AlmostAList)
    assert isinstance(got_back[3], AlmostAList)
    assert got_back[0] == 1


def test_batch_operations(object_version_store_prune_previous):
    multi_data = {"sym1": np.arange(8), "sym2": np.arange(9), "sym3": np.arange(10)}

    for _ in range(10):
        object_version_store_prune_previous.batch_write(list(multi_data.keys()), list(multi_data.values()))
        result = object_version_store_prune_previous.batch_read(list(multi_data.keys()))
        assert len(result) == 3
        equals(result["sym1"].data, np.arange(8))
        equals(result["sym2"].data, np.arange(9))
        equals(result["sym3"].data, np.arange(10))


def test_batch_read_tombstoned_version_via_snapshot(basic_store):  # AN-285
    lib = basic_store
    lib.write("a", 0)
    lib.snapshot("s")
    lib.write("a", 1, prune_previous_version=True)

    actual = lib.batch_read(["a"], as_ofs=[0])  # Other version query types are not implemented
    assert actual["a"].data == 0
    meta = lib.batch_read_metadata(["a"], as_ofs=[0])
    assert meta["a"].version == 0


def test_batch_write(basic_store_tombstone_and_sync_passive):
    lmdb_version_store = basic_store_tombstone_and_sync_passive
    multi_data = {"sym1": np.arange(8), "sym2": np.arange(9), "sym3": np.arange(10)}
    metadata = {"sym1": {"key1": "val1"}, "sym2": None, "sym3": None}

    sequential_results = {}
    for sym, data in multi_data.items():
        lmdb_version_store.write(sym, data, metadata=metadata[sym])
        vitem = lmdb_version_store.read(sym)
        sequential_results[vitem.symbol] = vitem
    lmdb_version_store.batch_write(
        list(multi_data.keys()), list(multi_data.values()), metadata_vector=(metadata[sym] for sym in multi_data)
    )
    batch_results = lmdb_version_store.batch_read(list(multi_data.keys()))
    assert len(batch_results) == len(sequential_results)
    equals(batch_results["sym1"].data, sequential_results["sym1"].data)
    equals(batch_results["sym1"].metadata, sequential_results["sym1"].metadata)
    equals(batch_results["sym2"].metadata, sequential_results["sym2"].metadata)
    assert sequential_results["sym1"].version == 0
    assert batch_results["sym1"].version == 1

    assert len(lmdb_version_store.list_versions()) == 6


def test_batch_write_then_read(basic_store):
    symbol = "sym_d_1"
    data = pd.Series(index=[0], data=[1])

    # Write, then delete a symbol
    basic_store.write(symbol=symbol, data=data)
    basic_store.delete(symbol)

    # Batch write the same data to the same symbol
    basic_store.batch_write(symbols=[symbol], data_vector=[data])
    basic_store.read(symbol)


def test_batch_write_then_list_symbol_without_cache(basic_store_factory):
    factory = basic_store_factory
    lib = factory(symbol_list=False, segment_row_size=10)
    df = pd.DataFrame([1, 2, 3])
    for idx in range(10):
        lib.version_store.clear()
        symbols = [f"s{idx}-{i}" for i in [1, 2, 3]]
        lib.batch_write(symbols=symbols, data_vector=[df, df, df])
        assert set(lib.list_symbols()) == set(symbols)


<<<<<<< HEAD
def test_batch_roundtrip_metadata(basic_store_tombstone_and_sync_passive):
    lmdb_version_store = basic_store_tombstone_and_sync_passive
=======
def test_batch_write_missing_keys_dedup(version_store_factory):
    """When there is duplicate data to reuse for the current write, we need to access the index key of the previous
    versions in order to refer to the corresponding keys for the deduplicated data."""
    lib = version_store_factory(de_duplication=True)
    assert lib.lib_cfg().lib_desc.version.write_options.de_duplication

    df1 = pd.DataFrame({"a": [3, 5, 7]})
    df2 = pd.DataFrame({"a": [4, 6, 8]})
    lib.write("s1", df1)
    lib.write("s2", df2)

    lib_tool = lib.library_tool()
    s1_index_key = lib_tool.find_keys_for_id(KeyType.TABLE_INDEX, "s1")[0]
    lib_tool.remove(s1_index_key)

    with pytest.raises(StorageException):
        lib.batch_write(["s1", "s2"], [df1, df2])


def test_batch_roundtrip_metadata(lmdb_version_store_tombstone_and_sync_passive):
    lmdb_version_store = lmdb_version_store_tombstone_and_sync_passive
>>>>>>> a491bb03
    metadatas = {}
    for x in range(10):
        symbol = "Sym_{}".format(x)
        metadatas[symbol] = {"a": x}

    for symbol in metadatas:
        lmdb_version_store.write(symbol, 12)

    symbols = []
    metas = []
    for sym, meta in metadatas.items():
        symbols.append(sym)
        metas.append(meta)

    write_result = lmdb_version_store.batch_write_metadata(symbols, metas)
    assert all(type(w) == VersionedItem for w in write_result)
    vits = lmdb_version_store.batch_read_metadata(symbols)

    for sym, returned in vits.items():
        assert returned.metadata == metadatas[sym]


<<<<<<< HEAD
def test_write_composite_data_with_user_meta(basic_store):
=======
def test_batch_write_metadata_missing_keys(lmdb_version_store):
    lib = lmdb_version_store

    df1 = pd.DataFrame({"a": [3, 5, 7]})
    df2 = pd.DataFrame({"a": [4, 6, 8]})
    lib.write("s1", df1)
    lib.write("s2", df2)

    lib_tool = lib.library_tool()
    s1_index_key = lib_tool.find_keys_for_id(KeyType.TABLE_INDEX, "s1")[0]
    s2_index_key = lib_tool.find_keys_for_id(KeyType.TABLE_INDEX, "s2")[0]
    lib_tool.remove(s1_index_key)
    lib_tool.remove(s2_index_key)
    with pytest.raises(StorageException):
        _ = lib.batch_write_metadata(["s1", "s2"], [{"s1_meta": 1}, {"s2_meta": 1}])


def test_write_composite_data_with_user_meta(lmdb_version_store):
>>>>>>> a491bb03
    multi_data = {"sym1": np.arange(8), "sym2": np.arange(9), "sym3": np.arange(10)}
    basic_store.write("sym", multi_data, metadata={"a": 1})
    vitem = basic_store.read("sym")
    assert vitem.metadata == {"a": 1}
    equals(vitem.data["sym1"], np.arange(8))


def test_force_delete(basic_store):
    df1 = sample_dataframe()
    basic_store.write("sym1", df1)
    df2 = sample_dataframe(seed=1)
    basic_store.write("sym1", df2)
    df3 = sample_dataframe(seed=2)
    basic_store.write("sym2", df3)
    df4 = sample_dataframe(seed=3)
    basic_store.write("sym2", df4)
    basic_store.version_store.force_delete_symbol("sym2")
    with pytest.raises(NoDataFoundException):
        basic_store.read("sym2")

    assert_frame_equal(basic_store.read("sym1").data, df2)
    assert_frame_equal(basic_store.read("sym1", as_of=0).data, df1)


def test_dataframe_with_NaN_in_timestamp_column(basic_store):
    normal_df = pd.DataFrame({"col": [pd.Timestamp("now"), pd.NaT]})
    basic_store.write("normal", normal_df)
    assert_frame_equal(normal_df, basic_store.read("normal").data)


def test_dataframe_with_nan_and_nat_in_timestamp_column(basic_store):
    df_with_NaN_mixed_in_ts = pd.DataFrame({"col": [pd.Timestamp("now"), pd.NaT, np.NaN]})
    basic_store.write("mixed_nan", df_with_NaN_mixed_in_ts)
    returned_df = basic_store.read("mixed_nan").data
    # NaN will now be converted to NaT
    isinstance(returned_df["col"][2], type(pd.NaT))


def test_dataframe_with_nan_and_nat_only(basic_store):
    df_with_nan_and_nat_only = pd.DataFrame({"col": [pd.NaT, pd.NaT, np.NaN]})  # Sample will be pd.NaT
    basic_store.write("nan_nat", df_with_nan_and_nat_only)
    assert_frame_equal(basic_store.read("nan_nat").data, pd.DataFrame({"col": [pd.NaT, pd.NaT, pd.NaT]}))


def test_coercion_to_float(basic_store):
    lib = basic_store
    df = pd.DataFrame({"col": [np.NaN, "1", np.NaN]})
    # col is now an Object column with all NaNs
    df["col"][1] = np.NaN

    assert df["col"].dtype == np.object_

    if sys.platform != "win32":  # SKIP_WIN Windows always uses dynamic strings
        with pytest.raises(ArcticDbNotYetImplemented):
            # Needs pickling due to the obj column
            lib.write("test", df)

    lib.write("test", df, coerce_columns={"col": float})
    returned = lib.read("test").data
    # Should be a float now.
    assert returned["col"].dtype != np.object_


def test_coercion_to_str_with_dynamic_strings(basic_store):
    # assert that the getting sample function is not called
    lib = basic_store
    df = pd.DataFrame({"col": [None, None, "hello", "world"]})
    assert df["col"].dtype == np.object_

    if sys.platform != "win32":  # SKIP_WIN Windows always uses dynamic strings
        with pytest.raises(ArcticDbNotYetImplemented):
            lib.write("sym", df)

    with mock.patch(
        "arcticdb.version_store._normalization.get_sample_from_non_empty_arr", return_value="hello"
    ) as sample_mock:
        # This should succeed but uses the slow path
        lib.write("sym", df, dynamic_strings=True)
        sample_mock.assert_called()

    with mock.patch("arcticdb.version_store._normalization.get_sample_from_non_empty_arr") as sample_mock:
        # This should skip the sample deduction
        lib.write("sym_coerced", df, dynamic_strings=True, coerce_columns={"col": str})
        sample_mock.assert_not_called()


def test_find_version(lmdb_version_store_v1):
    lib = lmdb_version_store_v1
    sym = "test_find_version"

    # Version 0 is alive and in a snapshot
    with distinct_timestamps(lmdb_version_store_v1) as v0_time:
        lib.write(sym, 0)
    lib.snapshot("snap_0")

    # Version 1 is only available in snap_1
    with distinct_timestamps(lmdb_version_store_v1) as v1_time:
        lib.write(sym, 1)
    lib.snapshot("snap_1")
    lib.delete_version(sym, 1)

    # Version 2 is fully deleted
    with distinct_timestamps(lmdb_version_store_v1) as v2_time:
        lib.write(sym, 2)
    lib.delete_version(sym, 2)

    # Version 3 is not in any snapshots
    with distinct_timestamps(lmdb_version_store_v1) as v3_time:
        lib.write(sym, 3)

    # Latest
    assert lib._find_version(sym).version == 3
    # By version number
    assert lib._find_version(sym, as_of=0).version == 0
    assert lib._find_version(sym, as_of=1).version == 1
    assert lib._find_version(sym, as_of=2) is None
    assert lib._find_version(sym, as_of=3).version == 3
    assert lib._find_version(sym, as_of=1000) is None
    # By negative version number
    assert lib._find_version(sym, as_of=-1).version == 3
    assert lib._find_version(sym, as_of=-2) is None
    assert lib._find_version(sym, as_of=-3).version == 1
    assert lib._find_version(sym, as_of=-4).version == 0
    assert lib._find_version(sym, as_of=-1000) is None
    # By snapshot
    assert lib._find_version(sym, as_of="snap_0").version == 0
    assert lib._find_version(sym, as_of="snap_1").version == 1
    with pytest.raises(NoDataFoundException):
        lib._find_version(sym, as_of="snap_1000")
    # By timestamp
    assert lib._find_version(sym, as_of=v0_time.after).version == 0
    assert lib._find_version(sym, as_of=v1_time.after).version == 0
    assert lib._find_version(sym, as_of=v2_time.after).version == 0
    assert lib._find_version(sym, as_of=v3_time.after).version == 3


def test_library_deletion_lmdb(lmdb_version_store):
    # lmdb uses fast deletion
    lmdb_version_store.write("a", 1)
    lmdb_version_store.write("b", 1)

    lmdb_version_store.snapshot("snap")
    assert len(lmdb_version_store.list_symbols()) == 2
    lmdb_version_store.version_store.clear()
    assert len(lmdb_version_store.list_symbols()) == 0
    lib_tool = lmdb_version_store.library_tool()
    assert lib_tool.count_keys(KeyType.VERSION) == 0
    assert lib_tool.count_keys(KeyType.TABLE_INDEX) == 0


def test_resolve_defaults(version_store_factory):
    lib = version_store_factory()
    proto_cfg = lib._lib_cfg.lib_desc.version.write_options
    assert lib.resolve_defaults("recursive_normalizers", proto_cfg, False) is False
    os.environ["recursive_normalizers"] = "True"
    assert lib.resolve_defaults("recursive_normalizers", proto_cfg, False, uppercase=False) is True

    lib2 = version_store_factory(dynamic_strings=True, reuse_name=True)
    proto_cfg = lib2._lib_cfg.lib_desc.version.write_options
    assert lib2.resolve_defaults("dynamic_strings", proto_cfg, False) is True
    del os.environ["recursive_normalizers"]


def test_batch_read_meta(basic_store_tombstone_and_sync_passive):
    lmdb_version_store = basic_store_tombstone_and_sync_passive
    lib = lmdb_version_store
    for idx in range(10):
        lib.write("sym" + str(idx), idx, metadata={"meta": idx})

    results_dict = lib.batch_read_metadata(["sym" + str(idx) for idx in range(10)])
    assert results_dict["sym1"].metadata == {"meta": 1}
    assert results_dict["sym5"].metadata == {"meta": 5}

    assert lib.read_metadata("sym6").metadata == results_dict["sym6"].metadata

    assert results_dict["sym2"].data is None


<<<<<<< HEAD
def test_batch_read_meta_with_missing(basic_store_tombstone_and_sync_passive):
    lmdb_version_store = basic_store_tombstone_and_sync_passive
=======
def test_batch_read_metadata_symbol_doesnt_exist(lmdb_version_store_tombstone_and_sync_passive):
    lmdb_version_store = lmdb_version_store_tombstone_and_sync_passive
>>>>>>> a491bb03
    lib = lmdb_version_store
    for idx in range(10):
        lib.write("sym" + str(idx), idx, metadata={"meta": idx})

    results_dict = lib.batch_read_metadata(["sym1", "sym_doesnotexist", "sym2"])

    assert results_dict["sym1"].metadata == {"meta": 1}
    assert "sym_doesnotexist" not in results_dict


<<<<<<< HEAD
def test_list_versions_with_deleted_symbols(basic_store_tombstone_and_pruning):
    lib = basic_store_tombstone_and_pruning
=======
def test_batch_read_metadata_missing_keys(lmdb_version_store):
    lib = lmdb_version_store

    df1 = pd.DataFrame({"a": [3, 5, 7]})
    df2 = pd.DataFrame({"a": [4, 6, 8]})
    lib.write("s1", df1, metadata={"s1": "metadata"})
    # Need two versions for this symbol as we're going to delete a version key, and the optimisation of storing the
    # latest index key in the version ref key means it will still work if we just write one version key and then delete
    # it
    lib.write("s2", df2, metadata={"s2": "metadata"})
    lib.write("s2", df2, metadata={"s2": "more_metadata"})
    lib_tool = lib.library_tool()
    s1_index_key = lib_tool.find_keys_for_id(KeyType.TABLE_INDEX, "s1")[0]
    s2_version_keys = lib_tool.find_keys_for_id(KeyType.VERSION, "s2")
    s2_key_to_delete = [key for key in s2_version_keys if key.version_id == 0][0]
    lib_tool.remove(s1_index_key)
    lib_tool.remove(s2_key_to_delete)

    with pytest.raises(StorageException):
        _ = lib.batch_read_metadata(["s1"], [None])
    with pytest.raises(StorageException):
        _ = lib.batch_read_metadata(["s2"], [0])


def test_batch_read_metadata_multi_missing_keys(lmdb_version_store):
    lib = lmdb_version_store
    lib_tool = lib.library_tool()

    lib.write("s1", 0, metadata={"s1": "metadata"})
    key_to_delete = lib_tool.find_keys_for_id(KeyType.TABLE_INDEX, "s1")[0]
    lib_tool.remove(key_to_delete)

    with pytest.raises(StorageException):
        _ = lib.batch_read_metadata_multi(["s1"], [None])


def test_list_versions_with_deleted_symbols(lmdb_version_store_tombstone_and_pruning):
    lib = lmdb_version_store_tombstone_and_pruning
>>>>>>> a491bb03
    lib.write("a", 1)
    lib.snapshot("snap")
    lib.write("a", 2)
    # At this point version 0 of 'a' is pruned but is still in the snapshot.
    versions = lib.list_versions()
    assert len(versions) == 2
    deleted = [v for v in versions if v["deleted"]]
    not_deleted = [v for v in versions if not v["deleted"]]
    assert len(deleted) == 1
    assert deleted[0]["symbol"] == "a"
    assert deleted[0]["version"] == 0

    assert not_deleted[0]["version"] == 1

    assert lib.read("a").data == 2


def test_read_with_asof_version_for_snapshotted_version(basic_store_tombstone_and_pruning):
    lib = basic_store_tombstone_and_pruning
    lib.write("a", 1)
    lib.snapshot("snap")
    lib.write("a", 2)
    lib.write("b", 1)
    lib.write("b", 2)

    with pytest.raises(Exception):
        # This raises as the first version of b was not in a snapshot and is now pruned
        lib.read("b", as_of=0)

    # Even though version 0 was pruned, it's still in a snapshot so this should work
    assert lib.read("a", as_of=0).data == 1


def test_get_tombstone_deletion_state_without_delayed_del(basic_store_factory, sym):
    lib = basic_store_factory(use_tombstones=True, delayed_deletes=False)
    lib.write(sym, 1)

    lib.write(sym, 2)

    lib.snapshot("snap")
    lib.write(sym, 3, prune_previous_version=True)
    tombstoned_version_map = lib.version_store._get_all_tombstoned_versions(sym)
    # v0 and v1
    assert len(tombstoned_version_map) == 2
    assert tombstoned_version_map[0] is False
    assert tombstoned_version_map[1] is True

    lib.write(sym, 3)
    lib.delete_version(sym, 2)
    tombstoned_version_map = lib.version_store._get_all_tombstoned_versions(sym)
    assert len(tombstoned_version_map) == 3
    assert tombstoned_version_map[2] is False


def test_get_timerange_for_symbol(basic_store, sym):
    lib = basic_store
    initial_timestamp = pd.Timestamp("2019-01-01")
    df = pd.DataFrame(data=np.arange(100), index=pd.date_range(initial_timestamp, periods=100))
    lib.write(sym, df)
    mints, maxts = lib.get_timerange_for_symbol(sym)
    assert mints == datetime(2019, 1, 1)


def test_get_timerange_for_symbol_tz(basic_store, sym):
    lib = basic_store
    dt1 = timezone("US/Eastern").localize(datetime(2021, 4, 1))
    dt2 = timezone("US/Eastern").localize(datetime(2021, 4, 1, 3))
    dst = pd.DataFrame({"a": [0, 1]}, index=[dt1, dt2])
    lib.write(sym, dst)
    mints, maxts = lib.get_timerange_for_symbol(sym)
    assert mints == dt1
    assert maxts == dt2


def test_get_timerange_for_symbol_dst(basic_store, sym):
    lib = basic_store
    dst = pd.DataFrame({"a": [0, 1]}, index=[datetime(2021, 4, 1), datetime(2021, 4, 1, 3)])
    lib.write(sym, dst)
    mints, maxts = lib.get_timerange_for_symbol(sym)
    assert mints == datetime(2021, 4, 1)
    assert maxts == datetime(2021, 4, 1, 3)


def test_batch_read_meta_with_tombstones(basic_store_tombstone_and_sync_passive):
    lib = basic_store_tombstone_and_sync_passive
    lib.write("sym1", 1, {"meta1": 1})
    lib.write("sym1", 1, {"meta1": 2})
    lib.write("sym2", 1, {"meta2": 1})
    lib.write("sym2", 1, {"meta2": 2})
    lib.delete_version("sym1", 0)
    lib.delete_version("sym2", 0)
    results_dict = lib.batch_read_metadata(["sym1", "sym2", "sym3"])
    assert results_dict["sym1"].metadata == {"meta1": 2}
    assert results_dict["sym2"].metadata == {"meta2": 2}
    assert "sym3" not in results_dict
    assert lib.read_metadata("sym1").metadata == results_dict["sym1"].metadata


def test_batch_read_meta_with_pruning(basic_store_factory):
    lib = basic_store_factory(use_tombstones=True, prune_previous_version=True, sync_passive=True)
    lib.write("sym1", 1, {"meta1": 1})
    lib.write("sym1", 1, {"meta1": 2})
    lib.write("sym1", 3, {"meta1": 3})
    lib.write("sym2", 1, {"meta2": 1})
    lib.write("sym2", 1, {"meta2": 2})
    lib.write("sym2", 3, {"meta2": 3})
    # v0 and v1 should be pruned by now.
    results_dict = lib.batch_read_metadata(["sym1", "sym2", "sym3"])
    assert results_dict["sym1"].metadata == {"meta1": 3}
    assert results_dict["sym2"].metadata == {"meta2": 3}
    assert "sym3" not in results_dict
    assert lib.read_metadata("sym1").metadata == results_dict["sym1"].metadata


def test_batch_read_meta_multiple_versions(object_version_store):
    lib = object_version_store
    lib.write("sym1", 1, {"meta1": 1})
    lib.write("sym1", 2, {"meta1": 2})
    lib.write("sym1", 3, {"meta1": 3})

    lib.write("sym2", 1, {"meta2": 1})
    lib.write("sym2", 2, {"meta2": 2})
    lib.write("sym2", 3, {"meta2": 3})
    lib.write("sym2", 4, {"meta2": 4})

    lib.write("sym3", 1, {"meta3": 1})

    results_dict = lib.batch_read_metadata_multi(["sym1", "sym2", "sym1", "sym3", "sym2"], as_ofs=[1, 1, 0, 0, 3])
    assert results_dict["sym1"][1].metadata == {"meta1": 2}
    assert results_dict["sym2"][1].metadata == {"meta2": 2}
    assert results_dict["sym1"][0].metadata == {"meta1": 1}
    assert results_dict["sym3"][0].metadata == {"meta3": 1}
    assert results_dict["sym2"][3].metadata == {"meta2": 4}


def test_list_symbols(basic_store):
    lib = basic_store

    lib.write("a", 1)
    lib.write("b", 1)

    assert set(lib.list_symbols()) == set(lib.list_symbols(use_symbol_list=False))
    assert set(lib.list_symbols()) == set(lib.list_symbols(use_symbol_list=True))

    assert set(lib.list_symbols(regex="a")) == set(lib.list_symbols(regex="a", use_symbol_list=False))


def test_get_index(object_version_store):
    lib = object_version_store

    symbol = "thing"
    lib.write(symbol, 1)
    idx = lib.read_index(symbol)
    assert len(idx) == 1
    assert idx.iloc[0]["version_id"] == 0

    lib.write(symbol, 1, prune_previous_version=False)
    idx = lib.read_index(symbol)
    assert idx.iloc[0]["version_id"] == 1

    lib.snapshot("snap")
    lib.write(symbol, 3, prune_previous_version=False)
    idx = lib.read_index(symbol)
    assert idx.iloc[0]["version_id"] == 2

    idx = lib.read_index(symbol, as_of="snap")
    assert idx.iloc[0]["version_id"] == 1

    idx = lib.read_index(symbol, as_of=0)
    assert idx.iloc[0]["version_id"] == 0


def test_snapshot_empty_segment(basic_store):
    lib = basic_store

    lib.write("a", 1)
    lib.write("b", 1)

    lib.snapshot("snap")
    lib.delete("a")
    assert lib.read("a", as_of="snap").data == 1
    lib.write("c", 1)
    lib.snapshot("snap2", versions={})
    lib.delete("c")
    assert lib.has_symbol("c") is False


def test_columns_as_nparrary(basic_store, sym):
    lib = basic_store
    d = {"col1": [1, 2], "col2": [3, 4]}
    lib.write(sym, pd.DataFrame(data=d))

    assert all(lib.read(sym).data.columns == ["col1", "col2"])

    col = ["col2"]
    vit = lib.read(sym, columns=col)
    assert all(vit.data.columns == ["col2"])
    assert all(vit.data["col2"] == [3, 4])

    col = np.asarray(["col2"])
    vit = lib.read(sym, columns=col)

    assert all(vit.data.columns == ["col2"])
    assert all(vit.data["col2"] == [3, 4])


def test_simple_recursive_normalizer(object_version_store):
    object_version_store.write(
        "rec_norm", data={"a": np.arange(5), "b": np.arange(8), "c": None}, recursive_normalizers=True
    )


def test_dynamic_schema_similar_index_column(basic_store_dynamic_schema):
    lib = basic_store_dynamic_schema
    dr = pd.date_range("2020-01-01", "2020-01-31", name="date")
    date_series = pd.Series(dr, index=dr)
    lib.write("date_series", date_series)
    returned = lib.read("date_series").data
    assert_series_equal(returned, date_series)


def test_dynamic_schema_similar_index_column_dataframe(basic_store_dynamic_schema):
    lib = basic_store_dynamic_schema
    dr = pd.date_range("2020-01-01", "2020-01-31", name="date")
    date_series = pd.DataFrame({"date": np.arange(len(dr))}, index=dr)
    lib.write("date_series", date_series)
    returned = lib.read("date_series").data
    assert_frame_equal(returned, date_series)


def test_dynamic_schema_similar_index_column_dataframe_multiple_col(basic_store_dynamic_schema):
    lib = basic_store_dynamic_schema
    dr = pd.date_range("2020-01-01", "2020-01-31", name="date")
    date_series = pd.DataFrame({"col": np.arange(len(dr)), "date": np.arange(len(dr))}, index=dr)
    lib.write("date_series", date_series)
    returned = lib.read("date_series").data
    assert_frame_equal(returned, date_series)


def test_restore_version(basic_store_tiny_segment):
    lmdb_version_store = basic_store_tiny_segment
    # Triggers bug https://github.com/man-group/ArcticDB/issues/469 by freezing time
    lmdb_version_store.version_store = ManualClockVersionStore(lmdb_version_store._library)
    symbol = "test_restore_version"
    df1 = get_sample_dataframe(20, 4)
    df1.index = pd.DatetimeIndex([pd.Timestamp.now()] * len(df1))
    metadata = {"a": 43}
    lmdb_version_store.write(symbol, df1, metadata=metadata)
    df2 = get_sample_dataframe(20, 6)
    df2.index = df1.index + pd.Timedelta(hours=1)
    second_write_item = lmdb_version_store.write(symbol, df2, prune_previous_version=False)
    assert second_write_item.version == 1
    restore_item = lmdb_version_store.restore_version(symbol, as_of=0)
    assert restore_item.version == 2
    assert restore_item.metadata == metadata
    latest = lmdb_version_store.read(symbol)
    assert_frame_equal(latest.data, df1)
    assert latest.metadata == metadata


@pytest.mark.parametrize("ver", (3, "snap"))
def test_restore_version_not_found(basic_store, ver):
    lib: NativeVersionStore = basic_store
    lib.write("abc", 1)
    lib.write("abc", 2)
    lib.write("bcd", 9)
    lib.snapshot("snap", versions={"bcd": 0})
    with pytest.raises(NoSuchVersionException, match=r"\Wabc\W.*" + str(ver)):
        lib.restore_version("abc", ver)


def test_restore_version_latest_is_noop(basic_store):
    symbol = "test_restore_version"
    df1 = get_sample_dataframe(2, 4)
    df1.index = pd.DatetimeIndex([pd.Timestamp.now()] * len(df1))
    metadata = {"a": 43}
    basic_store.write(symbol, df1)
    df2 = get_sample_dataframe(2, 6)
    df2.index = df1.index + pd.Timedelta(hours=1)
    second_write_item = basic_store.write(symbol, df2, prune_previous_version=False, metadata=metadata)
    assert second_write_item.version == 1
    restore_item = basic_store.restore_version(symbol, as_of=1)
    assert restore_item.version == 1
    assert restore_item.metadata == metadata
    latest = basic_store.read(symbol)
    assert_frame_equal(latest.data, df2)
    assert latest.metadata == metadata
    assert latest.version == 1


def test_restore_version_ndarray(basic_store):
    symbol = "test_restore_version_ndarray"
    arr1 = np.array([0, 2, 4])
    metadata = {"b": 42}
    basic_store.write(symbol, arr1, metadata=metadata)
    arr2 = np.array([0, 4, 8])
    second_write_item = basic_store.write(symbol, arr2, prune_previous_version=False)
    assert second_write_item.version == 1
    restore_item = basic_store.restore_version(symbol, as_of=0)
    assert restore_item.version == 2
    assert restore_item.metadata == metadata
    latest = basic_store.read(symbol)
    assert_array_equal(latest.data, arr1)
    assert latest.metadata == metadata


def test_batch_restore_version(basic_store_tombstone):
    lmdb_version_store = basic_store_tombstone
    symbols = []
    for i in range(5):
        symbols.append("sym_{}".format(i))

    dfs = []
    for j in range(5):
        df = get_sample_dataframe(1000, j)
        df.index = pd.DatetimeIndex([pd.Timestamp.now()] * len(df))
        dfs.append(df)

    for x, symbol in enumerate(symbols):
        for y, df in enumerate(dfs):
            metadata = {"a": x + y}
            lmdb_version_store.write(symbol, df, metadata=metadata)

    versions = [z for z, _ in enumerate(symbols)]
    vits = lmdb_version_store.batch_restore_version(symbols, versions)
    for c, vit in enumerate(vits):
        expected_meta = {"a": c * 2}
        assert vit.metadata == expected_meta

    for d, symbol in enumerate(symbols):
        read_df = lmdb_version_store.read(symbol).data
        assert_frame_equal(read_df, dfs[d])


def test_batch_append(basic_store_tombstone, three_col_df):
    lmdb_version_store = basic_store_tombstone
    multi_data = {"sym1": three_col_df(), "sym2": three_col_df(1), "sym3": three_col_df(2)}
    metadata = {"sym1": {"key1": "val1"}, "sym2": None, "sym3": None}

    lmdb_version_store.batch_write(
        list(multi_data.keys()), list(multi_data.values()), metadata_vector=(metadata[sym] for sym in multi_data)
    )

    multi_append = {"sym1": three_col_df(10), "sym2": three_col_df(11), "sym3": three_col_df(12)}
    append_metadata = {"sym1": {"key1": "val2"}, "sym2": None, "sym3": "val3"}
    append_result = lmdb_version_store.batch_append(
        list(multi_append.keys()),
        list(multi_append.values()),
        metadata_vector=[append_metadata[sym] for sym in multi_append],
    )
    assert all(type(v) == VersionedItem for v in append_result)

    for sym in multi_data.keys():
        expected = pd.concat((multi_data[sym], multi_append[sym]))
        vit = lmdb_version_store.read(sym)
        assert_frame_equal(expected, vit.data)
        assert vit.metadata == append_metadata[sym]


def test_batch_append_with_throw_exception(basic_store, three_col_df):
    multi_data = {"sym1": three_col_df(), "sym2": three_col_df(1)}
    with pytest.raises(NoSuchVersionException):
        basic_store.batch_append(
            list(multi_data.keys()),
            list(multi_data.values()),
            write_if_missing=False,
        )


@pytest.mark.parametrize("use_date_range_clause", [True, False])
def test_batch_read_date_range(basic_store_tombstone_and_sync_passive, use_date_range_clause):
    lmdb_version_store = basic_store_tombstone_and_sync_passive
    symbols = []
    for i in range(5):
        symbols.append("sym_{}".format(i))

    base_date = pd.Timestamp("2019-06-01")

    dfs = []
    for j in range(5):
        df = get_sample_dataframe(1000, j)
        df.index = pd.date_range(base_date + pd.DateOffset(j), periods=len(df))
        dfs.append(df)

    for x, symbol in enumerate(symbols):
        lmdb_version_store.write(symbol, dfs[x])

    date_ranges = []
    for j in range(5):
        date_range = pd.date_range(base_date + pd.DateOffset(j + 100), periods=500)
        date_ranges.append(date_range)

    if use_date_range_clause:
        qbs = []
        for date_range in date_ranges:
            q = QueryBuilder()
            q = q.date_range(date_range)
            qbs.append(q)
        result_dict = lmdb_version_store.batch_read(symbols, query_builder=qbs)
    else:
        result_dict = lmdb_version_store.batch_read(symbols, date_ranges=date_ranges)
    for x, sym in enumerate(result_dict.keys()):
        vit = result_dict[sym]
        date_range = date_ranges[x]
        start = date_range[0]
        end = date_range[-1]
        assert_frame_equal(vit.data, dfs[x].loc[start:end])


def test_batch_read_columns(basic_store_tombstone_and_sync_passive):
    lmdb_version_store = basic_store_tombstone_and_sync_passive
    columns_of_interest = ["strings", "uint8"]
    number_of_requests = 5
    symbols = []
    for i in range(number_of_requests):
        symbols.append("sym_{}".format(i))

    base_date = pd.Timestamp("2019-06-01")
    dfs = []
    for j in range(number_of_requests):
        df = get_sample_dataframe(1000, j)
        df.index = pd.date_range(base_date + pd.DateOffset(j), periods=len(df))
        dfs.append(df)

    for x, symbol in enumerate(symbols):
        lmdb_version_store.write(symbol, dfs[x])

    result_dict = lmdb_version_store.batch_read(symbols, columns=[columns_of_interest] * number_of_requests)
    for x, sym in enumerate(result_dict.keys()):
        vit = result_dict[sym]
        assert_equal_value(vit.data, dfs[x][columns_of_interest])


def test_batch_read_symbol_doesnt_exist(basic_store):
    sym1 = "sym1"
    sym2 = "sym2"
    basic_store.write(sym1, 1)
    with pytest.raises(NoDataFoundException):
        _ = basic_store.batch_read([sym1, sym2])


def test_batch_read_version_doesnt_exist(basic_store):
    sym1 = "sym1"
    sym2 = "sym2"
    basic_store.write(sym1, 1)
    basic_store.write(sym2, 2)
    with pytest.raises(NoDataFoundException):
        _ = basic_store.batch_read([sym1, sym2], as_ofs=[0, 1])


<<<<<<< HEAD
def test_index_keys_start_end_index(basic_store, sym):
=======
def test_batch_read_missing_keys(lmdb_version_store):
    lib = lmdb_version_store

    df1 = pd.DataFrame({"a": [3, 5, 7]})
    df2 = pd.DataFrame({"a": [4, 6, 8]})
    df3 = pd.DataFrame({"a": [5, 7, 9]})
    lib.write("s1", df1)
    lib.write("s2", df2)
    # Need two versions for this symbol as we're going to delete a version key, and the optimisation of storing the
    # latest index key in the version ref key means it will still work if we just write one version key and then delete
    # it
    lib.write("s3", df3)
    lib.write("s3", df3)
    lib_tool = lib.library_tool()
    s1_index_key = lib_tool.find_keys_for_id(KeyType.TABLE_INDEX, "s1")[0]
    s2_data_key = lib_tool.find_keys_for_id(KeyType.TABLE_DATA, "s2")[0]
    s3_version_keys = lib_tool.find_keys_for_id(KeyType.VERSION, "s3")
    s3_key_to_delete = [key for key in s3_version_keys if key.version_id == 0][0]
    lib_tool.remove(s1_index_key)
    lib_tool.remove(s2_data_key)
    lib_tool.remove(s3_key_to_delete)

    # The exception thrown is different for missing version keys to everything else, and so depends on which symbol is
    # processed first
    with pytest.raises((NoDataFoundException, StorageException)):
        _ = lib.batch_read(["s1", "s2", "s3"], [None, None, 0])


def test_batch_get_info_missing_keys(lmdb_version_store):
    lib = lmdb_version_store

    df1 = pd.DataFrame({"a": [3, 5, 7]})
    df2 = pd.DataFrame({"a": [5, 7, 9]})
    lib.write("s1", df1)
    # Need two versions for this symbol as we're going to delete a version key, and the optimisation of storing the
    # latest index key in the version ref key means it will still work if we just write one version key and then delete
    # it
    lib.write("s2", df2)
    lib.write("s2", df2)
    lib_tool = lib.library_tool()
    s1_index_key = lib_tool.find_keys_for_id(KeyType.TABLE_INDEX, "s1")[0]
    s2_version_keys = lib_tool.find_keys_for_id(KeyType.VERSION, "s2")
    s2_key_to_delete = [key for key in s2_version_keys if key.version_id == 0][0]
    lib_tool.remove(s1_index_key)
    lib_tool.remove(s2_key_to_delete)

    with pytest.raises(StorageException):
        _ = lib.batch_get_info(["s1"], [None])
    with pytest.raises(StorageException):
        _ = lib.batch_get_info(["s2"], [0])


def test_index_keys_start_end_index(lmdb_version_store, sym):
>>>>>>> a491bb03
    idx = pd.date_range("2022-01-01", periods=100, freq="D")
    df = pd.DataFrame({"a": range(len(idx))}, index=idx)
    basic_store.write(sym, df)

    lt = basic_store.library_tool()
    key = lt.find_keys_for_id(KeyType.TABLE_INDEX, sym)[0]
    assert key.start_index == 1640995200000000000
    assert key.end_index == 1649548800000000001


def test_dynamic_schema_column_hash_update(basic_store_column_buckets):
    lib = basic_store_column_buckets
    idx = pd.date_range("2022-01-01", periods=10, freq="D")
    l = len(idx)
    df = pd.DataFrame(
        {"a": range(l), "b": range(1, l + 1), "c": range(2, l + 2), "d": range(3, l + 3), "e": range(4, l + 4)},
        index=idx,
    )

    lib.write("symbol", df)

    x = 3
    idx2 = pd.date_range("2022-01-03", periods=2, freq="D")
    l = len(idx2)
    df2 = pd.DataFrame(
        {
            "a": range(x, l + x),
            "b": range(1 + x, l + 1 + x),
            "c": range(2 + x, l + 2 + x),
            "d": range(3 + x, l + 3 + x),
            "e": range(4 + x, l + 4 + x),
        },
        index=idx2,
    )

    lib.update("symbol", df2)
    vit = lib.read("symbol")
    # In Pandas < 2.0, updating a `DataFrame` uniquely storing integers with
    # another `DataFrame` that is uniquely storing integers changes all the dtypes
    # to float64.
    df.update(df2)
    df = df.astype("int64", copy=False)
    assert_frame_equal(vit.data, df)


def test_dynamic_schema_column_hash_append(basic_store_column_buckets):
    lib = basic_store_column_buckets
    idx = pd.date_range("2022-01-01", periods=10, freq="D")
    l = len(idx)
    df = pd.DataFrame(
        {"a": range(l), "b": range(1, l + 1), "c": range(2, l + 2), "d": range(3, l + 3), "e": range(4, l + 4)},
        index=idx,
    )

    lib.write("symbol", df)

    x = 3
    idx2 = pd.date_range("2022-01-13", periods=2, freq="D")
    l = len(idx2)
    df2 = pd.DataFrame(
        {
            "a": range(x, l + x),
            "b": range(1 + x, l + 1 + x),
            "c": range(2 + x, l + 2 + x),
            "d": range(3 + x, l + 3 + x),
            "e": range(4 + x, l + 4 + x),
        },
        index=idx2,
    )

    lib.append("symbol", df2)
    vit = lib.read("symbol")
    new_df = pd.concat([df, df2])
    assert_frame_equal(vit.data, new_df)


def test_dynamic_schema_column_hash(basic_store_column_buckets):
    lib = basic_store_column_buckets
    idx = pd.date_range("2022-01-01", periods=10, freq="D")
    l = len(idx)
    df = pd.DataFrame(
        {"a": range(l), "b": range(1, l + 1), "c": range(2, l + 2), "d": range(3, l + 3), "e": range(4, l + 4)},
        index=idx,
    )

    lib.write("symbol", df)

    read_df = lib.read("symbol").data
    assert_frame_equal(df, read_df)

    read_df = lib.read("symbol", columns=["a", "b"]).data
    assert_frame_equal(df[["a", "b"]], read_df)

    read_df = lib.read("symbol", columns=["a", "e"]).data
    assert_frame_equal(df[["a", "e"]], read_df)

    read_df = lib.read("symbol", columns=["a", "c"]).data
    assert_frame_equal(df[["a", "c"]], read_df)


def test_list_versions_without_snapshots(basic_store):
    lib = basic_store
    lib.write("symbol_1", 0)
    lib.write("symbol_1", 1)
    lib.snapshot("snap_1")
    lib.write("symbol_1", 2)
    lib.write("symbol_1", 3)
    lib.snapshot("snap_2")
    lib.snapshot("snap_3")

    versions = lib.list_versions(symbol="symbol_1", skip_snapshots=False)
    assert len(versions[0]["snapshots"]) == 2
    assert len(versions[2]["snapshots"]) == 1
    versions = lib.list_versions(symbol="symbol_1", skip_snapshots=True)
    assert len(versions[0]["snapshots"]) == 0
    assert len(versions[2]["snapshots"]) == 0


@pytest.mark.parametrize("batch", (True, False))
@pytest.mark.parametrize("method", ("append", "update"))  # "write" is implied
def test_modification_methods_dont_return_input_data(basic_store, batch, method):  # AN-650
    lib: NativeVersionStore = basic_store

    def do(op, start, n):
        date_range = pd.date_range(start, periods=n)
        mk_data = lambda: pd.DataFrame({"col": [1] * n}, index=date_range)
        kwargs = dict(date_range=date_range) if op == "update" else {}
        if batch:
            out = getattr(lib, "batch_" + op)(["x", "y"], [mk_data(), mk_data()], **kwargs)
            assert all(getattr(i, "data", None) is None for i in out)
        else:
            out = getattr(lib, op)("x", mk_data(), **kwargs)
            assert out.data is None

    do("write", 0, 2)
    if method == "append":
        do("append", "1970-01-03", 1)
    else:
        try:
            do("update", 1, 1)
        except AttributeError as e:  # batch_update don't exist at the time of writing
            pytest.skip(str(e))


@pytest.mark.skipif(sys.platform == "darwin", reason="Test broken on MacOS (issue #692)")
@pytest.mark.parametrize("method", ("append", "update"))
@pytest.mark.parametrize("num", (5, 50, 1001))
def test_diff_long_stream_descriptor_mismatch(basic_store, method, num):
    lib: NativeVersionStore = basic_store
    lib.write("x", pd.DataFrame({f"col{i}": [i, i + 1, i + 2] for i in range(num)}, index=pd.date_range(0, periods=3)))
    bad_row = {f"col{i}": ["a"] if i % 20 == 4 else [i] for i in (0, *range(3, num + 1))}
    try:
        if method == "append":
            lib.append("x", pd.DataFrame(bad_row, index=pd.date_range("1970-01-04", periods=1)))
        else:
            dr = pd.date_range("1970-01-02", periods=1)
            lib.update("x", pd.DataFrame(bad_row, index=dr), date_range=dr)
        assert False, "should throw"
    except StreamDescriptorMismatch as e:
        assert not isinstance(e, _ArcticLegacyCompatibilityException)
        msg = str(e)
        for i in (1, 2, *(x for x in range(num) if x % 20 == 4), num):
            assert f"FD<name=col{i}, type=TD<type=INT64, dim=0>" in msg
            if i % 20 == 4:
                assert f"FD<name=col{i}, type=TD<type=UTF" in msg


def test_get_non_existing_columns_in_series(basic_store, sym):
    lib = basic_store
    dst = pd.Series(index=pd.date_range(pd.Timestamp("2022-01-01"), pd.Timestamp("2022-02-01")), data=0.0)
    lib.write(sym, dst)
    assert basic_store.read(sym, columns=["col1"]).data.empty


def test_get_existing_columns_in_series(basic_store, sym):
    lib = basic_store
    dst = pd.Series(index=pd.date_range(pd.Timestamp("2022-01-01"), pd.Timestamp("2022-02-01")), data=0.0, name="col1")
    lib.write(sym, dst)
    assert not basic_store.read(sym, columns=["col1", "col2"]).data.empty
    if __name__ == "__main__":
        pytest.main()


@pytest.mark.skip
def test_use_previous_on_failure_single(basic_store):
    lib = basic_store
    idx = pd.date_range("2022-01-01", periods=10, freq="D")
    l = len(idx)
    df1 = pd.DataFrame({"a": range(l), "b": range(1, l + 1), "c": range(2, l + 2)}, index=idx)

    lib.write("symbol", df1)

    v1_write_time = pd.Timestamp.now()
    time.sleep(1)
    df2 = pd.DataFrame({"d": range(1, l + 1), "e": range(2, l + 2), "f": range(3, l + 3)}, index=idx)
    lib.write("symbol", df2)

    lib_tool = basic_store.library_tool()
    version_keys = lib_tool.find_keys_for_id(KeyType.VERSION, "symbol")
    assert len(version_keys) == 2
    version_keys.sort(key=lambda k: k.creation_ts)

    lib_tool.remove(version_keys[1])
    version_keys = lib_tool.find_keys_for_id(KeyType.VERSION, "symbol")
    assert len(version_keys) == 1
    assert version_keys[0].version_id == 0

    vit = lib.read("symbol", read_previous_on_failure=True, as_of=pd.Timestamp(v1_write_time))
    assert_frame_equal(df1, vit.data)


@pytest.mark.skip
def test_use_previous_on_failure_batch(basic_store):
    lib = basic_store

    expected = []
    write_times = []
    symbols = []
    lib_tool = basic_store.library_tool()
    num_items = 10

    for x in range(num_items):
        idx = pd.date_range("2022-01-01", periods=10, freq="D")
        l = len(idx)
        df1 = pd.DataFrame({"a": range(l), "b": range(x, l + x), "c": range(x, l + x)}, index=idx)
        symbol = "symbol_{}".format(x)
        symbols.append(symbol)

        lib.write(symbol, df1)

        write_times.append(pd.Timestamp.now())
        expected.append(df1)
        time.sleep(1)
        df2 = pd.DataFrame(
            {"d": range(x + 1, l + x + 1), "e": range(x + 2, l + x + 2), "f": range(x + 3, l + x + 3)}, index=idx
        )
        lib.write(symbol, df2)

        version_keys = lib_tool.find_keys_for_id(KeyType.VERSION, symbol)
        assert len(version_keys) == 2
        version_keys.sort(key=lambda k: k.creation_ts)

        lib_tool.remove(version_keys[1])
        version_keys = lib_tool.find_keys_for_id(KeyType.VERSION, symbol)
        assert len(version_keys) == 1
        assert version_keys[0].version_id == 0

    vits = lib.batch_read(symbols, read_previous_on_failure=True, as_ofs=write_times)
    for x in range(num_items):
        assert_frame_equal(vits[symbols[x]].data, expected[x])<|MERGE_RESOLUTION|>--- conflicted
+++ resolved
@@ -51,32 +51,29 @@
 from tests.util.date import DateRange
 
 
-<<<<<<< HEAD
-=======
-if RUN_MONGO_TEST:
-    SMOKE_TEST_VERSION_STORES = [
-        "lmdb_version_store_v1",
-        "lmdb_version_store_v2",
-        "s3_version_store_v1",
-        "s3_version_store_v2",
-        "mongo_version_store",
-    ]
-else:
-    SMOKE_TEST_VERSION_STORES = [
-        "lmdb_version_store_v1",
-        "lmdb_version_store_v2",
-        "s3_version_store_v1",
-        "s3_version_store_v2",
-    ]  # SKIP_WIN and SKIP_MAC
-
-if AZURE_SUPPORT:
-    SMOKE_TEST_VERSION_STORES.append("azure_version_store")
-
-if os.getenv("ARCTICDB_REAL_STORAGE_TESTS") == "1":
-    SMOKE_TEST_VERSION_STORES.append("real_s3_version_store")
-
-
->>>>>>> a491bb03
+# if RUN_MONGO_TEST:
+#     SMOKE_TEST_VERSION_STORES = [
+#         "lmdb_version_store_v1",
+#         "lmdb_version_store_v2",
+#         "s3_version_store_v1",
+#         "s3_version_store_v2",
+#         "mongo_version_store",
+#     ]
+# else:
+#     SMOKE_TEST_VERSION_STORES = [
+#         "lmdb_version_store_v1",
+#         "lmdb_version_store_v2",
+#         "s3_version_store_v1",
+#         "s3_version_store_v2",
+#     ]  # SKIP_WIN and SKIP_MAC
+
+# if AZURE_SUPPORT:
+#     SMOKE_TEST_VERSION_STORES.append("azure_version_store")
+
+# if os.getenv("ARCTICDB_REAL_STORAGE_TESTS") == "1":
+#     SMOKE_TEST_VERSION_STORES.append("real_s3_version_store")
+
+
 @pytest.fixture()
 def symbol():
     return "sym" + str(random.randint(0, 10000))
@@ -114,39 +111,29 @@
 
 
 @pytest.mark.parametrize("breaking_char", [chr(0), "\0", "&", "*", "<", ">"])
-<<<<<<< HEAD
 def test_s3_breaking_chars(object_version_store, breaking_char):
-=======
-def test_s3_breaking_chars(s3_version_store_v2, breaking_char):
->>>>>>> a491bb03
     """Test that chars that are not supported are raising the appropriate exception and that we fail on write without corrupting the db
     """
     sym = f"prefix{breaking_char}postfix"
     df = sample_dataframe()
-<<<<<<< HEAD
+
     with pytest.raises(ArcticNativeNotYetImplemented):
         object_version_store.write(sym, df)
 
     assert sym not in object_version_store.list_symbols()
-=======
-    with pytest.raises(ArcticDbNotYetImplemented):
-        s3_version_store_v2.write(sym, df)
-
-    assert sym not in s3_version_store_v2.list_symbols()
-
-
-def test_s3_breaking_chars_exception_compat(s3_version_store_v2):
+
+
+def test_s3_breaking_chars_exception_compat(object_version_store):
     """Test that chars that are not supported are raising the appropriate exception and that we fail on write without corrupting the db
     """
     sym = "prefix*postfix"
     df = sample_dataframe()
     # Check that ArcticNativeNotYetImplemented is aliased correctly as ArcticDbNotYetImplemented for backwards compat
     with pytest.raises(ArcticNativeNotYetImplemented) as e_info:
-        s3_version_store_v2.write(sym, df)
+        object_version_store.write(sym, df)
 
     assert isinstance(e_info.value, ArcticNativeNotYetImplemented)
-    assert sym not in s3_version_store_v2.list_symbols()
->>>>>>> a491bb03
+    assert sym not in object_version_store.list_symbols()
 
 
 @pytest.mark.parametrize("unhandled_char", [chr(30), chr(127), chr(128)])
@@ -786,15 +773,9 @@
 
 
 # See AN-765 for why we need no_symbol_list fixture
-<<<<<<< HEAD
 def test_large_symbols(basic_store_no_symbol_list):
     with pytest.raises(ArcticNativeNotYetImplemented):
         basic_store_no_symbol_list.write("a" * (MAX_SYMBOL_SIZE + 1), 1)
-=======
-def test_large_symbols(lmdb_version_store_no_symbol_list):
-    with pytest.raises(ArcticDbNotYetImplemented):
-        lmdb_version_store_no_symbol_list.write("a" * (MAX_SYMBOL_SIZE + 1), 1)
->>>>>>> a491bb03
 
     for _ in range(5):
         valid_sized_sym = "a" * random.randint(1, MAX_SYMBOL_SIZE - 1)
@@ -812,13 +793,8 @@
 
 def test_unsupported_chars_in_symbols(basic_store):
     for ch in UNSUPPORTED_S3_CHARS:
-<<<<<<< HEAD
         with pytest.raises(ArcticNativeNotYetImplemented):
             basic_store.write(ch, 1)
-=======
-        with pytest.raises(ArcticDbNotYetImplemented):
-            lmdb_version_store.write(ch, 1)
->>>>>>> a491bb03
 
     for _ in range(5):
         valid_punctuations = "".join(list(set(string.punctuation) - set(UNSUPPORTED_S3_CHARS)))
@@ -1370,11 +1346,8 @@
         lib.batch_write(symbols=symbols, data_vector=[df, df, df])
         assert set(lib.list_symbols()) == set(symbols)
 
-
-<<<<<<< HEAD
-def test_batch_roundtrip_metadata(basic_store_tombstone_and_sync_passive):
-    lmdb_version_store = basic_store_tombstone_and_sync_passive
-=======
+ 
+# TODO: GPETROV Check this with the basic_store_factory 
 def test_batch_write_missing_keys_dedup(version_store_factory):
     """When there is duplicate data to reuse for the current write, we need to access the index key of the previous
     versions in order to refer to the corresponding keys for the deduplicated data."""
@@ -1393,35 +1366,7 @@
     with pytest.raises(StorageException):
         lib.batch_write(["s1", "s2"], [df1, df2])
 
-
-def test_batch_roundtrip_metadata(lmdb_version_store_tombstone_and_sync_passive):
-    lmdb_version_store = lmdb_version_store_tombstone_and_sync_passive
->>>>>>> a491bb03
-    metadatas = {}
-    for x in range(10):
-        symbol = "Sym_{}".format(x)
-        metadatas[symbol] = {"a": x}
-
-    for symbol in metadatas:
-        lmdb_version_store.write(symbol, 12)
-
-    symbols = []
-    metas = []
-    for sym, meta in metadatas.items():
-        symbols.append(sym)
-        metas.append(meta)
-
-    write_result = lmdb_version_store.batch_write_metadata(symbols, metas)
-    assert all(type(w) == VersionedItem for w in write_result)
-    vits = lmdb_version_store.batch_read_metadata(symbols)
-
-    for sym, returned in vits.items():
-        assert returned.metadata == metadatas[sym]
-
-
-<<<<<<< HEAD
-def test_write_composite_data_with_user_meta(basic_store):
-=======
+        
 def test_batch_write_metadata_missing_keys(lmdb_version_store):
     lib = lmdb_version_store
 
@@ -1438,9 +1383,121 @@
     with pytest.raises(StorageException):
         _ = lib.batch_write_metadata(["s1", "s2"], [{"s1_meta": 1}, {"s2_meta": 1}])
 
-
-def test_write_composite_data_with_user_meta(lmdb_version_store):
->>>>>>> a491bb03
+        
+ def test_batch_read_metadata_missing_keys(lmdb_version_store):
+    lib = lmdb_version_store
+
+    df1 = pd.DataFrame({"a": [3, 5, 7]})
+    df2 = pd.DataFrame({"a": [4, 6, 8]})
+    lib.write("s1", df1, metadata={"s1": "metadata"})
+    # Need two versions for this symbol as we're going to delete a version key, and the optimisation of storing the
+    # latest index key in the version ref key means it will still work if we just write one version key and then delete
+    # it
+    lib.write("s2", df2, metadata={"s2": "metadata"})
+    lib.write("s2", df2, metadata={"s2": "more_metadata"})
+    lib_tool = lib.library_tool()
+    s1_index_key = lib_tool.find_keys_for_id(KeyType.TABLE_INDEX, "s1")[0]
+    s2_version_keys = lib_tool.find_keys_for_id(KeyType.VERSION, "s2")
+    s2_key_to_delete = [key for key in s2_version_keys if key.version_id == 0][0]
+    lib_tool.remove(s1_index_key)
+    lib_tool.remove(s2_key_to_delete)
+
+    with pytest.raises(StorageException):
+        _ = lib.batch_read_metadata(["s1"], [None])
+    with pytest.raises(StorageException):
+        _ = lib.batch_read_metadata(["s2"], [0])
+
+
+def test_batch_read_metadata_multi_missing_keys(lmdb_version_store):
+    lib = lmdb_version_store
+    lib_tool = lib.library_tool()
+
+    lib.write("s1", 0, metadata={"s1": "metadata"})
+    key_to_delete = lib_tool.find_keys_for_id(KeyType.TABLE_INDEX, "s1")[0]
+    lib_tool.remove(key_to_delete)
+
+    with pytest.raises(StorageException):
+        _ = lib.batch_read_metadata_multi(["s1"], [None])
+        
+        
+def test_batch_read_missing_keys(lmdb_version_store):
+    lib = lmdb_version_store
+
+    df1 = pd.DataFrame({"a": [3, 5, 7]})
+    df2 = pd.DataFrame({"a": [4, 6, 8]})
+    df3 = pd.DataFrame({"a": [5, 7, 9]})
+    lib.write("s1", df1)
+    lib.write("s2", df2)
+    # Need two versions for this symbol as we're going to delete a version key, and the optimisation of storing the
+    # latest index key in the version ref key means it will still work if we just write one version key and then delete
+    # it
+    lib.write("s3", df3)
+    lib.write("s3", df3)
+    lib_tool = lib.library_tool()
+    s1_index_key = lib_tool.find_keys_for_id(KeyType.TABLE_INDEX, "s1")[0]
+    s2_data_key = lib_tool.find_keys_for_id(KeyType.TABLE_DATA, "s2")[0]
+    s3_version_keys = lib_tool.find_keys_for_id(KeyType.VERSION, "s3")
+    s3_key_to_delete = [key for key in s3_version_keys if key.version_id == 0][0]
+    lib_tool.remove(s1_index_key)
+    lib_tool.remove(s2_data_key)
+    lib_tool.remove(s3_key_to_delete)
+
+    # The exception thrown is different for missing version keys to everything else, and so depends on which symbol is
+    # processed first
+    with pytest.raises((NoDataFoundException, StorageException)):
+        _ = lib.batch_read(["s1", "s2", "s3"], [None, None, 0])
+
+
+def test_batch_get_info_missing_keys(lmdb_version_store):
+    lib = lmdb_version_store
+
+    df1 = pd.DataFrame({"a": [3, 5, 7]})
+    df2 = pd.DataFrame({"a": [5, 7, 9]})
+    lib.write("s1", df1)
+    # Need two versions for this symbol as we're going to delete a version key, and the optimisation of storing the
+    # latest index key in the version ref key means it will still work if we just write one version key and then delete
+    # it
+    lib.write("s2", df2)
+    lib.write("s2", df2)
+    lib_tool = lib.library_tool()
+    s1_index_key = lib_tool.find_keys_for_id(KeyType.TABLE_INDEX, "s1")[0]
+    s2_version_keys = lib_tool.find_keys_for_id(KeyType.VERSION, "s2")
+    s2_key_to_delete = [key for key in s2_version_keys if key.version_id == 0][0]
+    lib_tool.remove(s1_index_key)
+    lib_tool.remove(s2_key_to_delete)
+
+    with pytest.raises(StorageException):
+        _ = lib.batch_get_info(["s1"], [None])
+    with pytest.raises(StorageException):
+        _ = lib.batch_get_info(["s2"], [0])
+        
+  
+def test_batch_roundtrip_metadata(basic_store_tombstone_and_sync_passive):
+    lmdb_version_store = basic_store_tombstone_and_sync_passive
+
+    metadatas = {}
+    for x in range(10):
+        symbol = "Sym_{}".format(x)
+        metadatas[symbol] = {"a": x}
+
+    for symbol in metadatas:
+        lmdb_version_store.write(symbol, 12)
+
+    symbols = []
+    metas = []
+    for sym, meta in metadatas.items():
+        symbols.append(sym)
+        metas.append(meta)
+
+    write_result = lmdb_version_store.batch_write_metadata(symbols, metas)
+    assert all(type(w) == VersionedItem for w in write_result)
+    vits = lmdb_version_store.batch_read_metadata(symbols)
+
+    for sym, returned in vits.items():
+        assert returned.metadata == metadatas[sym]
+
+
+def test_write_composite_data_with_user_meta(basic_store):
     multi_data = {"sym1": np.arange(8), "sym2": np.arange(9), "sym3": np.arange(10)}
     basic_store.write("sym", multi_data, metadata={"a": 1})
     vitem = basic_store.read("sym")
@@ -1619,13 +1676,8 @@
     assert results_dict["sym2"].data is None
 
 
-<<<<<<< HEAD
-def test_batch_read_meta_with_missing(basic_store_tombstone_and_sync_passive):
+def test_batch_read_metadata_symbol_doesnt_exist(basic_store_tombstone_and_sync_passive):
     lmdb_version_store = basic_store_tombstone_and_sync_passive
-=======
-def test_batch_read_metadata_symbol_doesnt_exist(lmdb_version_store_tombstone_and_sync_passive):
-    lmdb_version_store = lmdb_version_store_tombstone_and_sync_passive
->>>>>>> a491bb03
     lib = lmdb_version_store
     for idx in range(10):
         lib.write("sym" + str(idx), idx, metadata={"meta": idx})
@@ -1636,49 +1688,9 @@
     assert "sym_doesnotexist" not in results_dict
 
 
-<<<<<<< HEAD
 def test_list_versions_with_deleted_symbols(basic_store_tombstone_and_pruning):
     lib = basic_store_tombstone_and_pruning
-=======
-def test_batch_read_metadata_missing_keys(lmdb_version_store):
-    lib = lmdb_version_store
-
-    df1 = pd.DataFrame({"a": [3, 5, 7]})
-    df2 = pd.DataFrame({"a": [4, 6, 8]})
-    lib.write("s1", df1, metadata={"s1": "metadata"})
-    # Need two versions for this symbol as we're going to delete a version key, and the optimisation of storing the
-    # latest index key in the version ref key means it will still work if we just write one version key and then delete
-    # it
-    lib.write("s2", df2, metadata={"s2": "metadata"})
-    lib.write("s2", df2, metadata={"s2": "more_metadata"})
-    lib_tool = lib.library_tool()
-    s1_index_key = lib_tool.find_keys_for_id(KeyType.TABLE_INDEX, "s1")[0]
-    s2_version_keys = lib_tool.find_keys_for_id(KeyType.VERSION, "s2")
-    s2_key_to_delete = [key for key in s2_version_keys if key.version_id == 0][0]
-    lib_tool.remove(s1_index_key)
-    lib_tool.remove(s2_key_to_delete)
-
-    with pytest.raises(StorageException):
-        _ = lib.batch_read_metadata(["s1"], [None])
-    with pytest.raises(StorageException):
-        _ = lib.batch_read_metadata(["s2"], [0])
-
-
-def test_batch_read_metadata_multi_missing_keys(lmdb_version_store):
-    lib = lmdb_version_store
-    lib_tool = lib.library_tool()
-
-    lib.write("s1", 0, metadata={"s1": "metadata"})
-    key_to_delete = lib_tool.find_keys_for_id(KeyType.TABLE_INDEX, "s1")[0]
-    lib_tool.remove(key_to_delete)
-
-    with pytest.raises(StorageException):
-        _ = lib.batch_read_metadata_multi(["s1"], [None])
-
-
-def test_list_versions_with_deleted_symbols(lmdb_version_store_tombstone_and_pruning):
-    lib = lmdb_version_store_tombstone_and_pruning
->>>>>>> a491bb03
+
     lib.write("a", 1)
     lib.snapshot("snap")
     lib.write("a", 2)
@@ -2129,63 +2141,7 @@
         _ = basic_store.batch_read([sym1, sym2], as_ofs=[0, 1])
 
 
-<<<<<<< HEAD
 def test_index_keys_start_end_index(basic_store, sym):
-=======
-def test_batch_read_missing_keys(lmdb_version_store):
-    lib = lmdb_version_store
-
-    df1 = pd.DataFrame({"a": [3, 5, 7]})
-    df2 = pd.DataFrame({"a": [4, 6, 8]})
-    df3 = pd.DataFrame({"a": [5, 7, 9]})
-    lib.write("s1", df1)
-    lib.write("s2", df2)
-    # Need two versions for this symbol as we're going to delete a version key, and the optimisation of storing the
-    # latest index key in the version ref key means it will still work if we just write one version key and then delete
-    # it
-    lib.write("s3", df3)
-    lib.write("s3", df3)
-    lib_tool = lib.library_tool()
-    s1_index_key = lib_tool.find_keys_for_id(KeyType.TABLE_INDEX, "s1")[0]
-    s2_data_key = lib_tool.find_keys_for_id(KeyType.TABLE_DATA, "s2")[0]
-    s3_version_keys = lib_tool.find_keys_for_id(KeyType.VERSION, "s3")
-    s3_key_to_delete = [key for key in s3_version_keys if key.version_id == 0][0]
-    lib_tool.remove(s1_index_key)
-    lib_tool.remove(s2_data_key)
-    lib_tool.remove(s3_key_to_delete)
-
-    # The exception thrown is different for missing version keys to everything else, and so depends on which symbol is
-    # processed first
-    with pytest.raises((NoDataFoundException, StorageException)):
-        _ = lib.batch_read(["s1", "s2", "s3"], [None, None, 0])
-
-
-def test_batch_get_info_missing_keys(lmdb_version_store):
-    lib = lmdb_version_store
-
-    df1 = pd.DataFrame({"a": [3, 5, 7]})
-    df2 = pd.DataFrame({"a": [5, 7, 9]})
-    lib.write("s1", df1)
-    # Need two versions for this symbol as we're going to delete a version key, and the optimisation of storing the
-    # latest index key in the version ref key means it will still work if we just write one version key and then delete
-    # it
-    lib.write("s2", df2)
-    lib.write("s2", df2)
-    lib_tool = lib.library_tool()
-    s1_index_key = lib_tool.find_keys_for_id(KeyType.TABLE_INDEX, "s1")[0]
-    s2_version_keys = lib_tool.find_keys_for_id(KeyType.VERSION, "s2")
-    s2_key_to_delete = [key for key in s2_version_keys if key.version_id == 0][0]
-    lib_tool.remove(s1_index_key)
-    lib_tool.remove(s2_key_to_delete)
-
-    with pytest.raises(StorageException):
-        _ = lib.batch_get_info(["s1"], [None])
-    with pytest.raises(StorageException):
-        _ = lib.batch_get_info(["s2"], [0])
-
-
-def test_index_keys_start_end_index(lmdb_version_store, sym):
->>>>>>> a491bb03
     idx = pd.date_range("2022-01-01", periods=100, freq="D")
     df = pd.DataFrame({"a": range(len(idx))}, index=idx)
     basic_store.write(sym, df)
