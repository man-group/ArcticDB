--- conflicted
+++ resolved
@@ -23,12 +23,8 @@
 from datetime import timedelta, timezone
 
 from arcticdb.exceptions import ArcticNativeException, SortingException
-<<<<<<< HEAD
 from arcticdb.version_store.processing import QueryBuilder
-from arcticdb_ext.version_store import StreamDescriptorMismatch
-=======
 from arcticdb_ext.version_store import StreamDescriptorMismatch, NoSuchVersionException
->>>>>>> 47767648
 
 from arcticdb_ext.exceptions import (
     UnsortedDataException,
@@ -592,7 +588,6 @@
     check_incomplete_staged(symbol)
 
 
-<<<<<<< HEAD
 @pytest.mark.storage
 def test_batch_read_and_join_scenarios(basic_store):
     """The test covers usage of batch_read_and_join with multiple parameters and error conditions"""
@@ -725,7 +720,8 @@
     # Concatenate with missing symbol
     with pytest.raises(MissingDataException):
         data: pd.DataFrame = lib.batch_read_and_join(["symbol0", "symbol2"], query_builder=q).data
-=======
+
+
 def test_add_to_snapshot_and_remove_from_snapshots_scenarios(basic_store):
     lib: NativeVersionStore = basic_store
     lib.write("s1", 100)
@@ -825,5 +821,4 @@
     lib.remove_incomplete("any name will do")  # non-existing symbol
     assert lib.list_symbols_with_incomplete_data() == [sym]
     lib.remove_incomplete(sym)
-    assert lib.list_symbols_with_incomplete_data() == []
->>>>>>> 47767648
+    assert lib.list_symbols_with_incomplete_data() == []