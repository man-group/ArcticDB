"""
Copyright 2023 Man Group Operations Limited

Use of this software is governed by the Business Source License 1.1 included in the file licenses/BSL.txt.

As of the Change Date specified in that file, in accordance with the Business Source License, use of this software will be governed by the Apache License, version 2.0.
"""
import sys
import numpy as np
import pandas as pd
import pytest
import random
from itertools import chain, product
from datetime import datetime
from tests.conftest import PERSISTENT_STORAGE_TESTS_ENABLED

from arcticdb.config import MACOS_CONDA_BUILD
from arcticdb_ext.storage import KeyType, NoDataFoundException
from arcticdb.util.test import config_context, random_string, assert_frame_equal, distinct_timestamps

from tests.conftest import PERSISTENT_STORAGE_TESTS_ENABLED


def eprint(*args, **kwargs):
    print(*args, file=sys.stderr, **kwargs)


def comp_dict(d1, d2):
    assert len(d1) == len(d2)
    for k in d1:
        if isinstance(d1[k], np.ndarray):
            assert (d1[k] == d2[k]).all()
        else:
            assert d1[k] == d2[k]


SECOND = 1000000000


def get_map_timeouts():
    return [0, SECOND * 5, SECOND * 10000]


def gen_params_store_and_timeout():
    p = [
        [
            "s3_version_store_v1",
            "s3_version_store_v2",
            "s3_version_store_v1",
            "s3_version_store_v2",
            "azure_version_store",
        ],
        get_map_timeouts(),
    ]
<<<<<<< HEAD
    if not MACOS_CONDA_BUILD:
        p[0].append("azure_version_store")
=======

    if PERSISTENT_STORAGE_TESTS_ENABLED:
        p[0].append("real_s3_version_store")
>>>>>>> 9edfdd4e
    return list(product(*p))


@pytest.mark.parametrize("lib_type, map_timeout", gen_params_store_and_timeout())
def test_delete_all(lib_type, map_timeout, sym, request):
    with config_context("VersionMap.ReloadInterval", map_timeout):
        lib = request.getfixturevalue(lib_type)
        symbol = sym
        df1 = pd.DataFrame({"x": np.arange(10, dtype=np.int64)})
        lib.write(symbol, df1)
        df2 = pd.DataFrame({"y": np.arange(10, dtype=np.int32)})
        lib.write(symbol, df2)
        df3 = pd.DataFrame({"z": np.arange(10, dtype=np.uint64)})
        lib.write(symbol, df3)
        vit = lib.read(symbol)
        assert_frame_equal(vit.data, df3)
        lib.delete(symbol)
        assert lib.has_symbol(symbol) is False
        lib.write(symbol, df2)
        vit = lib.read(symbol)
        assert_frame_equal(vit.data, df2)
        lib.write(symbol, df1)
        vit = lib.read(symbol)
        assert_frame_equal(vit.data, df1)


def test_version_missing(object_version_store):
    with pytest.raises(NoDataFoundException):
        object_version_store.read("not_there")


@pytest.mark.parametrize("idx", [0, 1, 2])
def test_delete_version_basic(s3_version_store, idx, sym):
    object_version_store = s3_version_store
    symbol = sym
    df1 = pd.DataFrame({"x": np.arange(10, dtype=np.int64)})
    object_version_store.write(symbol, df1)
    df2 = pd.DataFrame({"y": np.arange(10, dtype=np.int32)})
    object_version_store.write(symbol, df2)
    df3 = pd.DataFrame({"z": np.arange(10, dtype=np.uint64)})
    object_version_store.write(symbol, df3)
    vit = object_version_store.read(symbol)
    assert_frame_equal(vit.data, df3)

    dfs = [df1, df2, df3]

    assert len(object_version_store.list_versions(symbol)) == 3

    object_version_store.delete_version(symbol, idx)

    with pytest.raises(NoDataFoundException):
        object_version_store.read(symbol, idx)
    assert len(object_version_store.list_versions(symbol)) == 2
    if idx != 2:
        assert_frame_equal(object_version_store.read(symbol).data, df3)
    else:
        assert_frame_equal(object_version_store.read(symbol).data, df2)

    assert_frame_equal(object_version_store.read(symbol, (idx - 1) % 3).data, dfs[(idx - 1) % 3])
    assert_frame_equal(object_version_store.read(symbol, (idx - 2) % 3).data, dfs[(idx - 2) % 3])

    object_version_store.delete_version(symbol, (idx + 1) % 3)
    with pytest.raises(NoDataFoundException):
        object_version_store.read(symbol, (idx + 1) % 3)
    with pytest.raises(NoDataFoundException):
        object_version_store.read(symbol, idx)
    assert len(object_version_store.list_versions(symbol)) == 1
    if idx == 2:
        assert_frame_equal(object_version_store.read(symbol).data, df2)
    elif idx == 1:
        assert_frame_equal(object_version_store.read(symbol).data, df1)
    else:
        assert_frame_equal(object_version_store.read(symbol).data, df3)
    assert_frame_equal(object_version_store.read(symbol, (idx + 2) % 3).data, dfs[(idx + 2) % 3])

    object_version_store.delete_version(symbol, (idx + 2) % 3)
    with pytest.raises(NoDataFoundException):
        object_version_store.read(symbol, (idx + 2) % 3)
    with pytest.raises(NoDataFoundException):
        object_version_store.read(symbol, (idx + 1) % 3)
    with pytest.raises(NoDataFoundException):
        object_version_store.read(symbol, idx)
    assert len(object_version_store.list_versions(symbol)) == 0


def test_delete_version_with_batch_write(object_version_store, sym):
    sym_1 = sym
    sym_2 = "another-{}".format(sym)
    idx1 = np.arange(0, 1000000)
    d1 = {"x": np.arange(1000000, 2000000, dtype=np.int64)}
    df1 = pd.DataFrame(data=d1, index=idx1)
    object_version_store.batch_write([sym_1, sym_2], [df1, df1])

    idx2 = np.arange(1000000, 2000000)
    d2 = {"x": np.arange(2000000, 3000000, dtype=np.int64)}
    df2 = pd.DataFrame(data=d2, index=idx2)
    object_version_store.batch_write([sym_1, sym_2], [df2, df2])
    vit = object_version_store.batch_read([sym_1, sym_2])
    expected = df2
    assert vit[sym_1].version == 1
    assert vit[sym_2].version == 1
    assert_frame_equal(vit[sym_1].data, expected)
    assert_frame_equal(vit[sym_2].data, expected)

    object_version_store.delete_version(sym_2, 1)

    assert_frame_equal(object_version_store.read(sym_2).data, df1)
    assert_frame_equal(object_version_store.read(sym_2, 0).data, df1)
    idx3 = np.arange(2000000, 3000000)
    d3 = {"x": np.arange(3000000, 4000000, dtype=np.int64)}
    df3 = pd.DataFrame(data=d3, index=idx3)
    object_version_store.batch_write([sym_1, sym_2], [df3, df3])
    vit = object_version_store.batch_read([sym_1, sym_2])
    expected = df3
    assert vit[sym_1].version == 2
    assert vit[sym_2].version == 2
    assert_frame_equal(vit[sym_1].data, expected)
    assert_frame_equal(vit[sym_2].data, expected)


@pytest.mark.parametrize("idx", [0, 1])
def test_delete_version_with_append(object_version_store, idx, sym):
    symbol = sym
    idx1 = np.arange(0, 1000000)
    d1 = {"x": np.arange(1000000, 2000000, dtype=np.int64)}
    df1 = pd.DataFrame(data=d1, index=idx1)
    object_version_store.write(symbol, df1)
    vit = object_version_store.read(symbol)
    assert_frame_equal(vit.data, df1)

    idx2 = np.arange(1000000, 2000000)
    d2 = {"x": np.arange(2000000, 3000000, dtype=np.int64)}
    df2 = pd.DataFrame(data=d2, index=idx2)
    object_version_store.append(symbol, df2)
    vit = object_version_store.read(symbol)
    expected = pd.concat([df1, df2])
    assert_frame_equal(vit.data, expected)

    object_version_store.delete_version(symbol, idx)
    assert len(object_version_store.list_versions(symbol)) == 1

    if idx == 0:
        assert_frame_equal(object_version_store.read(symbol).data, expected)
        assert_frame_equal(object_version_store.read(symbol, 1).data, expected)
    else:
        assert_frame_equal(object_version_store.read(symbol).data, df1)
        assert_frame_equal(object_version_store.read(symbol, 0).data, df1)
        idx3 = np.arange(2000000, 3000000)
        d3 = {"x": np.arange(3000000, 4000000, dtype=np.int64)}
        df3 = pd.DataFrame(data=d3, index=idx3)
        object_version_store.append(symbol, df3)
        vit = object_version_store.read(symbol)
        expected = pd.concat([df1, df3])
        assert_frame_equal(vit.data, expected)
        assert vit.version == 2


def test_delete_version_with_batch_append(object_version_store, sym):
    sym_1 = sym
    sym_2 = "another-{}".format(sym)
    idx1 = np.arange(0, 1000000)
    d1 = {"x": np.arange(1000000, 2000000, dtype=np.int64)}
    df1 = pd.DataFrame(data=d1, index=idx1)
    object_version_store.batch_write([sym_1, sym_2], [df1, df1])

    idx2 = np.arange(1000000, 2000000)
    d2 = {"x": np.arange(2000000, 3000000, dtype=np.int64)}
    df2 = pd.DataFrame(data=d2, index=idx2)
    object_version_store.batch_append([sym_1, sym_2], [df2, df2])
    vit = object_version_store.batch_read([sym_1, sym_2])
    expected = pd.concat([df1, df2])
    assert vit[sym_1].version == 1
    assert vit[sym_2].version == 1
    assert_frame_equal(vit[sym_1].data, expected)
    assert_frame_equal(vit[sym_2].data, expected)

    object_version_store.delete_version(sym_2, 1)

    assert_frame_equal(object_version_store.read(sym_2).data, df1)
    assert_frame_equal(object_version_store.read(sym_2, 0).data, df1)
    idx3 = np.arange(2000000, 3000000)
    d3 = {"x": np.arange(3000000, 4000000, dtype=np.int64)}
    df3 = pd.DataFrame(data=d3, index=idx3)
    object_version_store.batch_append([sym_1, sym_2], [df3, df3])
    vit = object_version_store.batch_read([sym_1, sym_2])
    expected_1 = pd.concat([df1, df2, df3])
    expected_2 = pd.concat([df1, df3])
    assert vit[sym_1].version == 2
    assert vit[sym_2].version == 2
    assert_frame_equal(vit[sym_1].data, expected_1)
    assert_frame_equal(vit[sym_2].data, expected_2)


def test_delete_version_with_update(object_version_store, sym):
    symbol = sym
    idx1 = pd.date_range("2000-1-1", periods=5)
    d1 = {"x": np.arange(0, 5, dtype=np.float64)}
    df1 = pd.DataFrame(data=d1, index=idx1)
    object_version_store.write(symbol, df1)

    idx2 = pd.date_range("2000-1-6", periods=5)
    d2 = {"x": np.arange(5, 10, dtype=np.float64)}
    df2 = pd.DataFrame(data=d2, index=idx2)
    object_version_store.append(symbol, df2)

    object_version_store.delete_version(symbol, 1)

    idx3 = pd.date_range("2000-1-2", periods=2)
    d3 = {"x": np.arange(101, 103, dtype=np.float64)}
    df3 = pd.DataFrame(data=d3, index=idx3)
    object_version_store.update(symbol, df3)
    vit = object_version_store.read(symbol)
    expected = df1
    expected.update(df3)
    assert_frame_equal(vit.data, expected)
    assert vit.version == 2


@pytest.mark.parametrize("idx", [2, 3])
def test_delete_version_with_write_metadata(object_version_store, idx, sym):
    symbol = sym
    idx1 = np.arange(0, 1000000)
    d1 = {"x": np.arange(1000000, 2000000, dtype=np.int64)}
    df1 = pd.DataFrame(data=d1, index=idx1)
    object_version_store.write(symbol, df1)
    metadata_1 = {"a": 1}
    object_version_store.write_metadata(symbol, metadata_1)
    vit = object_version_store.read(symbol)
    assert_frame_equal(vit.data, df1)
    assert vit.metadata == metadata_1
    assert vit.version == 1

    idx2 = np.arange(1000000, 2000000)
    d2 = {"x": np.arange(2000000, 3000000, dtype=np.int64)}
    df2 = pd.DataFrame(data=d2, index=idx2)
    object_version_store.append(symbol, df2)
    metadata_2 = {"b": 2}
    object_version_store.write_metadata(symbol, metadata_2)
    vit = object_version_store.read(symbol)
    expected = pd.concat([df1, df2])
    assert_frame_equal(vit.data, expected)
    assert vit.metadata == metadata_2
    assert vit.version == 3

    object_version_store.delete_version(symbol, idx)
    vit = object_version_store.read(symbol)
    assert_frame_equal(vit.data, expected)
    if idx == 2:
        assert vit.metadata == metadata_2
        assert vit.version == 3
    else:
        assert vit.metadata is None
        assert vit.version == 2

    metadata_3 = {"c": 3}
    object_version_store.write_metadata(symbol, metadata_3)
    vit = object_version_store.read(symbol)
    assert_frame_equal(vit.data, expected)
    assert vit.metadata == metadata_3
    assert vit.version == 4


@pytest.mark.parametrize("idx", [2, 3])
def test_delete_version_with_batch_write_metadata(object_version_store, idx, sym):
    sym_1 = sym
    sym_2 = "another-{}".format(sym)
    idx1 = np.arange(0, 1000000)
    d1 = {"x": np.arange(1000000, 2000000, dtype=np.int64)}
    df1 = pd.DataFrame(data=d1, index=idx1)
    object_version_store.batch_write([sym_1, sym_2], [df1, df1])
    metadata_1 = {"a": 1}
    object_version_store.batch_write_metadata([sym_1, sym_2], [metadata_1, metadata_1])
    vit = object_version_store.batch_read([sym_1, sym_2])
    assert_frame_equal(vit[sym_1].data, df1)
    assert_frame_equal(vit[sym_2].data, df1)
    assert vit[sym_1].metadata == metadata_1
    assert vit[sym_2].metadata == metadata_1
    assert vit[sym_1].version == 1
    assert vit[sym_2].version == 1

    idx2 = np.arange(1000000, 2000000)
    d2 = {"x": np.arange(2000000, 3000000, dtype=np.int64)}
    df2 = pd.DataFrame(data=d2, index=idx2)
    object_version_store.batch_append([sym_1, sym_2], [df2, df2])
    metadata_2 = {"b": 2}
    object_version_store.batch_write_metadata([sym_1, sym_2], [metadata_2, metadata_2])
    expected = pd.concat([df1, df2])
    vit = object_version_store.batch_read([sym_1, sym_2])
    assert_frame_equal(vit[sym_1].data, expected)
    assert_frame_equal(vit[sym_2].data, expected)
    assert vit[sym_1].metadata == metadata_2
    assert vit[sym_2].metadata == metadata_2
    assert vit[sym_1].version == 3
    assert vit[sym_2].version == 3

    object_version_store.delete_version(sym_2, idx)

    vit = object_version_store.read(sym_2)
    assert_frame_equal(vit.data, expected)
    if idx == 2:
        assert vit.metadata == metadata_2
        assert vit.version == 3
    else:
        assert vit.metadata is None
        assert vit.version == 2

    metadata_3 = {"c": 3}
    object_version_store.batch_write_metadata([sym_1, sym_2], [metadata_3, metadata_3])
    vit = object_version_store.batch_read([sym_1, sym_2])
    assert_frame_equal(vit[sym_1].data, expected)
    assert_frame_equal(vit[sym_2].data, expected)
    assert vit[sym_1].metadata == metadata_3
    assert vit[sym_2].metadata == metadata_3
    assert vit[sym_1].version == 4
    assert vit[sym_2].version == 4


@pytest.mark.parametrize("lib_type, map_timeout", gen_params_store_and_timeout())
def test_delete_version_with_snapshot(lib_type, map_timeout, sym, request):
    with config_context("VersionMap.ReloadInterval", map_timeout):
        lib = request.getfixturevalue(lib_type)
        symbol = sym
        df1 = pd.DataFrame({"x": np.arange(10, dtype=np.int64)})
        lib.write(symbol, df1)
        lib.snapshot("delete_version_snap_1")

        df2 = pd.DataFrame({"y": np.arange(10, dtype=np.int32)})
        lib.write(symbol, df2)
        lib.snapshot("delete_version_snap_2")

        df3 = pd.DataFrame({"z": np.arange(10, dtype=np.uint64)})
        lib.write(symbol, df3)
        vit = lib.read(symbol)
        assert_frame_equal(vit.data, df3)

        assert len(lib.list_versions(symbol)) == 3

        lib.delete_version(symbol, 1)
        assert len([ver for ver in lib.list_versions() if not ver["deleted"]]) == 2

        assert_frame_equal(lib.read(symbol, "delete_version_snap_2").data, df2)
        lib.read(symbol, 1)

        lib.delete_version(symbol, 0)
        assert len([ver for ver in lib.list_versions(symbol) if not ver["deleted"]]) == 1

        assert_frame_equal(lib.read(symbol, "delete_version_snap_1").data, df1)


def test_delete_mixed(object_version_store, sym):
    symbol = sym
    df1 = pd.DataFrame({"x": np.arange(10, dtype=np.int64)})
    object_version_store.write(symbol, df1)
    df2 = pd.DataFrame({"y": np.arange(10, dtype=np.int32)})
    object_version_store.write(symbol, df2)
    df3 = pd.DataFrame({"z": np.arange(10, dtype=np.uint64)})
    object_version_store.write(symbol, df3)
    vit = object_version_store.read(symbol)
    assert_frame_equal(vit.data, df3)
    object_version_store.delete(symbol)
    assert object_version_store.has_symbol(symbol) is False


def tests_with_pruning_and_tombstones(basic_store_tombstone_and_pruning, sym):
    symbol = sym
    lib = basic_store_tombstone_and_pruning

    df1 = pd.DataFrame({"x": np.arange(10, dtype=np.int64)})
    lib.write(symbol, df1)
    df2 = pd.DataFrame({"y": np.arange(10, dtype=np.int32)})
    lib.write(symbol, df2)
    df3 = pd.DataFrame({"z": np.arange(10, dtype=np.uint64)})
    lib.write(symbol, df3)
    vit = lib.read(symbol)
    assert_frame_equal(vit.data, df3)
    lib.delete(symbol)
    assert lib.has_symbol(symbol) is False


@pytest.mark.parametrize("map_timeout", get_map_timeouts())
def test_with_snapshot_pruning_tombstones(basic_store_tombstone_and_pruning, map_timeout, sym):
    with config_context("VersionMap.ReloadInterval", map_timeout):
        symbol = sym
        lib = basic_store_tombstone_and_pruning

        df1 = pd.DataFrame({"x": np.arange(10, dtype=np.int64)})
        lib.write(symbol, df1)
        lib.snapshot("delete_version_snap_1")

        df2 = pd.DataFrame({"y": np.arange(10, dtype=np.int32)})
        lib.write(symbol, df2)
        lib.snapshot("delete_version_snap_2")

        df3 = pd.DataFrame({"z": np.arange(10, dtype=np.uint64)})
        lib.write(symbol, df3)
        vit = lib.read(symbol)
        assert_frame_equal(vit.data, df3)

        # pruning enabled
        assert len([ver for ver in lib.list_versions() if not ver["deleted"]]) == 1

        assert_frame_equal(lib.read(symbol, "delete_version_snap_2").data, df2)
        # with pytest.raises(NoDataFoundException):
        # This won't raise anymore as it's in delete_version_snap_2
        lib.read(symbol, 1)

        assert_frame_equal(lib.read(symbol, "delete_version_snap_1").data, df1)
        # with pytest.raises(NoDataFoundException):
        # Won't raise as in snapshot
        lib.read(symbol, 0)


@pytest.mark.parametrize("map_timeout", get_map_timeouts())
def test_normal_flow_with_snapshot_and_pruning(basic_store_tombstone_and_pruning, map_timeout, sym):
    with config_context("VersionMap.ReloadInterval", map_timeout):
        symbol = sym
        lib = basic_store_tombstone_and_pruning

        lib_tool = basic_store_tombstone_and_pruning.library_tool()
        lib.write("sym1", 1)
        lib.write("sym2", 1)

        lib.snapshot("snap1")

        lib.write("sym1", 2)
        lib.write("sym1", 3)
        lib.delete("sym1")
        with pytest.raises(NoDataFoundException):
            lib.read(symbol, 0)
        assert lib.read("sym1", as_of="snap1").data == 1

        assert len([ver for ver in lib.list_versions() if not ver["deleted"]]) == 1

        version_keys = lib_tool.find_keys(KeyType.VERSION)
        keys_for_a = [k for k in version_keys if k.id == "sym1"]
        assert len(keys_for_a) == 3 * 2  # 2 keys for the number of writes

        lib.write("sym1", 4)
        assert len([ver for ver in lib.list_versions() if not ver["deleted"]]) == 2


def test_deleting_tombstoned_versions(basic_store_tombstone_and_pruning, sym):
    lib = basic_store_tombstone_and_pruning
    lib.write(sym, 1)
    lib.write(sym, 1)
    lib.write(sym, 1)

    # Two versions are tombstoned at this point.


def test_delete_multi_keys(object_version_store, sym):
    object_version_store.write(
        sym,
        data={"e": np.arange(1000), "f": np.arange(8000), "g": None},
        metadata="realyolo2",
        recursive_normalizers=True,
    )
    lt = object_version_store.library_tool()
    assert len(lt.find_keys(KeyType.MULTI_KEY)) != 0

    object_version_store.delete(sym)

    assert len(lt.find_keys(KeyType.MULTI_KEY)) == 0
    assert len(lt.find_keys(KeyType.TABLE_INDEX)) == 0
    assert len(lt.find_keys(KeyType.TABLE_DATA)) == 0


@pytest.mark.parametrize("map_timeout", get_map_timeouts())
def test_delete_multi_keys_snapshot(basic_store, map_timeout, sym):
    data = {"e": np.arange(1000), "f": np.arange(8000), "g": None}
    basic_store.write(sym, data=data, metadata="realyolo2", recursive_normalizers=True)
    basic_store.snapshot("mysnap1")
    basic_store.delete(sym)

    with pytest.raises(Exception):
        basic_store.read(sym)

    comp_dict(data, basic_store.read(sym, as_of="mysnap1").data)

    basic_store.delete_snapshot("mysnap1")

    lt = basic_store.library_tool()
    assert len(lt.find_keys(KeyType.MULTI_KEY)) == 0
    assert len(lt.find_keys(KeyType.TABLE_INDEX)) == 0
    assert len(lt.find_keys(KeyType.TABLE_DATA)) == 0


@pytest.mark.parametrize("index_start", range(10))
def test_delete_date_range_with_strings(version_store_factory, index_start):
    lib = version_store_factory(column_group_size=3, segment_row_size=3)

    symbol = "delete_daterange"
    periods = 100
    idx = pd.date_range("1970-01-01", periods=periods, freq="D")
    df = pd.DataFrame({"a": [random_string(10) for _ in range(len(idx))]}, index=idx)
    lib.write(symbol, df)

    start = random.randrange(index_start, periods - 2)
    end = random.randrange(start, periods - 1)

    start_time = idx[start]
    end_time = idx[end]

    range_to_delete = pd.date_range(start=start_time, end=end_time)
    lib.delete(symbol, date_range=range_to_delete)
    df = df.drop(df.index[start : end + 1])  # Arctic is end date inclusive

    vit = lib.read(symbol)
    assert_frame_equal(vit.data, df)


@pytest.mark.parametrize("map_timeout", get_map_timeouts())
def test_delete_date_range_remove_everything(version_store_factory, map_timeout):
    with config_context("VersionMap.ReloadInterval", map_timeout):
        lib = version_store_factory(column_group_size=3, segment_row_size=3)

        symbol = "delete_daterange"
        periods = 100
        idx = pd.date_range("1970-01-01", periods=periods, freq="D")
        df = pd.DataFrame({"a": [random_string(10) for _ in range(len(idx))]}, index=idx)
        lib.write(symbol, df)

        start = 0
        end = 99

        start_time = idx[start]
        end_time = idx[end]

        range_to_delete = pd.date_range(start=start_time, end=end_time)
        lib.delete(symbol, date_range=range_to_delete)
        df = df.drop(df.index[start : end + 1])  # Arctic is end date inclusive

        vit = lib.read(symbol)
        assert_frame_equal(vit.data, df)


def test_delete_read_from_timestamp(basic_store):
    sym = "test_from_timestamp_with_delete"
    lib = basic_store
    lib.write(sym, 1)
    lib.write(sym, 2)

    with distinct_timestamps(basic_store) as deletion_time:
        lib.delete_version(sym, 0)
    with distinct_timestamps(basic_store):
        lib.write(sym, 3)
    lib.write(sym, 4)
    assert lib.read(sym, as_of=deletion_time.after).data == 2
    assert lib.batch_read([sym], as_ofs=[deletion_time.after])[sym].data == 2<|MERGE_RESOLUTION|>--- conflicted
+++ resolved
@@ -52,14 +52,11 @@
         ],
         get_map_timeouts(),
     ]
-<<<<<<< HEAD
     if not MACOS_CONDA_BUILD:
         p[0].append("azure_version_store")
-=======
 
     if PERSISTENT_STORAGE_TESTS_ENABLED:
         p[0].append("real_s3_version_store")
->>>>>>> 9edfdd4e
     return list(product(*p))
 
 
