--- conflicted
+++ resolved
@@ -21,14 +21,9 @@
 
 from arcticdb.options import LibraryOptions
 from arcticdb.util._versions import IS_PANDAS_ONE
-<<<<<<< HEAD
 from arcticdb.util.arctic_simulator import ArcticSymbolSimulator
 from arcticdb.util.utils import DFGenerator, TimestampNumber, get_logger, set_seed
-=======
-from arcticdb.util.test import dataframe_simulate_arcticdb_update_static
-from arcticdb.util.utils import DFGenerator, TimestampNumber
 from arcticdb.util.logger import get_logger
->>>>>>> 8c2e441a
 from arcticdb.version_store._store import VersionedItem
 from arcticdb.version_store.library import Library, UpdatePayload, WritePayload
 from arcticdb.util.test import assert_frame_equal
@@ -295,13 +290,8 @@
     df3_num_rows = ROWS_PER_SEGMENT*2 - 1
     df3 = g.get_dataframe(number_columns=df3_num_cols, number_rows=df3_num_rows, start_time=start_time)
     update3 = ug.generate_update(df3, UpdatePositionType.INSIDE_OVERLAP_END, df3_num_cols, ROWS_PER_SEGMENT - 2)
-<<<<<<< HEAD
-    metadata3 = df2.to_json()
+    metadata3 = random_metadata()
     expected_updated_df3 = ArcticSymbolSimulator().simulate_arctic_update(df3, update3, dynamic_schema=False)
-=======
-    metadata3 = random_metadata()
-    expected_updated_df3 = dataframe_simulate_arcticdb_update_static(df3, update3) 
->>>>>>> 8c2e441a
 
     # Error update due to mismatch in columns
     sym4 = '_s_4'
