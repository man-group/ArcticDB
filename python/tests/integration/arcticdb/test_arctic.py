--- conflicted
+++ resolved
@@ -8,14 +8,9 @@
 import sys
 
 import pytz
-<<<<<<< HEAD
-from arcticdb_ext.exceptions import InternalException
-from arcticdb.exceptions import ArcticNativeNotYetImplemented
-=======
 from arcticdb_ext.exceptions import InternalException, ErrorCode, ErrorCategory
 from arcticdb.exceptions import ArcticNativeNotYetImplemented, LibraryNotFound
 from pandas import Timestamp
->>>>>>> 32c1c91d
 
 try:
     from arcticdb.version_store import VersionedItem as PythonVersionedItem
@@ -39,22 +34,13 @@
 from datetime import datetime, date, timezone, timedelta
 import numpy as np
 from arcticdb_ext.tools import AZURE_SUPPORT
-<<<<<<< HEAD
-from arcticdb.util.test import (
-    assert_frame_equal,
-    random_strings_of_length,
-    random_floats,
-)
-import random
-
-=======
+
 from numpy import datetime64
 from arcticdb.util.test import assert_frame_equal, random_strings_of_length, random_floats
 import random
 
 if AZURE_SUPPORT:
     from azure.storage.blob import BlobServiceClient
->>>>>>> 32c1c91d
 from botocore.client import BaseClient as BotoClient
 import time
 
@@ -79,30 +65,6 @@
     )
 
 
-<<<<<<< HEAD
-@pytest.fixture
-def boto_client(s3_bucket):
-    return s3_bucket.make_boto_client()
-
-
-@pytest.fixture
-def moto_s3_uri_incl_bucket(s3_bucket):
-    return s3_bucket.get_arctic_uri()
-
-
-def generate_dataframe(columns, dt, num_days, num_rows_per_day):
-    dataframes = []
-    for _ in range(num_days):
-        index = pd.Index([dt + timedelta(seconds=s) for s in range(num_rows_per_day)])
-        vals = {c: random_floats(num_rows_per_day) for c in columns}
-        new_df = pd.DataFrame(data=vals, index=index)
-        dataframes.append(new_df)
-        dt = dt + timedelta(days=1)
-    return pd.concat(dataframes)
-
-
-=======
->>>>>>> 32c1c91d
 def test_library_creation_deletion(arctic_client):
     ac = arctic_client
     assert ac.list_libraries() == []
