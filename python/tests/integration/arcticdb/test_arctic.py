--- conflicted
+++ resolved
@@ -33,10 +33,7 @@
 import pandas as pd
 from datetime import datetime, date, timezone, timedelta
 import numpy as np
-<<<<<<< HEAD
-from arcticdb.util.test import assert_frame_equal
-from arcticdb.util._versions import IS_PANDAS_TWO
-=======
+
 from arcticdb_ext.tools import AZURE_SUPPORT
 from numpy import datetime64
 from arcticdb.util.test import (
@@ -44,6 +41,7 @@
     random_strings_of_length,
     random_floats,
 )
+from arcticdb.util._versions import IS_PANDAS_TWO
 import random
 
 
@@ -51,8 +49,6 @@
     from azure.storage.blob import BlobServiceClient
 from botocore.client import BaseClient as BotoClient
 import time
-
->>>>>>> f75f9fd6
 
 try:
     from arcticdb.version_store.library import (
