--- conflicted
+++ resolved
@@ -874,7 +874,6 @@
     assert info.last_update_time.tz == utc_implementation
 
 
-<<<<<<< HEAD
 def test_get_description_batch(arctic_library):
     lib = arctic_library
 
@@ -1094,8 +1093,6 @@
         assert np.isnat(results_list[sym].date_range[1]) == True
 
 
-=======
->>>>>>> bf9a8310
 def test_tail(arctic_library):
     lib = arctic_library
 
