"""
Copyright 2025 Man Group Operations Limited

Use of this software is governed by the Business Source License 1.1 included in the file licenses/BSL.txt.

As of the Change Date specified in that file, in accordance with the Business Source License, use of this software will be governed by the Apache License, version 2.0.
"""
import time
import numpy as np
import pandas as pd
from arcticdb.util.utils import get_logger
import arcticdb_ext
from arcticdb.util.test import sample_dataframe
from arcticdb import KeyType, Size, Arctic

from arcticdb.options import EnterpriseLibraryOptions
from arcticdb.version_store.admin_tools import AdminTools, sum_sizes


logger = get_logger()


def retry_get_sizes(admin_tools: AdminTools, retries=3, base_delay=1):
    for attempt in range(retries + 1):
        try:
            result = admin_tools.get_sizes()
            return result
        except arcticdb_ext.exceptions.StorageException as e:
            if ("E_UNEXPECTED_AZURE_ERROR" in str(e)) and (attempt < retries):
                wait_time = base_delay * (2 ** attempt) 
                logger.info(f"Attempt {attempt + 1} failed: {e}. Retrying in {wait_time} seconds...")
                time.sleep(wait_time)
            else:
                raise

def test_get_sizes(arctic_client, lib_name):
    lib_opts = EnterpriseLibraryOptions(replication=True)
    arctic_library = arctic_client.create_library(lib_name, enterprise_library_options=lib_opts)
<<<<<<< HEAD
    try:
        # Given
        arctic_library.write_pickle("sym_1", 1)
        arctic_library.write_pickle("sym_1", 2)
        df = sample_dataframe(size=250_000)
        arctic_library.write("sym_1", df)
        arctic_library.write("sym_2", df)
        arctic_library.delete("sym_1", versions=[0])

        # When
        sizes = arctic_library.admin_tools().get_sizes()

        # Then
        assert len(sizes) == 10
        assert sizes[KeyType.VERSION_REF].count == 2
        assert 500 < sizes[KeyType.VERSION_REF].bytes_compressed < 2000
        assert sizes[KeyType.VERSION].count == 5
        assert 3000 < sizes[KeyType.VERSION].bytes_compressed < 5000
        assert sizes[KeyType.TABLE_INDEX].count == 3
        assert 3000 < sizes[KeyType.TABLE_INDEX].bytes_compressed < 6000
        assert sizes[KeyType.TABLE_DATA].count == 7
        assert 20e6 < sizes[KeyType.TABLE_DATA].bytes_compressed < 30e6
        assert sizes[KeyType.SYMBOL_LIST].count == 4
        assert 500 < sizes[KeyType.SYMBOL_LIST].bytes_compressed < 3000
        assert sizes[KeyType.LOG].count == 5

        for t in (KeyType.APPEND_DATA, KeyType.SNAPSHOT_REF, KeyType.LOG_COMPACTED, KeyType.MULTI_KEY):
            assert sizes[t].count == 0
            assert sizes[t].bytes_compressed == 0

        arctic_library.delete("sym_1")
        sizes = arctic_library.admin_tools().get_sizes()
        assert sizes[KeyType.VERSION_REF].count == 2
        assert sizes[KeyType.VERSION].count == 6
        assert sizes[KeyType.TABLE_INDEX].count == 1
        assert sizes[KeyType.TABLE_DATA].count == 3
        assert sizes[KeyType.SYMBOL_LIST].count == 5
        assert 10e6 < sizes[KeyType.TABLE_DATA].bytes_compressed < 15e6

        total_size = sum_sizes(sizes.values())
        assert total_size.count == 23
        assert total_size.bytes_compressed == sum(s.bytes_compressed for s in sizes.values())

        # Check the other key types
        arctic_library.snapshot("snap")
        arctic_library.write("new_sym", df, staged=True)
        sizes = arctic_library.admin_tools().get_sizes()
        assert sizes[KeyType.SNAPSHOT_REF].count == 1
        assert sizes[KeyType.APPEND_DATA].count == 3
        assert 10e6 < sizes[KeyType.APPEND_DATA].bytes_compressed < 15e6

        arctic_library._nvs.write("rec", [df, df], recursive_normalizers=True)
        sizes = arctic_library.admin_tools().get_sizes()
        assert sizes[KeyType.MULTI_KEY].count == 1
        assert sizes[KeyType.MULTI_KEY].bytes_compressed > 0
    finally:
        arctic_client.delete_library(lib_name)
=======
    # Given
    arctic_library.write_pickle("sym_1", 1)
    arctic_library.write_pickle("sym_1", 2)
    df = sample_dataframe(size=250_000)
    arctic_library.write("sym_1", df)
    arctic_library.write("sym_2", df)
    arctic_library.delete("sym_1", versions=[0])

    # When
    sizes = retry_get_sizes(arctic_library.admin_tools())

    # Then
    assert len(sizes) == 10
    assert sizes[KeyType.VERSION_REF].count == 2
    assert 500 < sizes[KeyType.VERSION_REF].bytes_compressed < 2000
    assert sizes[KeyType.VERSION].count == 5
    assert 3000 < sizes[KeyType.VERSION].bytes_compressed < 5000
    assert sizes[KeyType.TABLE_INDEX].count == 3
    assert 3000 < sizes[KeyType.TABLE_INDEX].bytes_compressed < 6000
    assert sizes[KeyType.TABLE_DATA].count == 7
    assert 20e6 < sizes[KeyType.TABLE_DATA].bytes_compressed < 30e6
    assert sizes[KeyType.SYMBOL_LIST].count == 4
    assert 500 < sizes[KeyType.SYMBOL_LIST].bytes_compressed < 3000
    assert sizes[KeyType.LOG].count == 5

    for t in (KeyType.APPEND_DATA, KeyType.SNAPSHOT_REF, KeyType.LOG_COMPACTED, KeyType.MULTI_KEY):
        assert sizes[t].count == 0
        assert sizes[t].bytes_compressed == 0

    arctic_library.delete("sym_1")
    sizes = retry_get_sizes(arctic_library.admin_tools())
    assert sizes[KeyType.VERSION_REF].count == 2
    assert sizes[KeyType.VERSION].count == 6
    assert sizes[KeyType.TABLE_INDEX].count == 1
    assert sizes[KeyType.TABLE_DATA].count == 3
    assert sizes[KeyType.SYMBOL_LIST].count == 5
    assert 10e6 < sizes[KeyType.TABLE_DATA].bytes_compressed < 15e6

    total_size = sum_sizes(sizes.values())
    assert total_size.count == 23
    assert total_size.bytes_compressed == sum(s.bytes_compressed for s in sizes.values())

    # Check the other key types
    arctic_library.snapshot("snap")
    arctic_library.write("new_sym", df, staged=True)
    sizes = retry_get_sizes(arctic_library.admin_tools())
    assert sizes[KeyType.SNAPSHOT_REF].count == 1
    assert sizes[KeyType.APPEND_DATA].count == 3
    assert 10e6 < sizes[KeyType.APPEND_DATA].bytes_compressed < 15e6

    arctic_library._nvs.write("rec", [df, df], recursive_normalizers=True)
    sizes = retry_get_sizes(arctic_library.admin_tools())
    assert sizes[KeyType.MULTI_KEY].count == 1
    assert sizes[KeyType.MULTI_KEY].bytes_compressed > 0

>>>>>>> 23e60444

def test_get_sizes_by_symbol(arctic_client, lib_name):
    lib_opts = EnterpriseLibraryOptions(replication=True)
    arctic_library = arctic_client.create_library(lib_name, enterprise_library_options=lib_opts)
    try:
        # Given
        arctic_library.write_pickle("sym_1", 1)
        arctic_library.write_pickle("sym_1", 2)
        df = sample_dataframe(size=250_000)
        arctic_library.write("sym_1", df)
        arctic_library.write("sym_2", df)
        arctic_library.delete("sym_1", versions=[0])

        # When
        sizes = arctic_library.admin_tools().get_sizes_by_symbol()

        # Then
        assert len(sizes) == 2
        assert len(sizes["sym_1"]) == 6
        assert len(sizes["sym_2"]) == 6
        assert sizes["sym_1"].keys() == {KeyType.VERSION_REF, KeyType.VERSION, KeyType.TABLE_INDEX, KeyType.TABLE_DATA,
                                        KeyType.APPEND_DATA, KeyType.MULTI_KEY}

        assert sizes["sym_1"][KeyType.VERSION_REF].count == 1
        assert sizes["sym_2"][KeyType.VERSION_REF].count == 1
        assert 500 < sizes["sym_1"][KeyType.VERSION_REF].bytes_compressed < 2000

        assert sizes["sym_1"][KeyType.VERSION].count == 4
        assert sizes["sym_2"][KeyType.VERSION].count == 1
        assert 2000 < sizes["sym_1"][KeyType.VERSION].bytes_compressed < 4000
        assert 500 < sizes["sym_2"][KeyType.VERSION].bytes_compressed < 1000

        assert sizes["sym_1"][KeyType.TABLE_INDEX].count == 2
        assert 2000 < sizes["sym_1"][KeyType.TABLE_INDEX].bytes_compressed < 4000
        assert sizes["sym_1"][KeyType.TABLE_DATA].count == 4
        assert 10e6 < sizes["sym_1"][KeyType.TABLE_DATA].bytes_compressed < 20e6
        assert sizes["sym_1"][KeyType.APPEND_DATA].count == 0
        assert sizes["sym_1"][KeyType.APPEND_DATA].bytes_compressed == 0
        assert sizes["sym_1"][KeyType.MULTI_KEY].count == 0
        assert sizes["sym_1"][KeyType.MULTI_KEY].bytes_compressed == 0

        arctic_library.delete("sym_1")
        sizes = arctic_library.admin_tools().get_sizes_by_symbol()
        assert sizes["sym_1"][KeyType.VERSION_REF].count == 1
        assert sizes["sym_1"][KeyType.VERSION].count == 5
        assert sizes["sym_1"][KeyType.TABLE_INDEX].count == 0
        assert sizes["sym_1"][KeyType.TABLE_DATA].count == 0

        arctic_library.write("new_sym", df, staged=True)
        sizes = arctic_library.admin_tools().get_sizes_by_symbol()
        assert sizes["new_sym"][KeyType.APPEND_DATA].count == 3
        assert 10e6 < sizes["new_sym"][KeyType.APPEND_DATA].bytes_compressed < 15e6

        arctic_library._nvs.write("rec", [df, df], recursive_normalizers=True)
        sizes = arctic_library.admin_tools().get_sizes_by_symbol()["rec"]
        assert sizes[KeyType.MULTI_KEY].count == 1
        assert sizes[KeyType.MULTI_KEY].bytes_compressed > 0
    finally:
        arctic_client.delete_library(lib_name)


def test_get_sizes_for_symbol(arctic_client, lib_name):
    lib_opts = EnterpriseLibraryOptions(replication=True)
    arctic_library = arctic_client.create_library(lib_name, enterprise_library_options=lib_opts)
    try:
        arctic_library.write_pickle("sym_1", 1)
        arctic_library.write_pickle("sym_1", 2)
        df = sample_dataframe(size=250_000)
        arctic_library.write("sym_1", df)
        arctic_library.delete("sym_1", versions=[0])

        arctic_library.write_pickle("delete_me", 1)
        arctic_library.delete("delete_me")

        non_existent_sizes = arctic_library.admin_tools().get_sizes_for_symbol("non-existent")

        expected_key_types = {KeyType.VERSION_REF, KeyType.VERSION, KeyType.TABLE_INDEX, KeyType.TABLE_DATA, KeyType.APPEND_DATA, KeyType.MULTI_KEY}
        assert non_existent_sizes.keys() == expected_key_types
        for size in non_existent_sizes.values():
            assert size == Size(0, 0)

        deleted_sizes = arctic_library.admin_tools().get_sizes_for_symbol("delete_me")
        assert deleted_sizes.keys() == expected_key_types
        assert deleted_sizes[KeyType.VERSION_REF].count == 1
        assert deleted_sizes[KeyType.VERSION].count == 2
        for t in (KeyType.TABLE_INDEX, KeyType.TABLE_DATA, KeyType.APPEND_DATA):
            assert deleted_sizes[t] == Size(0, 0)

        sizes = arctic_library.admin_tools().get_sizes_for_symbol("sym_1")
        assert sizes.keys() == expected_key_types

        assert sizes[KeyType.VERSION_REF].count == 1
        assert sizes[KeyType.VERSION_REF].count == 1
        assert 500 < sizes[KeyType.VERSION_REF].bytes_compressed < 2000

        assert sizes[KeyType.VERSION].count == 4
        assert 1000 < sizes[KeyType.VERSION].bytes_compressed < 4000

        assert sizes[KeyType.TABLE_INDEX].count == 2
        assert 2000 < sizes[KeyType.TABLE_INDEX].bytes_compressed < 4500
        assert sizes[KeyType.TABLE_DATA].count == 4
        assert 10e6 < sizes[KeyType.TABLE_DATA].bytes_compressed < 15e6
        assert sizes[KeyType.APPEND_DATA].count == 0
        assert sizes[KeyType.APPEND_DATA].bytes_compressed == 0

        arctic_library.delete("sym_1")
        sizes = arctic_library.admin_tools().get_sizes_for_symbol("sym_1")
        assert sizes[KeyType.VERSION_REF].count == 1
        assert sizes[KeyType.VERSION].count == 5
        assert sizes[KeyType.TABLE_INDEX].count == 0
        assert sizes[KeyType.TABLE_INDEX].bytes_compressed == 0
        assert sizes[KeyType.TABLE_DATA].count == 0
        assert sizes[KeyType.TABLE_DATA].bytes_compressed == 0

        arctic_library.write("new_sym", df, staged=True)
        sizes = arctic_library.admin_tools().get_sizes_for_symbol("new_sym")
        assert sizes[KeyType.APPEND_DATA].count == 3
        assert 10e6 < sizes[KeyType.APPEND_DATA].bytes_compressed < 15e6

        arctic_library._nvs.write("rec", [df, df], recursive_normalizers=True)
        sizes = arctic_library.admin_tools().get_sizes_for_symbol("rec")
        assert sizes[KeyType.MULTI_KEY].count == 1
        assert sizes[KeyType.MULTI_KEY].bytes_compressed > 0
    finally:
        arctic_client.delete_library(lib_name)


def test_size_apis_self_consistent(arctic_library, lib_name):
    # Given
    arctic_library.write_pickle("sym_1", 1)
    arctic_library.write_pickle("sym_1", 2)
    df = sample_dataframe(size=250_000)
    arctic_library.write("sym_1", df)
    arctic_library.write("sym_1", df, staged=True)

    # When
    sizes = retry_get_sizes(arctic_library.admin_tools())
    by_symbol = arctic_library.admin_tools().get_sizes_by_symbol()
    assert len(by_symbol) == 1
    by_symbol = by_symbol["sym_1"]
    for_symbol = arctic_library.admin_tools().get_sizes_for_symbol("sym_1")

    # Then
    for t in (KeyType.VERSION_REF, KeyType.VERSION, KeyType.TABLE_INDEX, KeyType.TABLE_DATA, KeyType.APPEND_DATA):
        size = sizes[t]
        assert size == by_symbol[t]
        assert size == for_symbol[t]
        assert size.count > 0
        assert size.bytes_compressed > 0


def test_symbol_sizes_docs_example():
    """Test the documentation in `library_sizes.md`"""
    lib = Arctic("mem://").create_library("tst")
    df = pd.DataFrame(np.random.randint(0, 100, size=(100, 5)))
    lib.write("sym", df)

    admin_tools = lib.admin_tools()

    sizes = retry_get_sizes(admin_tools)
    assert sum_sizes(sizes.values()).count > 0
    assert sum_sizes(sizes.values()).bytes_compressed > 0
    assert sizes[KeyType.TABLE_DATA].count > 0
    assert sizes[KeyType.TABLE_DATA].bytes_compressed > 0

    by_symbol = admin_tools.get_sizes_by_symbol()
    size_for_sym = by_symbol["sym"]
    assert sum_sizes(size_for_sym.values()).count > 0
    assert sum_sizes(size_for_sym.values()).bytes_compressed > 0
    assert size_for_sym[KeyType.TABLE_INDEX].count > 0
    assert size_for_sym[KeyType.TABLE_INDEX].bytes_compressed > 0

    for_symbol = admin_tools.get_sizes_for_symbol("sym")
    assert sum_sizes(for_symbol.values()).count > 0
    assert sum_sizes(for_symbol.values()).bytes_compressed > 0
    assert for_symbol[KeyType.VERSION].count > 0
    assert for_symbol[KeyType.VERSION].bytes_compressed > 0<|MERGE_RESOLUTION|>--- conflicted
+++ resolved
@@ -36,7 +36,6 @@
 def test_get_sizes(arctic_client, lib_name):
     lib_opts = EnterpriseLibraryOptions(replication=True)
     arctic_library = arctic_client.create_library(lib_name, enterprise_library_options=lib_opts)
-<<<<<<< HEAD
     try:
         # Given
         arctic_library.write_pickle("sym_1", 1)
@@ -47,7 +46,7 @@
         arctic_library.delete("sym_1", versions=[0])
 
         # When
-        sizes = arctic_library.admin_tools().get_sizes()
+        retry_get_sizes(arctic_library.admin_tools())
 
         # Then
         assert len(sizes) == 10
@@ -94,64 +93,8 @@
         assert sizes[KeyType.MULTI_KEY].bytes_compressed > 0
     finally:
         arctic_client.delete_library(lib_name)
-=======
-    # Given
-    arctic_library.write_pickle("sym_1", 1)
-    arctic_library.write_pickle("sym_1", 2)
-    df = sample_dataframe(size=250_000)
-    arctic_library.write("sym_1", df)
-    arctic_library.write("sym_2", df)
-    arctic_library.delete("sym_1", versions=[0])
-
-    # When
-    sizes = retry_get_sizes(arctic_library.admin_tools())
-
-    # Then
-    assert len(sizes) == 10
-    assert sizes[KeyType.VERSION_REF].count == 2
-    assert 500 < sizes[KeyType.VERSION_REF].bytes_compressed < 2000
-    assert sizes[KeyType.VERSION].count == 5
-    assert 3000 < sizes[KeyType.VERSION].bytes_compressed < 5000
-    assert sizes[KeyType.TABLE_INDEX].count == 3
-    assert 3000 < sizes[KeyType.TABLE_INDEX].bytes_compressed < 6000
-    assert sizes[KeyType.TABLE_DATA].count == 7
-    assert 20e6 < sizes[KeyType.TABLE_DATA].bytes_compressed < 30e6
-    assert sizes[KeyType.SYMBOL_LIST].count == 4
-    assert 500 < sizes[KeyType.SYMBOL_LIST].bytes_compressed < 3000
-    assert sizes[KeyType.LOG].count == 5
-
-    for t in (KeyType.APPEND_DATA, KeyType.SNAPSHOT_REF, KeyType.LOG_COMPACTED, KeyType.MULTI_KEY):
-        assert sizes[t].count == 0
-        assert sizes[t].bytes_compressed == 0
-
-    arctic_library.delete("sym_1")
-    sizes = retry_get_sizes(arctic_library.admin_tools())
-    assert sizes[KeyType.VERSION_REF].count == 2
-    assert sizes[KeyType.VERSION].count == 6
-    assert sizes[KeyType.TABLE_INDEX].count == 1
-    assert sizes[KeyType.TABLE_DATA].count == 3
-    assert sizes[KeyType.SYMBOL_LIST].count == 5
-    assert 10e6 < sizes[KeyType.TABLE_DATA].bytes_compressed < 15e6
-
-    total_size = sum_sizes(sizes.values())
-    assert total_size.count == 23
-    assert total_size.bytes_compressed == sum(s.bytes_compressed for s in sizes.values())
-
-    # Check the other key types
-    arctic_library.snapshot("snap")
-    arctic_library.write("new_sym", df, staged=True)
-    sizes = retry_get_sizes(arctic_library.admin_tools())
-    assert sizes[KeyType.SNAPSHOT_REF].count == 1
-    assert sizes[KeyType.APPEND_DATA].count == 3
-    assert 10e6 < sizes[KeyType.APPEND_DATA].bytes_compressed < 15e6
-
-    arctic_library._nvs.write("rec", [df, df], recursive_normalizers=True)
-    sizes = retry_get_sizes(arctic_library.admin_tools())
-    assert sizes[KeyType.MULTI_KEY].count == 1
-    assert sizes[KeyType.MULTI_KEY].bytes_compressed > 0
-
->>>>>>> 23e60444
-
+
+        
 def test_get_sizes_by_symbol(arctic_client, lib_name):
     lib_opts = EnterpriseLibraryOptions(replication=True)
     arctic_library = arctic_client.create_library(lib_name, enterprise_library_options=lib_opts)
