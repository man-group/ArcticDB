--- conflicted
+++ resolved
@@ -12,11 +12,8 @@
 from arcticdb_ext.storage import KeyType
 from arcticdb_ext.types import DataType
 from arcticdb_ext.exceptions import SchemaException, InternalException
-<<<<<<< HEAD
 from arcticdb_ext.version_store import Slicing
-=======
 from arcticdb_ext.stream import SegmentInMemory
->>>>>>> 2b3fd17d
 
 
 def get_ref_key_types():
@@ -367,7 +364,7 @@
     assert read_append_data_keys_from_ref(sym) == []
     assert_frame_equal(lib.read(sym).data, get_df(18, 0, np.int64))
 
-<<<<<<< HEAD
+    
 def test_write_segment_in_memory_row_slicing(lmdb_version_store_tiny_segment):
     lib = lmdb_version_store_tiny_segment
     lib_tool = lib.library_tool()
@@ -388,6 +385,7 @@
     assert index_key_count == 1
     assert version_key_count == 1
 
+    
 def test_write_segment_in_memory_no_slicing(lmdb_version_store_tiny_segment):
     lib = lmdb_version_store_tiny_segment
     lib_tool = lib.library_tool()
@@ -407,7 +405,8 @@
     assert data_key_count == 1
     assert index_key_count == 1
     assert version_key_count == 1
-=======
+
+    
 def test_read_segment_in_memory_to_dataframe(lmdb_version_store_v1):
     df = sample_dataframe()
     lib = lmdb_version_store_v1
@@ -428,4 +427,3 @@
     expected_df = lib_tool.read_to_dataframe(tdata_key)
 
     assert_frame_equal(expected_df, dataframe)
->>>>>>> 2b3fd17d
