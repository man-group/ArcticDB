--- conflicted
+++ resolved
@@ -46,12 +46,9 @@
     create_test_azure_cfg,
 )
 from arcticdb.config import Defaults
-<<<<<<< HEAD
-from arcticdb.util.test import configure_test_logger, apply_lib_cfg
+from arcticdb.util.test import configure_test_logger, apply_lib_cfg, RUN_MONGO_TEST
 from arcticdb.util.storage_test import get_real_s3_uri, real_s3_credentials
-=======
-from arcticdb.util.test import configure_test_logger, apply_lib_cfg, RUN_MONGO_TEST
->>>>>>> a491bb03
+
 from arcticdb.version_store.helper import ArcticMemoryConfig
 from arcticdb.version_store import NativeVersionStore
 from arcticdb.version_store._normalization import MsgPackNormalizer
@@ -154,7 +151,6 @@
     ] + ":" + bucket + "?access=" + aws_access_key + "&secret=" + aws_secret_key + "&port=" + port
 
 
-<<<<<<< HEAD
 @pytest.fixture(scope="function")
 def shared_real_s3_uri():
     """
@@ -170,16 +166,20 @@
     """
     yield get_real_s3_uri(shared_path=False)
 
-
-=======
->>>>>>> a491bb03
+    
 @pytest.fixture(
     scope="function",
     params=[
         "S3",
         "LMDB",
-<<<<<<< HEAD
-        pytest.param("Azure", marks=pytest.mark.skipif(not AZURE_SUPPORT, reason="Pending Azure Storge Conda support")),
+        pytest.param(
+            "Azure",
+            marks=pytest.mark.skipif(not AZURE_SUPPORT, reason="Pending Azure Storage Conda support"),
+        ),
+        pytest.param(
+            "Mongo",
+            marks=pytest.mark.skipif(not RUN_MONGO_TEST, reason="Mongo test on windows is fiddly"),
+        ),
         pytest.param(
             "REAL_S3",
             marks=pytest.mark.skipif(
@@ -190,19 +190,6 @@
     ],
 )
 def arctic_client(request, moto_s3_uri_incl_bucket, tmpdir, unique_real_s3_uri, encoding_version):
-=======
-        pytest.param(
-            "Azure",
-            marks=pytest.mark.skipif(not AZURE_SUPPORT, reason="Pending Azure Storge Conda support"),
-        ),
-        pytest.param(
-            "Mongo",
-            marks=pytest.mark.skipif(not RUN_MONGO_TEST, reason="Mongo test on windows is fiddly"),
-        ),
-    ],
-)
-def arctic_client(request, moto_s3_uri_incl_bucket, tmpdir, encoding_version, lib_name):
->>>>>>> a491bb03
     if request.param == "S3":
         ac = Arctic(moto_s3_uri_incl_bucket, encoding_version)
     elif request.param == "Azure":
@@ -1042,23 +1029,17 @@
         [
             "moto_s3_uri_incl_bucket",
             pytest.param(
-<<<<<<< HEAD
                 "azurite_azure_uri_incl_bucket",
-                marks=pytest.mark.skipif(not AZURE_SUPPORT, reason="Pending Azure Storge Conda support"),
+                marks=pytest.mark.skipif(not AZURE_SUPPORT, reason="Pending Azure Storage Conda support"),
             ),
             pytest.param(
                 "unique_real_s3_uri",
                 marks=pytest.mark.skipif(
                     not PERSISTENT_STORAGE_TESTS_ENABLED, reason="Can be used only when persistent storage is enabled"
-                ),
-=======
+            ),
+            pytest.param(
                 "mongo_test_uri",
                 marks=pytest.mark.skipif(not RUN_MONGO_TEST, reason="Mongo test on windows is fiddly"),
-            ),
-            pytest.param(
-                "azurite_azure_uri_incl_bucket",
-                marks=pytest.mark.skipif(not AZURE_SUPPORT, reason="Pending Azure Storge Conda support"),
->>>>>>> a491bb03
             ),
         ]
     ),
