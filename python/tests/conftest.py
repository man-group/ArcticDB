--- conflicted
+++ resolved
@@ -1505,7 +1505,6 @@
 def clear_query_stats():
     yield
     query_stats.disable()
-<<<<<<< HEAD
     query_stats.reset_stats()
 
 
@@ -1657,7 +1656,4 @@
         apply_hybrid_marks(item, fixtures, FIXTURES_TO_MARK)
 
 
-# endregion
-=======
-    query_stats.reset_stats()
->>>>>>> d1bd12a8
+# endregion