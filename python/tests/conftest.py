--- conflicted
+++ resolved
@@ -280,15 +280,10 @@
 
 
 @pytest.fixture(scope="function")
-<<<<<<< HEAD
 def arctic_library(request, arctic_client):
     if not MACOS_CONDA_BUILD:
         request.getfixturevalue("azure_client_and_create_container")
 
-=======
-def arctic_library(arctic_client):
-    arctic_client.delete_library("pytest_test_lib")
->>>>>>> 9edfdd4e
     arctic_client.create_library("pytest_test_lib")
 
     yield arctic_client["pytest_test_lib"]
@@ -632,12 +627,15 @@
 
 @pytest.fixture(
     scope="function",
-<<<<<<< HEAD
-    params=["s3_store_factory", "azure_store_factory"] if not MACOS_CONDA_BUILD else ["s3_store_factory"],
-=======
     params=[
         "s3_store_factory",
-        "azure_store_factory",
+        pytest.param(
+            "azure_store_factory",
+            marks=pytest.mark.skipif(
+                MACOS_CONDA_BUILD,
+                reason=MACOS_CONDA_BUILD_SKIP_REASON,
+            ),
+        ),
         pytest.param(
             "real_s3_store_factory",
             marks=pytest.mark.skipif(
@@ -646,7 +644,6 @@
             ),
         ),
     ],
->>>>>>> 9edfdd4e
 )
 def object_store_factory(request):
     """
