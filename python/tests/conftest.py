--- conflicted
+++ resolved
@@ -1490,7 +1490,6 @@
     query_stats.disable()
     query_stats.reset_stats()
 
-<<<<<<< HEAD
 # region =================================== Pytest plugins&hooks ====================================
 
 class Marks:
@@ -1555,7 +1554,6 @@
         evaluate_item(item, Marks.toolbox.name, Marks.toolbox.mark)
 
 # endregion
-=======
 
 #region Pytest special xfail handling
 
@@ -1568,4 +1566,3 @@
     pytest_terminal_summary(terminalreporter, exitstatus, config)
 
 #endregion    
->>>>>>> 8c2e441a
