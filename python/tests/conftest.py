"""
Copyright 2023 Man Group Operations Limited

Use of this software is governed by the Business Source License 1.1 included in the file licenses/BSL.txt.

As of the Change Date specified in that file, in accordance with the Business Source License, use of this software will be governed by the Apache License, version 2.0.
"""

import enum
from typing import Callable, Generator, Iterator
from arcticdb.version_store._store import NativeVersionStore
from arcticdb.version_store.library import Library
import hypothesis
import os
import pytest
import pandas as pd
import platform
import random
import re
import time
import requests
from datetime import datetime
from functools import partial

from arcticdb import LibraryOptions
from arcticdb.storage_fixtures.api import StorageFixture
from arcticdb.storage_fixtures.azure import AzuriteStorageFixtureFactory
from arcticdb.storage_fixtures.lmdb import LmdbStorageFixture
from arcticdb.storage_fixtures.s3 import (
    MotoS3StorageFixtureFactory,
    MotoNfsBackedS3StorageFixtureFactory,
    NfsS3Bucket,
    S3Bucket,
    real_s3_from_environment_variables,
    mock_s3_with_error_simulation,
)
from arcticdb.storage_fixtures.mongo import auto_detect_server
from arcticdb.storage_fixtures.in_memory import InMemoryStorageFixture
from arcticdb.version_store._normalization import MsgPackNormalizer
from arcticdb.util.test import create_df
from arcticdb.arctic import Arctic
from .util.mark import (
    AZURE_TESTS_MARK,
    MONGO_TESTS_MARK,
    REAL_S3_TESTS_MARK,
    SSL_TEST_SUPPORTED,
)

# region =================================== Misc. Constants & Setup ====================================
hypothesis.settings.register_profile("ci_linux", max_examples=100)
hypothesis.settings.register_profile("ci_windows", max_examples=100)
hypothesis.settings.register_profile("dev", max_examples=100)

hypothesis.settings.load_profile(os.environ.get("HYPOTHESIS_PROFILE", "dev"))

# Use a smaller memory mapped limit for all tests
MsgPackNormalizer.MMAP_DEFAULT_SIZE = 20 * (1 << 20)

if platform.system() == "Linux":
    try:
        from ctypes import cdll

        cdll.LoadLibrary("libSegFault.so")
    except:
        pass


@pytest.fixture()
def sym(request : pytest.FixtureRequest):
    return request.node.name + datetime.utcnow().strftime("%Y-%m-%dT%H_%M_%S_%f")


@pytest.fixture()
def lib_name(request: pytest.FixtureRequest):
    name = re.sub(r"[^\w]", "_", request.node.name)[:30]
    return f"{name}.{random.randint(0, 999)}_{datetime.utcnow().strftime('%Y-%m-%dT%H_%M_%S_%f')}"


@pytest.fixture
def get_stderr(capfd):
    from arcticdb_ext.log import flush_all

    def _get():
        flush_all()
        time.sleep(0.001)
        return capfd.readouterr().err

    return _get


@enum.unique
class EncodingVersion(enum.IntEnum):
    V1 = 0
    V2 = 1


@pytest.fixture(scope="session")
def only_test_encoding_version_v1():
    """Dummy fixture to reference at module/class level to reduce test cases"""


def pytest_generate_tests(metafunc):
    if "encoding_version" in metafunc.fixturenames:
        only_v1 = "only_test_encoding_version_v1" in metafunc.fixturenames
        metafunc.parametrize("encoding_version", [EncodingVersion.V1] if only_v1 else list(EncodingVersion))


# endregion
# region ======================================= Storage Fixtures =======================================
@pytest.fixture
def lmdb_storage(tmp_path) -> Iterator[LmdbStorageFixture]:
    with LmdbStorageFixture(tmp_path) as f:
        yield f

@pytest.fixture
def lmdb_library(lmdb_storage, lib_name):
    return lmdb_storage.create_arctic().create_library(lib_name)

@pytest.fixture
def lmdb_library_dynamic_schema(lmdb_storage, lib_name):
    return lmdb_storage.create_arctic().create_library(lib_name, library_options=LibraryOptions(dynamic_schema=True))

@pytest.fixture(
    scope="function",
    params=(
        "lmdb_library",
        "lmdb_library_dynamic_schema"
    ),
)
def lmdb_library_static_dynamic(request):
    yield request.getfixturevalue(request.param)

# ssl is enabled by default to maximize test coverage as ssl is enabled most of the times in real world
@pytest.fixture(scope="session")
def s3_storage_factory() -> Iterator[MotoS3StorageFixtureFactory]:
    with MotoS3StorageFixtureFactory(use_ssl=SSL_TEST_SUPPORTED, ssl_test_support=SSL_TEST_SUPPORTED, bucket_versioning=False) as f:
        yield f


@pytest.fixture(scope="session")
def s3_no_ssl_storage_factory() -> Iterator[MotoS3StorageFixtureFactory]:
    with MotoS3StorageFixtureFactory(use_ssl=False, ssl_test_support=SSL_TEST_SUPPORTED, bucket_versioning=False) as f:
        yield f


@pytest.fixture(scope="session")
def s3_ssl_disabled_storage_factory() -> Iterator[MotoS3StorageFixtureFactory]:
    with MotoS3StorageFixtureFactory(use_ssl=False, ssl_test_support=False, bucket_versioning=False) as f:
        yield f


@pytest.fixture(scope="session")
def s3_bucket_versioning_storage_factory() -> Iterator[MotoS3StorageFixtureFactory] :
    with MotoS3StorageFixtureFactory(use_ssl=False, ssl_test_support=False, bucket_versioning=True) as f:
        yield f


@pytest.fixture(scope="session")
def nfs_backed_s3_storage_factory() -> Iterator[MotoNfsBackedS3StorageFixtureFactory]:
    with MotoNfsBackedS3StorageFixtureFactory(use_ssl=False, ssl_test_support=False, bucket_versioning=False) as f:
        yield f


@pytest.fixture
def s3_storage(s3_storage_factory) -> Iterator[S3Bucket]:
    with s3_storage_factory.create_fixture() as f:
        yield f


@pytest.fixture
def nfs_backed_s3_storage(nfs_backed_s3_storage_factory) -> Iterator[NfsS3Bucket]:
    with nfs_backed_s3_storage_factory.create_fixture() as f:
        yield f


@pytest.fixture
def s3_no_ssl_storage(s3_no_ssl_storage_factory) -> Iterator[S3Bucket]:
    with s3_no_ssl_storage_factory.create_fixture() as f:
        yield f


@pytest.fixture
def s3_ssl_disabled_storage(s3_ssl_disabled_storage_factory) -> Iterator[S3Bucket]:
    with s3_ssl_disabled_storage_factory.create_fixture() as f:
        yield f


# s3 storage is picked just for its versioning capabilities for verifying arcticdb atomicity
@pytest.fixture
def s3_bucket_versioning_storage(s3_bucket_versioning_storage_factory) -> Iterator[S3Bucket]:
    with s3_bucket_versioning_storage_factory.create_fixture() as f:
        s3_admin = f.factory._s3_admin
        bucket = f.bucket
        assert s3_admin.get_bucket_versioning(Bucket=bucket)["Status"] == "Enabled"
        yield f


@pytest.fixture
def mock_s3_storage_with_error_simulation_factory():
    return mock_s3_with_error_simulation()


@pytest.fixture
def mock_s3_storage_with_error_simulation(mock_s3_storage_with_error_simulation_factory):
    with mock_s3_storage_with_error_simulation_factory.create_fixture() as f:
        yield f


@pytest.fixture(scope="session")
def real_s3_storage_factory():
    return real_s3_from_environment_variables(shared_path=False)


@pytest.fixture(scope="session")
def real_s3_shared_path_storage_factory():
    return real_s3_from_environment_variables(shared_path=True)


@pytest.fixture(scope="session")
def real_s3_storage_without_clean_up(real_s3_shared_path_storage_factory):
    return real_s3_shared_path_storage_factory.create_fixture()


@pytest.fixture
def real_s3_storage(real_s3_storage_factory):
    with real_s3_storage_factory.create_fixture() as f:
        yield f

# ssl cannot be ON by default due to azurite performance constraints https://github.com/man-group/ArcticDB/issues/1539
@pytest.fixture(scope="session")
def azurite_storage_factory():
    with AzuriteStorageFixtureFactory(use_ssl=False, ssl_test_support=SSL_TEST_SUPPORTED) as f:
        yield f


@pytest.fixture
def azurite_storage(azurite_storage_factory: AzuriteStorageFixtureFactory):
    with azurite_storage_factory.create_fixture() as f:
        yield f


@pytest.fixture(scope="session")
def azurite_ssl_storage_factory():
    with AzuriteStorageFixtureFactory(use_ssl=True, ssl_test_support=SSL_TEST_SUPPORTED) as f:
        yield f


@pytest.fixture
def azurite_ssl_storage(azurite_ssl_storage_factory: AzuriteStorageFixtureFactory):
    with azurite_ssl_storage_factory.create_fixture() as f:
        yield f


@pytest.fixture(scope="session")
def mongo_server():
    with auto_detect_server() as s:
        yield s


@pytest.fixture
def mongo_storage(mongo_server):
    with mongo_server.create_fixture() as f:
        yield f


@pytest.fixture
def mem_storage() -> Iterator[InMemoryStorageFixture]:
    with InMemoryStorageFixture() as f:
        yield f


# endregion
# region ==================================== `Arctic` API Fixtures ====================================
@pytest.fixture(
    scope="function",
    params=[
        "s3",
        "lmdb",
        "mem",
        pytest.param("azurite", marks=AZURE_TESTS_MARK),
        pytest.param("mongo", marks=MONGO_TESTS_MARK),
        pytest.param("real_s3", marks=REAL_S3_TESTS_MARK),
    ],
)
def arctic_client(request, encoding_version) -> Arctic:
    storage_fixture: StorageFixture = request.getfixturevalue(request.param + "_storage")
    ac = storage_fixture.create_arctic(encoding_version=encoding_version)
    assert not ac.list_libraries()
    return ac


@pytest.fixture(
    scope="function",
    params=[
        "s3",
        "mem",
        pytest.param("azurite", marks=AZURE_TESTS_MARK),
        pytest.param("mongo", marks=MONGO_TESTS_MARK),
        pytest.param("real_s3", marks=REAL_S3_TESTS_MARK),
    ],
)
def arctic_client_no_lmdb(request, encoding_version) -> Arctic:
    storage_fixture: StorageFixture = request.getfixturevalue(request.param + "_storage")
    ac = storage_fixture.create_arctic(encoding_version=encoding_version)
    assert not ac.list_libraries()
    return ac

@pytest.fixture(
    scope="function",
    params=[
        "lmdb"
    ],
)
def arctic_client_lmdb(request, encoding_version):
    storage_fixture: StorageFixture = request.getfixturevalue(request.param + "_storage")
    ac = storage_fixture.create_arctic(encoding_version=encoding_version)
    assert not ac.list_libraries()
    return ac

@pytest.fixture
def arctic_library(arctic_client, lib_name) -> Arctic:
    return arctic_client.create_library(lib_name)

@pytest.fixture
def arctic_library_lmdb(arctic_client_lmdb, lib_name):
    return arctic_client_lmdb.create_library(lib_name)

@pytest.fixture(
    scope="function",
    params=[
        "lmdb",
        "mem",
        pytest.param("real_s3", marks=REAL_S3_TESTS_MARK),
    ],
)
<<<<<<< HEAD
def basic_arctic_client(lmdb_storage, encoding_version) -> Arctic:
    ac = lmdb_storage.create_arctic(encoding_version=encoding_version)
=======
def basic_arctic_client(request, encoding_version) -> Arctic:
    storage_fixture: StorageFixture = request.getfixturevalue(request.param + "_storage")
    ac = storage_fixture.create_arctic(encoding_version=encoding_version)
>>>>>>> 8d9bb180
    assert not ac.list_libraries()
    return ac


@pytest.fixture
def basic_arctic_library(basic_arctic_client, lib_name) -> Arctic:
    return basic_arctic_client.create_library(lib_name)


# endregion
# region ============================ `NativeVersionStore` Fixture Factories ============================
@pytest.fixture
def version_store_factory(lib_name, lmdb_storage) -> Callable[..., NativeVersionStore]:
    return lmdb_storage.create_version_store_factory(lib_name)


@pytest.fixture
def s3_store_factory_mock_storage_exception(lib_name, s3_storage):
    lib = s3_storage.create_version_store_factory(lib_name)
    endpoint = s3_storage.factory.endpoint
    # `rate_limit` in the uri will trigger the code injected to moto to give http 503 slow down response
    # The following interger is for how many requests until 503 repsonse is sent
    # -1 means the 503 response is disabled
    # Setting persisted throughout the lifetime of moto server, so it needs to be reset
    requests.post(endpoint + "/rate_limit", b"0", verify=False).raise_for_status()
    yield lib
    requests.post(endpoint + "/rate_limit", b"-1", verify=False).raise_for_status()


@pytest.fixture
def s3_store_factory(lib_name, s3_storage):
    return s3_storage.create_version_store_factory(lib_name)


@pytest.fixture
def s3_no_ssl_store_factory(lib_name, s3_no_ssl_storage):
    return s3_no_ssl_storage.create_version_store_factory(lib_name)


@pytest.fixture
def mock_s3_store_with_error_simulation_factory(lib_name, mock_s3_storage_with_error_simulation):
    return mock_s3_storage_with_error_simulation.create_version_store_factory(lib_name)


@pytest.fixture
def real_s3_store_factory(lib_name, real_s3_storage) -> Callable[..., NativeVersionStore]:
    return real_s3_storage.create_version_store_factory(lib_name)


@pytest.fixture
def azure_store_factory(lib_name, azurite_storage):
    return azurite_storage.create_version_store_factory(lib_name)


@pytest.fixture
def mongo_store_factory(mongo_storage, lib_name):
    return mongo_storage.create_version_store_factory(lib_name)


@pytest.fixture
def in_memory_store_factory(mem_storage, lib_name) -> Callable[..., NativeVersionStore]:
    return mem_storage.create_version_store_factory(lib_name)


# endregion
# region ================================ `NativeVersionStore` Fixtures =================================
@pytest.fixture(scope="function")
def real_s3_version_store(real_s3_store_factory):
    return real_s3_store_factory()


@pytest.fixture(scope="function")
def real_s3_version_store_dynamic_schema(real_s3_store_factory):
    return real_s3_store_factory(dynamic_strings=True, dynamic_schema=True)


@pytest.fixture
def mock_s3_store_with_error_simulation(mock_s3_store_with_error_simulation_factory):
    return mock_s3_store_with_error_simulation_factory()


@pytest.fixture
def mock_s3_store_with_mock_storage_exception(s3_store_factory_mock_storage_exception):
    return s3_store_factory_mock_storage_exception()


@pytest.fixture
def s3_version_store_v1(s3_store_factory):
    return s3_store_factory(dynamic_strings=True)


@pytest.fixture
def s3_version_store_v2(s3_store_factory, lib_name):
    library_name = lib_name + "_v2"
    return s3_store_factory(dynamic_strings=True, encoding_version=int(EncodingVersion.V2), name=library_name)


@pytest.fixture
def s3_version_store_dynamic_schema_v1(s3_store_factory):
    return s3_store_factory(dynamic_strings=True, dynamic_schema=True)


@pytest.fixture
def s3_version_store_dynamic_schema_v2(s3_store_factory, lib_name):
    library_name = lib_name + "_v2"
    return s3_store_factory(
        dynamic_strings=True, dynamic_schema=True, encoding_version=int(EncodingVersion.V2), name=library_name
    )


@pytest.fixture
def s3_version_store(s3_version_store_v1, s3_version_store_v2, encoding_version):
    if encoding_version == EncodingVersion.V1:
        return s3_version_store_v1
    elif encoding_version == EncodingVersion.V2:
        return s3_version_store_v2
    else:
        raise ValueError(f"Unexoected encoding version: {encoding_version}")


@pytest.fixture(scope="function")
def mongo_version_store(mongo_store_factory):
    return mongo_store_factory()


@pytest.fixture(
    scope="function",
    params=[
        "s3_store_factory",
        pytest.param("azure_store_factory", marks=AZURE_TESTS_MARK),
        pytest.param("real_s3_store_factory", marks=REAL_S3_TESTS_MARK),
    ],
)
def object_store_factory(request) -> Callable[..., NativeVersionStore]:
    """
    Designed to test all object stores and their simulations
    Doesn't support LMDB
    """
    store_factory = request.getfixturevalue(request.param)
    return store_factory


@pytest.fixture
def object_version_store(object_store_factory) -> NativeVersionStore:
    """
    Designed to test all object stores and their simulations
    Doesn't support LMDB
    """
    return object_store_factory()


@pytest.fixture
def object_version_store_prune_previous(object_store_factory) -> NativeVersionStore:
    """
    Designed to test all object stores and their simulations
    Doesn't support LMDB
    """
    return object_store_factory(prune_previous_version=True)


@pytest.fixture(
    scope="function", params=["s3_store_factory", pytest.param("azure_store_factory", marks=AZURE_TESTS_MARK)]
)
def local_object_store_factory(request):
    """
    Designed to test all local object stores and their simulations
    Doesn't support LMDB or persistent storages
    """
    store_factory = request.getfixturevalue(request.param)
    return store_factory


@pytest.fixture
def local_object_version_store(local_object_store_factory):
    """
    Designed to test all local object stores and their simulations
    Doesn't support LMDB or persistent storages
    """
    return local_object_store_factory()


@pytest.fixture
def local_object_version_store_prune_previous(local_object_store_factory):
    """
    Designed to test all local object stores and their simulations
    Doesn't support LMDB or persistent storages
    """
    return local_object_store_factory(prune_previous_version=True)


@pytest.fixture(params=["version_store_factory", pytest.param("real_s3_store_factory", marks=REAL_S3_TESTS_MARK)])
def version_store_and_real_s3_basic_store_factory(request):
    """
    Just the version_store and real_s3 specifically for the test test_interleaved_store_read
    where the in_memory_store_factory is not designed to have this functionality.
    """
    return request.getfixturevalue(request.param)


@pytest.fixture(
    params=[
        "version_store_factory",
        "in_memory_store_factory",
        pytest.param("real_s3_store_factory", marks=REAL_S3_TESTS_MARK),
    ]
)
def basic_store_factory(request) -> Callable[..., NativeVersionStore]:
    store_factory = request.getfixturevalue(request.param)
    return store_factory


@pytest.fixture
def basic_store(basic_store_factory) -> NativeVersionStore:
    """
    Designed to test the bare minimum of stores
     - LMDB for local storage
     - mem for in-memory storage
     - AWS S3 for persistent storage, if enabled
    """
    return basic_store_factory()


@pytest.fixture
def azure_version_store(azure_store_factory):
    return azure_store_factory()


@pytest.fixture
def azure_version_store_dynamic_schema(azure_store_factory):
    return azure_store_factory(dynamic_schema=True, dynamic_strings=True)


@pytest.fixture
def lmdb_version_store_string_coercion(version_store_factory) ->NativeVersionStore:
    return version_store_factory()


@pytest.fixture
def lmdb_version_store_v1(version_store_factory) -> NativeVersionStore:
    return version_store_factory(dynamic_strings=True)


@pytest.fixture
def lmdb_version_store_v2(version_store_factory, lib_name) -> NativeVersionStore:
    library_name = lib_name + "_v2"
    return version_store_factory(dynamic_strings=True, encoding_version=int(EncodingVersion.V2), name=library_name)


@pytest.fixture(scope="function", params=("lmdb_version_store_v1", "lmdb_version_store_v2"))
def lmdb_version_store(request):
    yield request.getfixturevalue(request.param)


@pytest.fixture
def lmdb_version_store_prune_previous(version_store_factory) -> NativeVersionStore:
    return version_store_factory(dynamic_strings=True, prune_previous_version=True, use_tombstones=True)


@pytest.fixture
def lmdb_version_store_big_map(version_store_factory) -> NativeVersionStore:
    return version_store_factory(lmdb_config={"map_size": 2**30})


@pytest.fixture
def lmdb_version_store_very_big_map(version_store_factory) -> NativeVersionStore:
    return version_store_factory(lmdb_config={"map_size": 2**35})

@pytest.fixture
def lmdb_version_store_column_buckets(version_store_factory) -> NativeVersionStore:
    return version_store_factory(dynamic_schema=True, column_group_size=3, segment_row_size=2, bucketize_dynamic=True)


@pytest.fixture
def lmdb_version_store_dynamic_schema_v1(version_store_factory, lib_name) -> NativeVersionStore:
    return version_store_factory(dynamic_schema=True, dynamic_strings=True)


@pytest.fixture
def lmdb_version_store_dynamic_schema_v2(version_store_factory, lib_name) -> NativeVersionStore:
    library_name = lib_name + "_v2"
    return version_store_factory(
        dynamic_schema=True, dynamic_strings=True, encoding_version=int(EncodingVersion.V2), name=library_name
    )


@pytest.fixture
def lmdb_version_store_dynamic_schema(
    lmdb_version_store_dynamic_schema_v1, lmdb_version_store_dynamic_schema_v2, encoding_version
):
    if encoding_version == EncodingVersion.V1:
        return lmdb_version_store_dynamic_schema_v1
    elif encoding_version == EncodingVersion.V2:
        return lmdb_version_store_dynamic_schema_v2
    else:
        raise ValueError(f"Unexpected encoding version: {encoding_version}")


@pytest.fixture
def lmdb_version_store_empty_types_v1(version_store_factory, lib_name) -> NativeVersionStore:
    library_name = lib_name + "_v1"
    return version_store_factory(dynamic_strings=True, empty_types=True, name=library_name)


@pytest.fixture
def lmdb_version_store_empty_types_v2(version_store_factory, lib_name) -> NativeVersionStore:
    library_name = lib_name + "_v2"
    return version_store_factory(
        dynamic_strings=True, empty_types=True, encoding_version=int(EncodingVersion.V2), name=library_name
    )


@pytest.fixture
def lmdb_version_store_empty_types_dynamic_schema_v1(version_store_factory, lib_name) -> NativeVersionStore:
    library_name = lib_name + "_v1"
    return version_store_factory(dynamic_strings=True, empty_types=True, dynamic_schema=True, name=library_name)


@pytest.fixture
def lmdb_version_store_empty_types_dynamic_schema_v2(version_store_factory, lib_name) -> NativeVersionStore:
    library_name = lib_name + "_v2"
    return version_store_factory(
        dynamic_strings=True,
        empty_types=True,
        dynamic_schema=True,
        encoding_version=int(EncodingVersion.V2),
        name=library_name,
    )


@pytest.fixture
def lmdb_version_store_delayed_deletes_v1(version_store_factory) -> NativeVersionStore:
    return version_store_factory(
        delayed_deletes=True, dynamic_strings=True, empty_types=True, prune_previous_version=True
    )


@pytest.fixture
def lmdb_version_store_delayed_deletes_v2(version_store_factory, lib_name) -> NativeVersionStore:
    library_name = lib_name + "_v2"
    return version_store_factory(
        dynamic_strings=True,
        delayed_deletes=True,
        empty_types=True,
        encoding_version=int(EncodingVersion.V2),
        name=library_name,
    )


@pytest.fixture
def lmdb_version_store_tombstones_no_symbol_list(version_store_factory) -> NativeVersionStore:
    return version_store_factory(use_tombstones=True, dynamic_schema=True, symbol_list=False, dynamic_strings=True)


@pytest.fixture
def lmdb_version_store_allows_pickling(version_store_factory, lib_name) -> NativeVersionStore:
    return version_store_factory(use_norm_failure_handler_known_types=True, dynamic_strings=True)


@pytest.fixture
def lmdb_version_store_no_symbol_list(version_store_factory) -> NativeVersionStore:
    return version_store_factory(col_per_group=None, row_per_segment=None, symbol_list=False)


@pytest.fixture
def lmdb_version_store_tombstone_and_pruning(version_store_factory) -> NativeVersionStore:
    return version_store_factory(use_tombstones=True, prune_previous_version=True)


@pytest.fixture
def lmdb_version_store_tombstone(version_store_factory) -> NativeVersionStore:
    return version_store_factory(use_tombstones=True)


@pytest.fixture
def lmdb_version_store_tombstone_and_sync_passive(version_store_factory) -> NativeVersionStore:
    return version_store_factory(use_tombstones=True, sync_passive=True)


@pytest.fixture
def lmdb_version_store_ignore_order(version_store_factory) -> NativeVersionStore:
    return version_store_factory(ignore_sort_order=True)


@pytest.fixture
def lmdb_version_store_small_segment(version_store_factory) -> NativeVersionStore:
    return version_store_factory(column_group_size=1000, segment_row_size=1000, lmdb_config={"map_size": 2**30})


@pytest.fixture
def lmdb_version_store_tiny_segment(version_store_factory) -> NativeVersionStore:
    return version_store_factory(column_group_size=2, segment_row_size=2, lmdb_config={"map_size": 2**30})


@pytest.fixture
def lmdb_version_store_tiny_segment_dynamic(version_store_factory) -> NativeVersionStore:
    return version_store_factory(column_group_size=2, segment_row_size=2, dynamic_schema=True)


@pytest.fixture
def basic_store_prune_previous(basic_store_factory) -> NativeVersionStore:
    return basic_store_factory(dynamic_strings=True, prune_previous_version=True, use_tombstones=True)


@pytest.fixture
def basic_store_large_data(basic_store_factory) -> NativeVersionStore:
    return basic_store_factory(lmdb_config={"map_size": 2**30})


@pytest.fixture
def basic_store_column_buckets(basic_store_factory) -> NativeVersionStore:
    return basic_store_factory(dynamic_schema=True, column_group_size=3, segment_row_size=2, bucketize_dynamic=True)


@pytest.fixture
def basic_store_dynamic_schema_v1(basic_store_factory, lib_name) -> NativeVersionStore:
    return basic_store_factory(dynamic_schema=True, dynamic_strings=True)


@pytest.fixture
def basic_store_dynamic_schema_v2(basic_store_factory, lib_name) -> NativeVersionStore:
    library_name = lib_name + "_v2"
    return basic_store_factory(
        dynamic_schema=True, dynamic_strings=True, encoding_version=int(EncodingVersion.V2), name=library_name
    )


@pytest.fixture
def basic_store_dynamic_schema(basic_store_dynamic_schema_v1, basic_store_dynamic_schema_v2, encoding_version):
    if encoding_version == EncodingVersion.V1:
        return basic_store_dynamic_schema_v1
    elif encoding_version == EncodingVersion.V2:
        return basic_store_dynamic_schema_v2
    else:
        raise ValueError(f"Unexpected encoding version: {encoding_version}")


@pytest.fixture
def basic_store_delayed_deletes(basic_store_factory) -> NativeVersionStore:
    return basic_store_factory(delayed_deletes=True)


@pytest.fixture
def basic_store_delayed_deletes_v1(basic_store_factory) -> NativeVersionStore:
    return basic_store_factory(delayed_deletes=True, dynamic_strings=True, prune_previous_version=True)


@pytest.fixture
def basic_store_delayed_deletes_v2(basic_store_factory, lib_name) -> NativeVersionStore:
    library_name = lib_name + "_v2"
    return basic_store_factory(
        dynamic_strings=True, delayed_deletes=True, encoding_version=int(EncodingVersion.V2), name=library_name
    )


@pytest.fixture
def basic_store_tombstones_no_symbol_list(basic_store_factory) -> NativeVersionStore:
    return basic_store_factory(use_tombstones=True, dynamic_schema=True, symbol_list=False, dynamic_strings=True)


@pytest.fixture
def basic_store_allows_pickling(basic_store_factory, lib_name) -> NativeVersionStore:
    return basic_store_factory(use_norm_failure_handler_known_types=True, dynamic_strings=True)


@pytest.fixture
def basic_store_no_symbol_list(basic_store_factory) -> NativeVersionStore:
    return basic_store_factory(symbol_list=False)


@pytest.fixture
def basic_store_tombstone_and_pruning(basic_store_factory) -> NativeVersionStore:
    return basic_store_factory(use_tombstones=True, prune_previous_version=True)


@pytest.fixture
def basic_store_tombstone(basic_store_factory) -> NativeVersionStore:
    return basic_store_factory(use_tombstones=True)


@pytest.fixture
def basic_store_tombstone_and_sync_passive(basic_store_factory) -> NativeVersionStore:
    return basic_store_factory(use_tombstones=True, sync_passive=True)


@pytest.fixture
def basic_store_ignore_order(basic_store_factory) -> NativeVersionStore:
    return basic_store_factory(ignore_sort_order=True)


@pytest.fixture
def basic_store_small_segment(basic_store_factory) -> NativeVersionStore:
    return basic_store_factory(column_group_size=1000, segment_row_size=1000, lmdb_config={"map_size": 2**30})


@pytest.fixture
def basic_store_tiny_segment(basic_store_factory) -> NativeVersionStore:
    return basic_store_factory(column_group_size=2, segment_row_size=2, lmdb_config={"map_size": 2**30})

@pytest.fixture
def basic_store_tiny_segment_dynamic(basic_store_factory) -> NativeVersionStore:
    return basic_store_factory(column_group_size=2, segment_row_size=2, dynamic_schema=True)


# endregion
@pytest.fixture
def one_col_df():
    return partial(create_df, columns=1)


@pytest.fixture
def two_col_df():
    return partial(create_df, columns=2)


@pytest.fixture
def three_col_df():
    return partial(create_df, columns=3)


def get_val(col):
    d_type = col % 3
    if d_type == 0:
        return random.random() * 10
    elif d_type == 1:
        return random.random()
    else:
        return str(random.random() * 10)


@pytest.fixture
def get_wide_df():
    def get_df(ts, width, max_col_width):
        cols = random.sample(range(max_col_width), width)
        return pd.DataFrame(index=[pd.Timestamp(ts)], data={str(col): get_val(col) for col in cols})

    return get_df


@pytest.fixture(
    scope="function",
    params=(
        "lmdb_version_store_empty_types_v1",
        "lmdb_version_store_empty_types_v2",
        "lmdb_version_store_empty_types_dynamic_schema_v1",
        "lmdb_version_store_empty_types_dynamic_schema_v2",
    ),
)
def lmdb_version_store_static_and_dynamic(request):
    """
    Designed to test all combinations between schema and encoding version for LMDB
    """
    yield request.getfixturevalue(request.param)


@pytest.fixture(
    scope="function",
    params=(
        "lmdb_version_store_v1",
        "lmdb_version_store_v2",
        "s3_version_store_v1",
        "s3_version_store_v2",
        "in_memory_version_store",
        pytest.param("azure_version_store", marks=AZURE_TESTS_MARK),
        pytest.param("mongo_version_store", marks=MONGO_TESTS_MARK),
        pytest.param("real_s3_version_store", marks=REAL_S3_TESTS_MARK),
    ),
)
def object_and_mem_and_lmdb_version_store(request):
    """
    Designed to test all supported stores
    """
    yield request.getfixturevalue(request.param)


@pytest.fixture(
    scope="function",
    params=(
        "lmdb_version_store_dynamic_schema_v1",
        "lmdb_version_store_dynamic_schema_v2",
        "s3_version_store_dynamic_schema_v1",
        "s3_version_store_dynamic_schema_v2",
        "in_memory_version_store_dynamic_schema",
        pytest.param("azure_version_store_dynamic_schema", marks=AZURE_TESTS_MARK),
        pytest.param("real_s3_version_store_dynamic_schema", marks=REAL_S3_TESTS_MARK),
    ),
)
def object_and_mem_and_lmdb_version_store_dynamic_schema(request):
    """
    Designed to test all supported stores
    """
    yield request.getfixturevalue(request.param)


@pytest.fixture
def in_memory_version_store(in_memory_store_factory):
    return in_memory_store_factory()


@pytest.fixture
def in_memory_version_store_dynamic_schema(in_memory_store_factory):
    return in_memory_store_factory(dynamic_schema=True)


@pytest.fixture
def in_memory_version_store_tiny_segment(in_memory_store_factory):
    return in_memory_store_factory(column_group_size=2, segment_row_size=2)


@pytest.fixture(params=["lmdb_version_store_tiny_segment", "in_memory_version_store_tiny_segment"])
def lmdb_or_in_memory_version_store_tiny_segment(request):
    return request.getfixturevalue(request.param)<|MERGE_RESOLUTION|>--- conflicted
+++ resolved
@@ -325,22 +325,9 @@
 def arctic_library_lmdb(arctic_client_lmdb, lib_name):
     return arctic_client_lmdb.create_library(lib_name)
 
-@pytest.fixture(
-    scope="function",
-    params=[
-        "lmdb",
-        "mem",
-        pytest.param("real_s3", marks=REAL_S3_TESTS_MARK),
-    ],
-)
-<<<<<<< HEAD
+@pytest.fixture
 def basic_arctic_client(lmdb_storage, encoding_version) -> Arctic:
     ac = lmdb_storage.create_arctic(encoding_version=encoding_version)
-=======
-def basic_arctic_client(request, encoding_version) -> Arctic:
-    storage_fixture: StorageFixture = request.getfixturevalue(request.param + "_storage")
-    ac = storage_fixture.create_arctic(encoding_version=encoding_version)
->>>>>>> 8d9bb180
     assert not ac.list_libraries()
     return ac
 
