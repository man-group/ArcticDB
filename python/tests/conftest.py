"""
Copyright 2023 Man Group Operations Limited

Use of this software is governed by the Business Source License 1.1 included in the file licenses/BSL.txt.

As of the Change Date specified in that file, in accordance with the Business Source License, use of this software will be governed by the Apache License, version 2.0.
"""
import functools
import multiprocessing
import shutil

import boto3
import werkzeug
from moto.server import DomainDispatcherApplication, create_backend_app

import sys
import signal
import enum

if sys.platform == "win32":
    # Hack to define signal.SIGKILL as some deps eg pytest-test-fixtures hardcode SIGKILL terminations.
    signal.SIGKILL = signal.SIGINT

import time
import os
import pytest
import numpy as np
import pandas as pd
import random
from datetime import datetime, timezone, timedelta
from typing import Optional, Any, Dict
import subprocess
from pathlib import Path
import socket
import tempfile
import pymongo

import requests
from pytest_server_fixtures.base import get_ephemeral_port

from arcticdb.arctic import Arctic
from arcticdb.version_store.helper import (
    create_test_lmdb_cfg,
    create_test_s3_cfg,
    create_test_mongo_cfg,
    create_test_azure_cfg,
    create_test_memory_cfg,
)
from arcticdb.config import Defaults, MACOS_CONDA_BUILD, MACOS_CONDA_BUILD_SKIP_REASON
from arcticdb.util.test import configure_test_logger, apply_lib_cfg, RUN_MONGO_TEST
from tests.util.storage_test import get_real_s3_uri, real_s3_credentials

from arcticdb.version_store.helper import ArcticMemoryConfig
from arcticdb.version_store import NativeVersionStore
from arcticdb.version_store._normalization import MsgPackNormalizer
from arcticdb.options import LibraryOptions
from arcticdb_ext.storage import Library
from azure.storage.blob import BlobServiceClient, generate_account_sas, ResourceTypes, AccountSasPermissions

PERSISTENT_STORAGE_TESTS_ENABLED = os.getenv("ARCTICDB_PERSISTENT_STORAGE_TESTS") == "1"

configure_test_logger()

bucket_id = 0
# Use a smaller memory mapped limit for all tests
MsgPackNormalizer.MMAP_DEFAULT_SIZE = 20 * (1 << 20)


def run_server(port):
    werkzeug.run_simple(
        "0.0.0.0", port, DomainDispatcherApplication(create_backend_app, service="s3"), threaded=True, ssl_context=None
    )


@pytest.fixture(scope="module")
def _moto_s3_uri_module():
    port = get_ephemeral_port()
    p = multiprocessing.Process(target=run_server, args=(port,))
    p.start()

    time.sleep(0.5)

    yield f"http://localhost:{port}"

    try:
        # terminate sends SIGTERM - no need to be polite here so...
        os.kill(p.pid, signal.SIGKILL)

        p.terminate()
        p.join()
    except Exception:
        pass


@pytest.fixture(scope="function")
def azure_client_and_create_container(azurite_container, azurite_azure_uri):
    client = BlobServiceClient.from_connection_string(
        conn_str=azurite_azure_uri, container_name=azurite_container
    )  # add connection_verify=False to bypass ssl checking

    container_client = client.get_container_client(container=azurite_container)
    if not container_client.exists():
        client.create_container(name=azurite_container)

    return client


@pytest.fixture
def azure_account_sas_token(azure_client_and_create_container, azurite_azure_test_connection_setting):
    start_time = datetime.now(timezone.utc)
    expiry_time = start_time + timedelta(days=1)
    _, _, credential_name, credential_key, _ = azurite_azure_test_connection_setting

    sas_token = generate_account_sas(
        account_key=credential_key,
        account_name=credential_name,
        resource_types=ResourceTypes.from_string(
            "sco"
        ),  # Each letter stands for one kind of resources; https://github.com/Azure/azure-sdk-for-python/blob/70ace4351ff78c3fe5a6f579132fc30d305fd3c9/sdk/tables/azure-data-tables/azure/data/tables/_models.py#L585
        permission=AccountSasPermissions.from_string(
            "rwdlacup"
        ),  # Each letter stands for one kind of permission; https://github.com/Azure/azure-sdk-for-python/blob/70ace4351ff78c3fe5a6f579132fc30d305fd3c9/sdk/tables/azure-data-tables/azure/data/tables/_models.py#L656
        expiry=expiry_time,
        start=start_time,
    )
    return sas_token


@pytest.fixture(scope="function")
def boto_client(_moto_s3_uri_module):
    endpoint = _moto_s3_uri_module
    client = boto3.client(
        service_name="s3", endpoint_url=endpoint, aws_access_key_id="awd", aws_secret_access_key="awd"
    )

    yield client


@pytest.fixture
def aws_access_key():
    return "awd"


@pytest.fixture
def aws_secret_key():
    return "awd"


@pytest.fixture(scope="function")
def moto_s3_endpoint_and_credentials(_moto_s3_uri_module, aws_access_key, aws_secret_key):
    global bucket_id

    endpoint = _moto_s3_uri_module
    port = endpoint.rsplit(":", 1)[1]
    client = boto3.client(
        service_name="s3", endpoint_url=endpoint, aws_access_key_id=aws_access_key, aws_secret_access_key=aws_secret_key
    )

    bucket = f"test_bucket_{bucket_id}"
    client.create_bucket(Bucket=bucket)
    bucket_id = bucket_id + 1
    yield endpoint, port, bucket, aws_access_key, aws_secret_key


@pytest.fixture(scope="function")
def moto_s3_uri_incl_bucket(moto_s3_endpoint_and_credentials):
    endpoint, port, bucket, aws_access_key, aws_secret_key = moto_s3_endpoint_and_credentials
    yield endpoint.replace("http://", "s3://").rsplit(":", 1)[
        0
    ] + ":" + bucket + "?access=" + aws_access_key + "&secret=" + aws_secret_key + "&port=" + port


@pytest.fixture(scope="function")
def shared_real_s3_uri():
    """
    Path to persistent s3 that is shared between the tests in whole workflow run
    """
    yield get_real_s3_uri(shared_path=True)


@pytest.fixture(scope="function")
def unique_real_s3_uri():
    """
    Path to persistent s3 that is unique for the current test type (e.g. windows_cp37_integration)
    """
    yield get_real_s3_uri(shared_path=False)


@pytest.fixture(
    scope="function",
    params=[
        "S3",
        "LMDB",
<<<<<<< HEAD
        "MEM",
        "Azure",
=======
        pytest.param(
            "Azure",
            marks=pytest.mark.skipif(MACOS_CONDA_BUILD, reason=MACOS_CONDA_BUILD_SKIP_REASON),
        ),
>>>>>>> a2ca480d
        pytest.param(
            "Mongo",
            marks=pytest.mark.skipif(not RUN_MONGO_TEST, reason="Mongo test on windows is fiddly"),
        ),
        pytest.param(
            "Real_S3",
            marks=pytest.mark.skipif(
                not PERSISTENT_STORAGE_TESTS_ENABLED, reason="Can be used only when persistent storage is enabled"
            ),
        ),
    ],
)
def arctic_client(request, moto_s3_uri_incl_bucket, tmpdir, encoding_version):
    if request.param == "S3":
        ac = Arctic(moto_s3_uri_incl_bucket, encoding_version)
    elif request.param == "Azure":
        ac = Arctic(request.getfixturevalue("azurite_azure_uri_incl_bucket"), encoding_version)
    elif request.param == "Real_S3":
        ac = Arctic(request.getfixturevalue("unique_real_s3_uri"), encoding_version)
    elif request.param == "LMDB":
        ac = Arctic(f"lmdb://{tmpdir}", encoding_version)
    elif request.param == "Mongo":
        ac = Arctic(request.getfixturevalue("mongo_test_uri"), encoding_version)
    elif request.param == "MEM":
        ac = Arctic("mem://")
    else:
        raise NotImplementedError()

    assert not ac.list_libraries()
    try:
        yield ac
    finally:
        libs = ac.list_libraries()
        for lib in libs:
            ac.delete_library(lib)


@pytest.fixture(
    scope="function",
    params=[
        pytest.param(
            "REAL_S3",
            marks=pytest.mark.skipif(
                not PERSISTENT_STORAGE_TESTS_ENABLED,
                reason="This store can be used only if the persistent storage tests are enabled",
            ),
        ),
    ],
)
def persistent_arctic_client(request, encoding_version):
    # Similar to the regulat arctic_client, but specifically for tests that are design for persistent storages
    if request.param == "REAL_S3":
        ac = Arctic(request.getfixturevalue("unique_real_s3_uri"), encoding_version)
    else:
        raise NotImplementedError()

    assert not ac.list_libraries()
    try:
        yield ac
    finally:
        libs = ac.list_libraries()
        for lib in libs:
            ac.delete_library(lib)


@pytest.fixture
def azurite_azure_test_connection_setting(azurite_port, azurite_container, spawn_azurite):
    credential_name = "devstoreaccount1"
    credential_key = "Eby8vdM02xNOcqFlqUwJPLlmEtlCDXJ1OUzFT50uSRZ6IFsuFq2UVErCz4I6tq/K1SZFPTOtr/KBHBeksoGMGw=="
    endpoint = f"http://127.0.0.1:{azurite_port}"
    # Default cert path is used; May run into problem on Linux's non RHEL distribution; See more on https://github.com/man-group/ArcticDB/issues/514
    ca_cert_path = ""

    return endpoint, azurite_container, credential_name, credential_key, ca_cert_path


@pytest.fixture
def azurite_azure_uri(azurite_azure_test_connection_setting):
    (endpoint, container, credential_name, credential_key, ca_cert_path) = azurite_azure_test_connection_setting
    return f"azure://DefaultEndpointsProtocol=http;AccountName={credential_name};AccountKey={credential_key};BlobEndpoint={endpoint}/{credential_name};Container={container};CA_cert_path={ca_cert_path}"  # semi-colon at the end is not accepted by the sdk


@pytest.fixture
def azurite_azure_uri_incl_bucket(azurite_azure_uri, azure_client_and_create_container):
    return azurite_azure_uri


@pytest.fixture(scope="function")
def arctic_library(request, arctic_client):
    if not MACOS_CONDA_BUILD:
        request.getfixturevalue("azure_client_and_create_container")

    arctic_client.create_library("pytest_test_lib")

    yield arctic_client["pytest_test_lib"]


@pytest.fixture()
def sym():
    return "test" + datetime.utcnow().strftime("%Y-%m-%dT%H_%M_%S_%f")


@pytest.fixture()
def lib_name():
    return f"local.test.{random.randint(0, 999)}_{datetime.utcnow().strftime('%Y-%m-%dT%H_%M_%S_%f')}"


@pytest.fixture
def arcticdb_test_s3_config(moto_s3_endpoint_and_credentials):
    endpoint, port, bucket, aws_access_key, aws_secret_key = moto_s3_endpoint_and_credentials

    def create(lib_name):
        return create_test_s3_cfg(lib_name, aws_access_key, aws_secret_key, bucket, endpoint)

    return create


@pytest.fixture
def arcticdb_test_azure_config(azurite_azure_test_connection_setting, azurite_azure_uri):
    def create(lib_name):
        (endpoint, container, credential_name, credential_key, ca_cert_path) = azurite_azure_test_connection_setting
        return create_test_azure_cfg(
            lib_name=lib_name,
            credential_name=credential_name,
            credential_key=credential_key,
            container_name=container,
            endpoint=azurite_azure_uri,
            ca_cert_path=ca_cert_path,
        )

    return create


def _version_store_factory_impl(
    used, make_cfg, default_name, *, name: str = None, reuse_name=False, **kwargs
) -> NativeVersionStore:
    """Common logic behind all the factory fixtures"""
    name = name or default_name
    if name == "_unique_":
        name = name + str(len(used))

    assert (name not in used) or reuse_name, f"{name} is already in use"
    cfg = make_cfg(name)
    lib = cfg.env_by_id[Defaults.ENV].lib_by_path[name]
    # Use symbol list by default (can still be overridden by kwargs)
    lib.version.symbol_list = True
    apply_lib_cfg(lib, kwargs)
    out = ArcticMemoryConfig(cfg, Defaults.ENV)[name]
    used[name] = out
    return out


@enum.unique
class EncodingVersion(enum.IntEnum):
    V1 = 0
    V2 = 1


@pytest.fixture(scope="session")
def only_test_encoding_version_v1():
    """Dummy fixture to reference at module/class level to reduce test cases"""


def pytest_generate_tests(metafunc):
    if "encoding_version" in metafunc.fixturenames:
        only_v1 = "only_test_encoding_version_v1" in metafunc.fixturenames
        metafunc.parametrize("encoding_version", [EncodingVersion.V1] if only_v1 else list(EncodingVersion))


@pytest.fixture
def version_store_factory(lib_name, tmpdir):
    """Factory to create any number of distinct LMDB libs with the given WriteOptions or VersionStoreConfig.

    Accepts legacy options col_per_group and row_per_segment.
    `name` can be a magical value "_unique_" which will create libs with unique names.
    The values in `lmdb_config` populates the `LmdbConfig` Protobuf that creates the `Library` in C++. On Windows, it
    can be used to override the `map_size`.
    """
    used: Dict[str, NativeVersionStore] = {}

    def create_version_store(
        col_per_group: Optional[int] = None,
        row_per_segment: Optional[int] = None,
        lmdb_config: Dict[str, Any] = {},
        override_name: str = None,
        **kwargs,
    ) -> NativeVersionStore:
        if col_per_group is not None and "column_group_size" not in kwargs:
            kwargs["column_group_size"] = col_per_group
        if row_per_segment is not None and "segment_row_size" not in kwargs:
            kwargs["segment_row_size"] = row_per_segment

        if override_name is not None:
            library_name = override_name
        else:
            library_name = lib_name

        cfg_factory = functools.partial(create_test_lmdb_cfg, db_dir=str(tmpdir), lmdb_config=lmdb_config)
        return _version_store_factory_impl(used, cfg_factory, library_name, **kwargs)

    try:
        yield create_version_store
    except RuntimeError as e:
        if "mdb_" in str(e):  # Dump keys when we get uncaught exception from LMDB:
            for store in used.values():
                print(store)
                lt = store.library_tool()
                for kt in lt.key_types():
                    for key in lt.find_keys(kt):
                        print(key)
        raise
    finally:
        for result in used.values():
            #  pytest holds a member variable `cached_result` equal to `result` above which keeps the storage alive and
            #  locked. See https://github.com/pytest-dev/pytest/issues/5642 . So we need to decref the C++ objects keeping
            #  the LMDB env open before they will release the lock and allow Windows to delete the LMDB files.
            result.version_store = None
            result._library = None

        shutil.rmtree(tmpdir, ignore_errors=True)


def _arctic_library_factory_impl(used, name, arctic_client, library_options) -> Library:
    """Common logic behind all the factory fixtures"""
    name = name or default_name
    if name == "_unique_":
        name = name + str(len(used))
    assert name not in used, f"{name} is already in use"
    arctic_client.create_library(name, library_options)
    out = arctic_client[name]
    used[name] = out
    return out


@pytest.fixture(scope="function")
def library_factory(arctic_client, lib_name):
    used: Dict[str, Library] = {}

    def create_library(
        library_options: Optional[LibraryOptions] = None,
    ) -> Library:
        return _arctic_library_factory_impl(used, lib_name, arctic_client, library_options)

    return create_library


@pytest.fixture
def s3_store_factory(lib_name, moto_s3_endpoint_and_credentials):
    """Factory to create any number of S3 libs with the given WriteOptions or VersionStoreConfig.

    `name` can be a magical value "_unique_" which will create libs with unique names.
    This factory will clean up any libraries requested
    """
    endpoint, port, bucket, aws_access_key, aws_secret_key = moto_s3_endpoint_and_credentials

    # Not exposing the config factory to discourage people from creating libs that won't get cleaned up
    def make_cfg(name):
        # with_prefix=False to allow reuse_name to work correctly
        return create_test_s3_cfg(name, aws_access_key, aws_secret_key, bucket, endpoint, with_prefix=False)

    used = {}
    try:
        yield functools.partial(_version_store_factory_impl, used, make_cfg, lib_name)
    finally:
        for lib in used.values():
            lib.version_store.clear()


@pytest.fixture
def real_s3_store_factory(lib_name, **kwargs):
    endpoint, bucket, region, aws_access_key, aws_secret_key, path_prefix, clear = real_s3_credentials(
        shared_path=False
    )

    # Not exposing the config factory to discourage people from creating libs that won't get cleaned up
    def make_cfg(name):
        # with_prefix=False to allow reuse_name to work correctly
        return create_test_s3_cfg(
            name,
            aws_access_key,
            aws_secret_key,
            bucket,
            endpoint,
            with_prefix=path_prefix,
            is_https=True,
            region=region,
        )

    used = {}

    def create_version_store(
        col_per_group: Optional[int] = None,
        row_per_segment: Optional[int] = None,
        # lmdb_config: Dict[str, Any] = {},
        override_name: str = None,
        **kwargs,
    ) -> NativeVersionStore:
        if col_per_group is not None and "column_group_size" not in kwargs:
            kwargs["column_group_size"] = col_per_group
        if row_per_segment is not None and "segment_row_size" not in kwargs:
            kwargs["segment_row_size"] = row_per_segment

        if "lmdb_config" in kwargs:
            del kwargs["lmdb_config"]

        if override_name is not None:
            library_name = override_name
        else:
            library_name = lib_name

        return _version_store_factory_impl(used, make_cfg, library_name, **kwargs)

    try:
        yield create_version_store
    finally:
        if clear:
            for lib in used.values():
                lib.version_store.clear()


@pytest.fixture(scope="function")
def real_s3_version_store(real_s3_store_factory):
    return real_s3_store_factory()


@pytest.fixture(scope="function")
def real_s3_version_store_dynamic_schema(real_s3_store_factory):
    return real_s3_store_factory(dynamic_strings=True, dynamic_schema=True)


@pytest.fixture
def azure_store_factory(lib_name, arcticdb_test_azure_config, azure_client_and_create_container):
    """Factory to create any number of Azure libs with the given WriteOptions or VersionStoreConfig.

    `name` can be a magical value "_unique_" which will create libs with unique names.
    This factory will clean up any libraries requested
    """
    used = {}
    try:
        yield functools.partial(_version_store_factory_impl, used, arcticdb_test_azure_config, lib_name)
    finally:
        for lib in used.values():
            lib.version_store.clear()


@pytest.fixture
def mongo_test_uri(request):
    """Similar capability to `s3_store_factory`, but uses a mongo store."""
    # Use MongoDB if it's running (useful in CI), otherwise spin one up with pytest-server-fixtures.
    # mongodb does not support prefix to differentiate different tests and the server is session-scoped
    # therefore lib_name is needed to be used to avoid reusing library name or list_versions check will fail

    if (
        "--group" not in sys.argv or sys.argv[sys.argv.index("--group") + 1] == "1"
    ):  # To detect pytest-split parallelization group in use
        mongo_host = os.getenv("CI_MONGO_HOST", "localhost")
        mongo_port = 27017
    else:
        mongo_host = os.getenv("CI_MONGO_HOST_2", "localhost")
        mongo_port = 27017

    mongo_path = f"{mongo_host}:{mongo_port}"
    try:
        res = requests.get(f"http://{mongo_path}")
        have_running_mongo = res.status_code == 200 and "mongodb" in res.text.lower()
    except requests.exceptions.ConnectionError:
        have_running_mongo = False

    if have_running_mongo:
        uri = f"mongodb://{mongo_path}"
    else:
        mongo_server = request.getfixturevalue("mongo_server")
        uri = f"mongodb://{mongo_server.hostname}:{mongo_server.port}"

    yield uri

    # mongodb does not support prefix to differentiate different tests and the server is session-scoped
    mongo_client = pymongo.MongoClient(uri)
    for db_name in mongo_client.list_database_names():
        if db_name not in ["local", "admin", "apiomat", "config"]:
            mongo_client.drop_database(db_name)


@pytest.fixture
def mongo_store_factory(request, lib_name, mongo_test_uri):
    cfg_maker = functools.partial(create_test_mongo_cfg, uri=mongo_test_uri)
    used = {}
    try:
        yield functools.partial(_version_store_factory_impl, used, cfg_maker, lib_name)
    finally:
        for lib in used.values():
            lib.version_store.clear()


@pytest.fixture
def s3_version_store_v1(s3_store_factory):
    return s3_store_factory(dynamic_strings=True)


@pytest.fixture
def s3_version_store_v2(s3_store_factory, lib_name):
    library_name = lib_name + "_v2"
    return s3_store_factory(dynamic_strings=True, encoding_version=int(EncodingVersion.V2), name=library_name)


@pytest.fixture
def s3_version_store_dynamic_schema_v1(s3_store_factory):
    return s3_store_factory(dynamic_strings=True, dynamic_schema=True)


@pytest.fixture
def s3_version_store_dynamic_schema_v2(s3_store_factory, lib_name):
    library_name = lib_name + "_v2"
    return s3_store_factory(
        dynamic_strings=True, dynamic_schema=True, encoding_version=int(EncodingVersion.V2), name=library_name
    )


@pytest.fixture
def s3_version_store(s3_version_store_v1, s3_version_store_v2, encoding_version):
    if encoding_version == EncodingVersion.V1:
        return s3_version_store_v1
    elif encoding_version == EncodingVersion.V2:
        return s3_version_store_v2
    else:
        raise ValueError(f"Unexoected encoding version: {encoding_version}")


@pytest.fixture(scope="function")
def mongo_version_store(mongo_store_factory):
    return mongo_store_factory()


@pytest.fixture(
    scope="function",
    params=[
        "s3_store_factory",
        pytest.param(
            "azure_store_factory",
            marks=pytest.mark.skipif(
                MACOS_CONDA_BUILD,
                reason=MACOS_CONDA_BUILD_SKIP_REASON,
            ),
        ),
        pytest.param(
            "real_s3_store_factory",
            marks=pytest.mark.skipif(
                not PERSISTENT_STORAGE_TESTS_ENABLED,
                reason="This store can be used only if the persistent storage tests are enabled",
            ),
        ),
    ],
)
def object_store_factory(request):
    """
    Designed to test all object stores and their simulations
    Doesn't support LMDB
    """
    store_factory = request.getfixturevalue(request.param)
    return store_factory


@pytest.fixture
def object_version_store(object_store_factory):
    """
    Designed to test all object stores and their simulations
    Doesn't support LMDB
    """
    return object_store_factory()


@pytest.fixture
def object_version_store_prune_previous(object_store_factory):
    """
    Designed to test all object stores and their simulations
    Doesn't support LMDB
    """
    return object_store_factory(prune_previous_version=True)


@pytest.fixture(
    scope="function",
    params=[
        "s3_store_factory",
        pytest.param(
            "azure_store_factory",
            marks=pytest.mark.skipif(
                MACOS_CONDA_BUILD,
                reason=MACOS_CONDA_BUILD_SKIP_REASON,
            ),
        ),
    ],
)
def local_object_store_factory(request):
    """
    Designed to test all local object stores and their simulations
    Doesn't support LMDB or persistent storages
    """
    store_factory = request.getfixturevalue(request.param)
    return store_factory


@pytest.fixture
def local_object_version_store(local_object_store_factory):
    """
    Designed to test all local object stores and their simulations
    Doesn't support LMDB or persistent storages
    """
    return local_object_store_factory()


@pytest.fixture
def local_object_version_store_prune_previous(local_object_store_factory):
    """
    Designed to test all local object stores and their simulations
    Doesn't support LMDB or persistent storages
    """
    return local_object_store_factory(prune_previous_version=True)


@pytest.fixture(
    params=[
        "version_store_factory",
        pytest.param(
            "real_s3_store_factory",
            marks=pytest.mark.skipif(
                not PERSISTENT_STORAGE_TESTS_ENABLED,
                reason="This store can be used only if the persistent storage tests are enabled",
            ),
        ),
    ],
)
def version_store_and_real_s3_basic_store_factory(request):
    """
    Just the version_store and real_s3 specifically for the test test_interleaved_store_read
    where the in_memory_store_factory is not designed to have this functionality.
    """
    return request.getfixturevalue(request.param)


@pytest.fixture(
    params=[
        "version_store_factory",
        "in_memory_store_factory",
        pytest.param(
            "real_s3_store_factory",
            marks=pytest.mark.skipif(
                not PERSISTENT_STORAGE_TESTS_ENABLED,
                reason="This store can be used only if the persistent storage tests are enabled",
            ),
        ),
    ],
)
def basic_store_factory(request):
    store_factory = request.getfixturevalue(request.param)
    return store_factory


@pytest.fixture
def basic_store(basic_store_factory):
    """
    Designed to test the bare minimum of stores
     - LMDB for local storage
     - mem for in-memory storage
     - AWS S3 for persistent storage, if enabled
    """
    return basic_store_factory()


@pytest.fixture
def azure_version_store(azure_store_factory):
    return azure_store_factory()


@pytest.fixture
def azure_version_store_dynamic_schema(azure_store_factory):
    return azure_store_factory(dynamic_schema=True, dynamic_strings=True)


@pytest.fixture
def lmdb_version_store_string_coercion(version_store_factory):
    return version_store_factory()


@pytest.fixture
def lmdb_version_store_v1(version_store_factory):
    return version_store_factory(dynamic_strings=True)


@pytest.fixture
def lmdb_version_store_v2(version_store_factory, lib_name):
    library_name = lib_name + "_v2"
    return version_store_factory(
        dynamic_strings=True, encoding_version=int(EncodingVersion.V2), override_name=library_name
    )


@pytest.fixture
def lmdb_version_store(lmdb_version_store_v1, lmdb_version_store_v2, encoding_version):
    if encoding_version == EncodingVersion.V1:
        return lmdb_version_store_v1
    elif encoding_version == EncodingVersion.V2:
        return lmdb_version_store_v2
    else:
        raise ValueError(f"Unexpected encoding version: {encoding_version}")


@pytest.fixture
def lmdb_version_store_prune_previous(version_store_factory):
    return version_store_factory(dynamic_strings=True, prune_previous_version=True, use_tombstones=True)


@pytest.fixture
def lmdb_version_store_big_map(version_store_factory):
    return version_store_factory(lmdb_config={"map_size": 2**30})


@pytest.fixture
def lmdb_version_store_column_buckets(version_store_factory):
    return version_store_factory(dynamic_schema=True, column_group_size=3, segment_row_size=2, bucketize_dynamic=True)


@pytest.fixture
def lmdb_version_store_dynamic_schema_v1(version_store_factory, lib_name):
    return version_store_factory(dynamic_schema=True, dynamic_strings=True)


@pytest.fixture
def lmdb_version_store_dynamic_schema_v2(version_store_factory, lib_name):
    library_name = lib_name + "_v2"
    return version_store_factory(
        dynamic_schema=True, dynamic_strings=True, encoding_version=int(EncodingVersion.V2), override_name=library_name
    )


@pytest.fixture
def lmdb_version_store_dynamic_schema(
    lmdb_version_store_dynamic_schema_v1, lmdb_version_store_dynamic_schema_v2, encoding_version
):
    if encoding_version == EncodingVersion.V1:
        return lmdb_version_store_dynamic_schema_v1
    elif encoding_version == EncodingVersion.V2:
        return lmdb_version_store_dynamic_schema_v2
    else:
        raise ValueError(f"Unexpected encoding version: {encoding_version}")


@pytest.fixture
def lmdb_version_store_delayed_deletes_v1(version_store_factory):
    return version_store_factory(delayed_deletes=True, dynamic_strings=True, prune_previous_version=True)


@pytest.fixture
def lmdb_version_store_delayed_deletes_v2(version_store_factory, lib_name):
    library_name = lib_name + "_v2"
    return version_store_factory(
        dynamic_strings=True, delayed_deletes=True, encoding_version=int(EncodingVersion.V2), override_name=library_name
    )


@pytest.fixture
def lmdb_version_store_tombstones_no_symbol_list(version_store_factory):
    return version_store_factory(use_tombstones=True, dynamic_schema=True, symbol_list=False, dynamic_strings=True)


@pytest.fixture
def lmdb_version_store_allows_pickling(version_store_factory, lib_name):
    return version_store_factory(use_norm_failure_handler_known_types=True, dynamic_strings=True)


@pytest.fixture
def lmdb_version_store_no_symbol_list(version_store_factory):
    return version_store_factory(col_per_group=None, row_per_segment=None, symbol_list=False)


@pytest.fixture
def lmdb_version_store_tombstone_and_pruning(version_store_factory):
    return version_store_factory(use_tombstones=True, prune_previous_version=True)


@pytest.fixture
def lmdb_version_store_tombstone(version_store_factory):
    return version_store_factory(use_tombstones=True)


@pytest.fixture
def lmdb_version_store_tombstone_and_sync_passive(version_store_factory):
    return version_store_factory(use_tombstones=True, sync_passive=True)


@pytest.fixture
def lmdb_version_store_ignore_order(version_store_factory):
    return version_store_factory(ignore_sort_order=True)


@pytest.fixture
def lmdb_version_store_small_segment(version_store_factory):
    return version_store_factory(column_group_size=1000, segment_row_size=1000, lmdb_config={"map_size": 2**30})


@pytest.fixture
def lmdb_version_store_tiny_segment(version_store_factory):
    return version_store_factory(column_group_size=2, segment_row_size=2, lmdb_config={"map_size": 2**30})


@pytest.fixture
def lmdb_version_store_tiny_segment_dynamic(version_store_factory):
    return version_store_factory(column_group_size=2, segment_row_size=2, dynamic_schema=True)


@pytest.fixture
def basic_store_prune_previous(basic_store_factory):
    return basic_store_factory(dynamic_strings=True, prune_previous_version=True, use_tombstones=True)


@pytest.fixture
def basic_store_large_data(basic_store_factory):
    return basic_store_factory(lmdb_config={"map_size": 2**30})


@pytest.fixture
def basic_store_column_buckets(basic_store_factory):
    return basic_store_factory(dynamic_schema=True, column_group_size=3, segment_row_size=2, bucketize_dynamic=True)


@pytest.fixture
def basic_store_dynamic_schema_v1(basic_store_factory, lib_name):
    return basic_store_factory(dynamic_schema=True, dynamic_strings=True)


@pytest.fixture
def basic_store_dynamic_schema_v2(basic_store_factory, lib_name):
    library_name = lib_name + "_v2"
    return basic_store_factory(
        dynamic_schema=True, dynamic_strings=True, encoding_version=int(EncodingVersion.V2), override_name=library_name
    )


@pytest.fixture
def basic_store_dynamic_schema(basic_store_dynamic_schema_v1, basic_store_dynamic_schema_v2, encoding_version):
    if encoding_version == EncodingVersion.V1:
        return basic_store_dynamic_schema_v1
    elif encoding_version == EncodingVersion.V2:
        return basic_store_dynamic_schema_v2
    else:
        raise ValueError(f"Unexpected encoding version: {encoding_version}")


@pytest.fixture
def basic_store_delayed_deletes_v1(basic_store_factory):
    return basic_store_factory(delayed_deletes=True, dynamic_strings=True, prune_previous_version=True)


@pytest.fixture
def basic_store_delayed_deletes_v2(basic_store_factory, lib_name):
    library_name = lib_name + "_v2"
    return basic_store_factory(
        dynamic_strings=True, delayed_deletes=True, encoding_version=int(EncodingVersion.V2), override_name=library_name
    )


@pytest.fixture
def basic_store_tombstones_no_symbol_list(basic_store_factory):
    return basic_store_factory(use_tombstones=True, dynamic_schema=True, symbol_list=False, dynamic_strings=True)


@pytest.fixture
def basic_store_allows_pickling(basic_store_factory, lib_name):
    return basic_store_factory(use_norm_failure_handler_known_types=True, dynamic_strings=True)


@pytest.fixture
def basic_store_no_symbol_list(basic_store_factory):
    return basic_store_factory(symbol_list=False)


@pytest.fixture
def basic_store_tombstone_and_pruning(basic_store_factory):
    return basic_store_factory(use_tombstones=True, prune_previous_version=True)


@pytest.fixture
def basic_store_tombstone(basic_store_factory):
    return basic_store_factory(use_tombstones=True)


@pytest.fixture
def basic_store_tombstone_and_sync_passive(basic_store_factory):
    return basic_store_factory(use_tombstones=True, sync_passive=True)


@pytest.fixture
def basic_store_ignore_order(basic_store_factory):
    return basic_store_factory(ignore_sort_order=True)


@pytest.fixture
def basic_store_small_segment(basic_store_factory):
    return basic_store_factory(column_group_size=1000, segment_row_size=1000, lmdb_config={"map_size": 2**30})


@pytest.fixture
def basic_store_tiny_segment(basic_store_factory):
    return basic_store_factory(column_group_size=2, segment_row_size=2, lmdb_config={"map_size": 2**30})


@pytest.fixture
def basic_store_tiny_segment_dynamic(basic_store_factory):
    return basic_store_factory(column_group_size=2, segment_row_size=2, dynamic_schema=True)


@pytest.fixture
def one_col_df():
    def create(start=0) -> pd.DataFrame:
        return pd.DataFrame({"x": np.arange(start, start + 10, dtype=np.int64)})

    return create


@pytest.fixture
def two_col_df():
    def create(start=0) -> pd.DataFrame:
        return pd.DataFrame(
            {"x": np.arange(start, start + 10, dtype=np.int64), "y": np.arange(start + 10, start + 20, dtype=np.int64)}
        )

    return create


@pytest.fixture
def three_col_df():
    def create(start=0) -> pd.DataFrame:
        return pd.DataFrame(
            {
                "x": np.arange(start, start + 10, dtype=np.int64),
                "y": np.arange(start + 10, start + 20, dtype=np.int64),
                "z": np.arange(start + 20, start + 30, dtype=np.int64),
            },
            index=np.arange(start, start + 10, dtype=np.int64),
        )

    return create


def get_val(col):
    d_type = col % 3
    if d_type == 0:
        return random.random() * 10
    elif d_type == 1:
        return random.random()
    else:
        return str(random.random() * 10)


@pytest.fixture
def get_wide_df():
    def get_df(ts, width, max_col_width):
        cols = random.sample(range(max_col_width), width)
        return pd.DataFrame(index=[pd.Timestamp(ts)], data={str(col): get_val(col) for col in cols})

    return get_df


@pytest.fixture(scope="module")
def azurite_port():
    return get_ephemeral_port()


@pytest.fixture
def azurite_container():
    global bucket_id
    container = f"testbucket{bucket_id}"
    bucket_id = bucket_id + 1
    return container


@pytest.fixture(scope="module")
def spawn_azurite(azurite_port):
    temp_folder = tempfile.TemporaryDirectory()
    try:  # Awaiting fix for cleanup in windows file-in-use problem
        p = subprocess.Popen(
            f"azurite --silent --blobPort {azurite_port} --blobHost 127.0.0.1 --queuePort 0 --tablePort 0",
            cwd=temp_folder.name,
            shell=True,
        )
        time.sleep(2)  # Wait for Azurite to start up
        yield
    finally:
        print("Killing Azurite")
        if sys.platform == "win32":  # different way of killing process on Windows
            os.system(f"taskkill /F /PID {p.pid}")
        else:
            p.kill()
        temp_folder = None  # For cleanup; For an unknown reason somehow using with syntax causes error


@pytest.fixture(
    scope="function",
    params=(
        [
            "moto_s3_uri_incl_bucket",
            pytest.param(
                "azurite_azure_uri_incl_bucket",
                marks=pytest.mark.skipif(MACOS_CONDA_BUILD, reason=MACOS_CONDA_BUILD_SKIP_REASON),
            ),
            pytest.param(
                "mongo_test_uri",
                marks=pytest.mark.skipif(not RUN_MONGO_TEST, reason="Mongo test on windows is fiddly"),
            ),
            pytest.param(
                "unique_real_s3_uri",
                marks=pytest.mark.skipif(
                    not PERSISTENT_STORAGE_TESTS_ENABLED, reason="Can be used only when persistent storage is enabled"
                ),
            ),
        ]
    ),
)
def object_storage_uri_incl_bucket(request):
    yield request.getfixturevalue(request.param)


@pytest.fixture(
    scope="function",
    params=(
        [
            "lmdb_version_store_v1",
            "lmdb_version_store_v2",
            "s3_version_store_v1",
            "s3_version_store_v2",
<<<<<<< HEAD
            "azure_version_store",
            "in_memory_version_store",
=======
            pytest.param(
                "azure_version_store",
                marks=pytest.mark.skipif(MACOS_CONDA_BUILD, reason=MACOS_CONDA_BUILD_SKIP_REASON),
            ),
>>>>>>> a2ca480d
            pytest.param(
                "mongo_version_store",
                marks=pytest.mark.skipif(sys.platform != "linux", reason="The mongo store is only supported on Linux"),
            ),
            pytest.param(
                "real_s3_version_store",
                marks=pytest.mark.skipif(
                    not PERSISTENT_STORAGE_TESTS_ENABLED, reason="Can be used only when persistent storage is enabled"
                ),
            ),
        ]
        if not MACOS_CONDA_BUILD
        else ["lmdb_version_store_v1", "lmdb_version_store_v2", "s3_version_store_v1", "s3_version_store_v2"]
    ),
)
def object_and_mem_and_lmdb_version_store(request):
    """
    Designed to test all supported stores
    """
    yield request.getfixturevalue(request.param)


@pytest.fixture(
    scope="function",
    params=(
        [
            "lmdb_version_store_dynamic_schema_v1",
            "lmdb_version_store_dynamic_schema_v2",
            "s3_version_store_dynamic_schema_v1",
            "s3_version_store_dynamic_schema_v2",
<<<<<<< HEAD
            "azure_version_store_dynamic_schema",
            "in_memory_version_store_dynamic_schema",
=======
            pytest.param(
                "azure_version_store_dynamic_schema",
                marks=pytest.mark.skipif(MACOS_CONDA_BUILD, reason=MACOS_CONDA_BUILD_SKIP_REASON),
            ),
>>>>>>> a2ca480d
            pytest.param(
                "real_s3_version_store_dynamic_schema",
                marks=pytest.mark.skipif(
                    not PERSISTENT_STORAGE_TESTS_ENABLED, reason="Can be used only when persistent storage is enabled"
                ),
            ),
        ]
    ),
)
def object_and_mem_and_lmdb_version_store_dynamic_schema(request):
    """
    Designed to test all supported stores
    """
    yield request.getfixturevalue(request.param)


@pytest.fixture
def in_memory_store_factory(lib_name):
    cfg_maker = functools.partial(create_test_memory_cfg)
    used = {}

    def create_version_store(
        col_per_group: Optional[int] = None,
        row_per_segment: Optional[int] = None,
        override_name: str = None,
        **kwargs,
    ) -> NativeVersionStore:
        if col_per_group is not None and "column_group_size" not in kwargs:
            kwargs["column_group_size"] = col_per_group
        if row_per_segment is not None and "segment_row_size" not in kwargs:
            kwargs["segment_row_size"] = row_per_segment

        if "lmdb_config" in kwargs:
            del kwargs["lmdb_config"]

        if override_name is not None:
            library_name = override_name
        else:
            library_name = lib_name

        return _version_store_factory_impl(used, cfg_maker, library_name, **kwargs)

    try:
        yield create_version_store
    finally:
        for lib in used.values():
            lib.version_store.clear()


@pytest.fixture
def in_memory_version_store(in_memory_store_factory):
    return in_memory_store_factory()


@pytest.fixture
def in_memory_version_store_dynamic_schema(in_memory_store_factory):
    return in_memory_store_factory(dynamic_schema=True)


@pytest.fixture
def in_memory_version_store_tiny_segment(in_memory_store_factory):
    return in_memory_store_factory(column_group_size=2, segment_row_size=2)


@pytest.fixture(params=["lmdb_version_store_tiny_segment", "in_memory_version_store_tiny_segment"])
def lmdb_or_in_memory_version_store_tiny_segment(request):
    return request.getfixturevalue(request.param)<|MERGE_RESOLUTION|>--- conflicted
+++ resolved
@@ -191,15 +191,11 @@
     params=[
         "S3",
         "LMDB",
-<<<<<<< HEAD
         "MEM",
-        "Azure",
-=======
         pytest.param(
             "Azure",
             marks=pytest.mark.skipif(MACOS_CONDA_BUILD, reason=MACOS_CONDA_BUILD_SKIP_REASON),
         ),
->>>>>>> a2ca480d
         pytest.param(
             "Mongo",
             marks=pytest.mark.skipif(not RUN_MONGO_TEST, reason="Mongo test on windows is fiddly"),
@@ -1130,15 +1126,11 @@
             "lmdb_version_store_v2",
             "s3_version_store_v1",
             "s3_version_store_v2",
-<<<<<<< HEAD
-            "azure_version_store",
             "in_memory_version_store",
-=======
             pytest.param(
                 "azure_version_store",
                 marks=pytest.mark.skipif(MACOS_CONDA_BUILD, reason=MACOS_CONDA_BUILD_SKIP_REASON),
             ),
->>>>>>> a2ca480d
             pytest.param(
                 "mongo_version_store",
                 marks=pytest.mark.skipif(sys.platform != "linux", reason="The mongo store is only supported on Linux"),
@@ -1169,15 +1161,11 @@
             "lmdb_version_store_dynamic_schema_v2",
             "s3_version_store_dynamic_schema_v1",
             "s3_version_store_dynamic_schema_v2",
-<<<<<<< HEAD
-            "azure_version_store_dynamic_schema",
             "in_memory_version_store_dynamic_schema",
-=======
             pytest.param(
                 "azure_version_store_dynamic_schema",
                 marks=pytest.mark.skipif(MACOS_CONDA_BUILD, reason=MACOS_CONDA_BUILD_SKIP_REASON),
             ),
->>>>>>> a2ca480d
             pytest.param(
                 "real_s3_version_store_dynamic_schema",
                 marks=pytest.mark.skipif(
