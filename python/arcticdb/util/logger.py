"""
Copyright 2025 Man Group Operations Limited

Use of this software is governed by the Business Source License 1.1 included in the file LICENSE.txt.

As of the Change Date specified in that file, in accordance with the Business Source License, use of this software will be governed by the Apache License, version 2.0.
"""

import inspect
import logging
import os
import re
from typing import Any, Dict, Union


class GitHubSanitizingHandler(logging.StreamHandler):
    """
    The handler sanitizes messages only when execution is in GitHub
    """

    def emit(self, record: logging.LogRecord):
        # Sanitize the message here
        record.msg = self.sanitize_message(record.msg)
        super().emit(record)

    @staticmethod
    def sanitize_message(message: str) -> str:
        if (os.getenv("GITHUB_ACTIONS") == "true") and isinstance(message, str):
            # Use regex to find and replace sensitive access keys
            sanitized_message = message
            for regexp in [
                r"(secret=)[^\s&]+",
                r"(access=)[^\s&]+",
                r"(.*SECRET_KEY=).*$",
                r"(.*ACCESS_KEY=).*$",
                r"(.*AZURE_CONNECTION_STRING=).*$",
                r"(AccountKey=)([^;]+)",
            ]:
                sanitized_message = re.sub(regexp, r"\1***", sanitized_message, flags=re.IGNORECASE)
            return sanitized_message
        return message


loggers: Dict[str, logging.Logger] = {}


def get_logger(bencmhark_cls: Union[str, Any] = None):
    """
    Creates logger instance with associated console handler.
    The logger name can be either passed as string or class,
    or if not automatically will assume the caller module name
    """
    logLevel = logging.INFO
    if bencmhark_cls:
        if isinstance(bencmhark_cls, str):
            value = bencmhark_cls
        else:
            value = type(bencmhark_cls).__name__
        name = value
    else:
        frame = inspect.stack()[1]
        module = inspect.getmodule(frame[0])
        name = module.__name__

    logger = loggers.get(name, None)
    if logger:
        return logger
    logger = logging.getLogger(name)
    logger.setLevel(logLevel)
    console_handler = GitHubSanitizingHandler()
    console_handler.setLevel(logLevel)
    formatter = logging.Formatter("%(asctime)s - %(name)s - %(levelname)s - %(message)s")
    console_handler.setFormatter(formatter)
    logger.addHandler(console_handler)
    loggers[name] = logger
    return logger


class GitHubSanitizingException(Exception):
    def __init__(self, message: str):
        # Sanitize the message
        sanitized_message = GitHubSanitizingHandler.sanitize_message(message)
        super().__init__(sanitized_message)

<<<<<<< HEAD
=======

sanitized_message = " fgy 54654 ARCTICDB_REAL_S3_SECRET_KEY=AwsB1YWasZBtonDiBcsqtz36M3m4yPl9EsiTS57w"
sanitized_message = re.sub(r"(.*SECRET_KEY=).*$", r"\1***", sanitized_message, flags=re.IGNORECASE)
print(sanitized_message)
>>>>>>> 7acd347e
<|MERGE_RESOLUTION|>--- conflicted
+++ resolved
@@ -81,11 +81,3 @@
         # Sanitize the message
         sanitized_message = GitHubSanitizingHandler.sanitize_message(message)
         super().__init__(sanitized_message)
-
-<<<<<<< HEAD
-=======
-
-sanitized_message = " fgy 54654 ARCTICDB_REAL_S3_SECRET_KEY=AwsB1YWasZBtonDiBcsqtz36M3m4yPl9EsiTS57w"
-sanitized_message = re.sub(r"(.*SECRET_KEY=).*$", r"\1***", sanitized_message, flags=re.IGNORECASE)
-print(sanitized_message)
->>>>>>> 7acd347e
