--- conflicted
+++ resolved
@@ -708,11 +708,7 @@
             string_sizes =  [10] * num_cols
         if seed is not None:
             np.random.seed(seed=seed)
-<<<<<<< HEAD
-            random.seed(seed=seed)
-=======
             random.seed(seed)
->>>>>>> 70d99a0d
         data = [[random_string(string_sizes[col]) 
                  for col in range(num_cols)] 
                  for _ in range(num_rows)]
