--- conflicted
+++ resolved
@@ -770,10 +770,7 @@
         self.__types = {}
         self.__df = None
         self.__index = None
-<<<<<<< HEAD
         self.__density = density
-=======
->>>>>>> 478e5ea8
         set_seed(seed)
 
     def generate_dataframe(self) -> pd.DataFrame:
@@ -855,7 +852,6 @@
         """ Adds a timestamp column
         if start_date is None then the timestamps will be random, 
         otherwise will start from date provided
-<<<<<<< HEAD
         If sparse array is required the start_date will not matter, values will be always random
         """
         if self.__density:
@@ -865,13 +861,6 @@
                 list = pd.date_range(start=start_date, periods=self.__size, freq=freq) 
             else:
                 list = generate_random_timestamp_array(size=self.__size, seed=None)
-=======
-        """
-        if start_date:
-            list = pd.date_range(start=start_date, periods=self.__size, freq=freq) 
-        else:
-            list = generate_random_timestamp_array(size=self.__size, seed=None)
->>>>>>> 478e5ea8
         self.__data[name] = list
         self.__types[name] = pd.Timestamp
         return self
