--- conflicted
+++ resolved
@@ -34,7 +34,6 @@
 ARCTICDB_NA_VALUE_BOOL = False
 
 
-<<<<<<< HEAD
 class GitHubSanitizingHandler(logging.StreamHandler):
     """
     The handler sanitizes messages only when execution is in GitHub
@@ -215,8 +214,6 @@
                 raise TypeError(f"Unsupported dtype: {dtype}")
             
 
-=======
->>>>>>> 8c2e441a
 class GitHubSanitizingException(Exception):
     def __init__(self, message: str):
         # Sanitize the message
