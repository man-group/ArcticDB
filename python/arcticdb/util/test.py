--- conflicted
+++ resolved
@@ -398,14 +398,10 @@
     if max_value is None:
         max_value = min(iinfo.max, platform_int_info.max)
     return np.random.randint(
-<<<<<<< HEAD
         min_value,
         max_value,
         size=size,
         dtype=dtype
-=======
-        max(iinfo.min, platform_int_info.min), min(iinfo.max, platform_int_info.max), size=size, dtype=dtype
->>>>>>> 0b58a88e
     )
 
 
