--- conflicted
+++ resolved
@@ -881,12 +881,8 @@
         validate_index=True,
         sort_on_index=False,
         sort_columns: List[str] = None,
-<<<<<<< HEAD
+        index_column: Optional[str] = None,
     ) -> StageResult:
-=======
-        index_column: Optional[str] = None,
-    ) -> None:
->>>>>>> f9468556
         """
         Similar to ``write`` but the written segments are left in an "incomplete" state, unable to be read until they
         are finalized. This enables multiple writers to a single symbol - all writing staged data at the same time -
