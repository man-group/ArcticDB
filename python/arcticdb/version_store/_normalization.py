--- conflicted
+++ resolved
@@ -726,14 +726,10 @@
             if key in data:
                 category_info = list(norm_meta.common.categories[key].category)
                 codes = data[key]
-                # `pd.Categorical.from_codes` from `pandas~=0.25.x` (pandas' supported version for python 3.6)
-                # does not support `codes` of `dtype=object`: it has to have an integral dtype.
-                # See: https://github.com/pandas-dev/pandas/blob/0.25.x/pandas/core/arrays/categorical.py#L688-L704
-<<<<<<< HEAD
-                if IS_PANDAS_ZERO and codes.dtype is object:
-=======
                 if IS_PANDAS_ZERO:
->>>>>>> ea154f2d
+                    # `pd.Categorical.from_codes` from `pandas~=0.25.x` (pandas' supported version for python 3.6)
+                    # does not support `codes` of `dtype=object`: it has to have an integral dtype.
+                    # See: https://github.com/pandas-dev/pandas/blob/0.25.x/pandas/core/arrays/categorical.py#L688-L704
                     codes = np.asarray(codes, dtype=int)
                 df[key] = pd.Categorical.from_codes(codes=codes, categories=category_info)
         for key in norm_meta.common.int_categories:
