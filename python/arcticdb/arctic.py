"""
Copyright 2023 Man Group Operations Limited

Use of this software is governed by the Business Source License 1.1 included in the file licenses/BSL.txt.

As of the Change Date specified in that file, in accordance with the Business Source License, use of this software will be governed by the Apache License, version 2.0.
"""
from typing import List, Optional

from arcticdb.options import DEFAULT_ENCODING_VERSION, LibraryOptions
from arcticdb_ext.storage import LibraryManager
from arcticdb.exceptions import LibraryNotFound, MismatchingLibraryOptions
from arcticdb.version_store.library import ArcticInvalidApiUsageException, Library
from arcticdb.version_store._store import NativeVersionStore
from arcticdb.adapters.s3_library_adapter import S3LibraryAdapter
from arcticdb.adapters.lmdb_library_adapter import LMDBLibraryAdapter
from arcticdb.adapters.azure_library_adapter import AzureLibraryAdapter
from arcticdb.adapters.mongo_library_adapter import MongoLibraryAdapter
from arcticdb.adapters.in_memory_library_adapter import InMemoryLibraryAdapter
from arcticdb.adapters.rocksdb_library_adapter import RocksDBLibraryAdapter
from arcticdb.encoding_version import EncodingVersion


class Arctic:
    """
    Top-level library management class. Arctic instances can be configured against an S3 environment and enable the
    creation, deletion and retrieval of Arctic libraries.
    """

    _LIBRARY_ADAPTERS = [
        S3LibraryAdapter,
        LMDBLibraryAdapter,
        AzureLibraryAdapter,
        MongoLibraryAdapter,
        InMemoryLibraryAdapter,
    ]
    if LibraryManager.rocksdb_support:
        _LIBRARY_ADAPTERS.append(RocksDBLibraryAdapter)

    def __init__(self, uri: str, encoding_version: EncodingVersion = DEFAULT_ENCODING_VERSION):
        """
        Initializes a top-level Arctic library management instance.

        For more information on how to use Arctic Library instances please see the documentation on Library.

        Parameters
        ----------

        uri: str
            URI specifying the backing store used to access, configure, and create Arctic libraries.

            **S3**

                The S3 URI connection scheme has the form ``s3(s)://<s3 end point>:<s3 bucket>[?options]``.

                Use s3s as the protocol if communicating with a secure endpoint.

                Options is a query string that specifies connection specific options as ``<name>=<value>`` pairs joined with
                ``&``.

                Available options for S3:

                +---------------------------+-----------------------------------------------------------------------------------------------------------------------------------------------------------------+
                | Option                    | Description                                                                                                                                                     |
                +===========================+=================================================================================================================================================================+
                | port                      | port to use for S3 connection                                                                                                                                   |
                +---------------------------+-----------------------------------------------------------------------------------------------------------------------------------------------------------------+
                | region                    | S3 region                                                                                                                                                       |
                +---------------------------+-----------------------------------------------------------------------------------------------------------------------------------------------------------------+
                | use_virtual_addressing    | Whether to use virtual addressing to access the S3 bucket                                                                                                       |
                +---------------------------+-----------------------------------------------------------------------------------------------------------------------------------------------------------------+
                | access                    | S3 access key                                                                                                                                                   |
                +---------------------------+--------------------------------------------------------------------------------------------------------------------------------------------- -------------------+
                | secret                    | S3 secret access key                                                                                                                                            |
                +---------------------------+-----------------------------------------------------------------------------------------------------------------------------------------------------------------+
                | path_prefix               | Path within S3 bucket to use for data storage                                                                                                                   |
                +---------------------------+-----------------------------------------------------------------------------------------------------------------------------------------------------------------+
                | aws_auth                  | If true, authentication to endpoint will be computed via AWS environment vars/config files. If no options are provided ``aws_auth`` will be assumed to be true. |
                +---------------------------+-----------------------------------------------------------------------------------------------------------------------------------------------------------------+

                Note: When connecting to AWS, ``region`` can be automatically deduced from the endpoint if the given endpoint
                specifies the region and ``region`` is not set.

            **Azure**

                The Azure URI connection scheme has the form ``azure://[options]``.
                It is based on the Azure Connection String, with additional options for configuring ArcticDB.
                Please refer to https://learn.microsoft.com/en-us/azure/storage/common/storage-configure-connection-string for more details.

                ``options`` is a string that specifies connection specific options as ``<name>=<value>`` pairs joined with ``;`` (the final key value pair should not include a trailing ``;``).

                Additional options specific for ArcticDB:

                +---------------------------+---------------------------------------------------------------------------------------------------------------------------------------------------------------+
                | Option                    | Description                                                                                                                                                   |
                +===========================+===============================================================================================================================================================+
                | Container                 | Azure container for blobs                                                                                                                                     |
                +---------------------------+---------------------------------------------------------------------------------------------------------------------------------------------------------------+
                | Path_prefix               | Path within Azure container to use for data storage                                                                                                           |
                +---------------------------+---------------------------------------------------------------------------------------------------------------------------------------------------------------+
                | CA_cert_path              | (Non-Windows platform only) Azure CA certificate path. If not set, default path will be used.                                                                 |
                |                           | Note: For Linux distribution, default path is set to ``/etc/pki/ca-trust/extracted/pem/tls-ca-bundle.pem``.                                                   |
                |                           | If the certificate cannot be found in the provided path, an Azure exception with no meaningful error code will be thrown.                                     |
                |                           | For more details, please see https://github.com/Azure/azure-sdk-for-cpp/issues/4738.                                                                          |
                |                           | For example, ``Failed to iterate azure blobs 'C' 0:``.                                                                                                        |
                |                           |                                                                                                                                                               |
                |                           | Default certificate path in various Linux distributions:                                                                                                      |
                |                           | "/etc/ssl/certs/ca-certificates.crt"                  Debian/Ubuntu/Gentoo etc.                                                                               |
                |                           | "/etc/pki/tls/certs/ca-bundle.crt"                    Fedora/RHEL 6                                                                                           |
                |                           | "/etc/ssl/ca-bundle.pem"                              OpenSUSE                                                                                                |
                |                           | "/etc/pki/tls/cacert.pem"                             OpenELEC                                                                                                |
                |                           | "/etc/pki/ca-trust/extracted/pem/tls-ca-bundle.pem"   CentOS/RHEL 7                                                                                           |
                |                           | "/etc/ssl/cert.pem"                                   Alpine Linux                                                                                            |
                +---------------------------+---------------------------------------------------------------------------------------------------------------------------------------------------------------+

                For Windows user, `CA_cert_path` cannot be set. Please set CA certificate related option on Windows setting.
                For details, you may refer to https://learn.microsoft.com/en-us/skype-sdk/sdn/articles/installing-the-trusted-root-certificate

                Exception: Azure exceptions message always ends with ``{AZURE_SDK_HTTP_STATUS_CODE}:{AZURE_SDK_REASON_PHRASE}``.

                Please refer to https://github.com/Azure/azure-sdk-for-cpp/blob/24ed290815d8f9dbcd758a60fdc5b6b9205f74e0/sdk/core/azure-core/inc/azure/core/http/http_status_code.hpp for
                more details of provided status codes.

                Note that due to a bug in Azure C++ SDK (https://github.com/Azure/azure-sdk-for-cpp/issues/4738), Azure may not give meaningful status codes and
                reason phrases in the exception. To debug these instances, please set the environment variable ``export AZURE_LOG_LEVEL`` to ``1`` to turn on the SDK debug logging.

            **LMDB**

                The LMDB connection scheme has the form ``lmdb:///<path to store LMDB files>[?options]``.

                Options is a query string that specifies connection specific options as ``<name>=<value>`` pairs joined with
                ``&``.

                +---------------------------+---------------------------------------------------------------------------------------------------------------------------------------------------------------+
                | Option                    | Description                                                                                                                                                   |
                +===========================+===============================================================================================================================================================+
                | map_size                  | LMDB map size (see http://www.lmdb.tech/doc/group__mdb.html#gaa2506ec8dab3d969b0e609cd82e619e5). String. Supported formats are:                               |
                |                           |                                                                                                                                                               |
                |                           | "150MB" / "20GB" / "3TB"                                                                                                                                      |
                |                           |                                                                                                                                                               |
                |                           | The only supported units are MB / GB / TB.                                                                                                                    |
                |                           |                                                                                                                                                               |
                |                           | On Windows and MacOS, LMDB will materialize a file of this size, so you need to set it to a reasonable value that your system has                             |
                |                           | room for, and it has a small default (order of 1GB). On Linux, this is an upper bound on the space used by LMDB and the default is large                      |
                |                           | (order of 100GB).                                                                                                                                             |
                +---------------------------+---------------------------------------------------------------------------------------------------------------------------------------------------------------+

                Example connection strings are ``lmdb:///home/user/my_lmdb`` or ``lmdb:///home/user/my_lmdb?map_size=2GB``.

            **In-Memory**

                The in-memory connection scheme has the form ``mem://``.

                The storage is local to the ``Arctic`` instance.

        encoding_version: EncodingVersion, default DEFAULT_ENCODING_VERSION
            When creating new libraries with this Arctic instance, the default encoding version to use.
            Can be overridden by specifying the encoding version in the LibraryOptions argument to create_library.

        Examples
        --------

        >>> ac = Arctic('s3://MY_ENDPOINT:MY_BUCKET')  # Leave AWS to derive credential information
        >>> ac = Arctic('s3://MY_ENDPOINT:MY_BUCKET?region=YOUR_REGION&access=ABCD&secret=DCBA') # Manually specify creds
        >>> ac = Arctic('azure://CA_cert_path=/etc/ssl/certs/ca-certificates.crt;BlobEndpoint=https://arctic.blob.core.windows.net;Container=acblob;SharedAccessSignature=sp=sig')
        >>> ac.create_library('travel_data')
        >>> ac.list_libraries()
        ['travel_data']
        >>> travel_library = ac['travel_data']
        >>> ac.delete_library('travel_data')
        """
        _cls = None
        for adapter_cls in self._LIBRARY_ADAPTERS:
            if adapter_cls.supports_uri(uri):
                _cls = adapter_cls
                break
        else:
            raise ValueError(
                f"Invalid URI specified. Please see URI format specification for available formats. uri={uri}"
            )

        self._encoding_version = encoding_version
        self._library_adapter = _cls(uri, self._encoding_version)
        self._library_manager = LibraryManager(self._library_adapter.config_library)
        self._uri = uri

    def __getitem__(self, name: str) -> Library:
        if not self._library_manager.has_library(name):
            raise LibraryNotFound(name)

        storage_override = self._library_adapter.get_storage_override()
        lib = NativeVersionStore(
            self._library_manager.get_library(name, storage_override),
            repr(self._library_adapter),
            lib_cfg=self._library_manager.get_library_config(name, storage_override),
        )
        return Library(repr(self), lib)

    def __repr__(self):
        return "Arctic(config=%r)" % self._library_adapter

    def get_library(
        self, name: str, create_if_missing: Optional[bool] = False, library_options: Optional[LibraryOptions] = None
    ) -> Library:
        """
        Returns the library named ``name``.

        This method can also be invoked through subscripting. ``Arctic('bucket').get_library("test")`` is equivalent to
        ``Arctic('bucket')["test"]``.

        Parameters
        ----------
        name: str
            The name of the library that you wish to retrieve.

        create_if_missing: Optional[bool], default = False
            If True, and the library does not exist, then create it.

        library_options: Optional[LibraryOptions], default = None
            If create_if_missing is True, and the library does not already exist, then it will be created with these
            options, or the defaults if not provided.
            If create_if_missing is True, and the library already exists, ensures that the existing library options
            match these.
            Unused if create_if_missing is False.

        Examples
        --------
        >>> arctic = Arctic('s3://MY_ENDPOINT:MY_BUCKET')
        >>> arctic.create_library('test.library')
        >>> my_library = arctic.get_library('test.library')
        >>> my_library = arctic['test.library']

        Returns
        -------
        Library
        """
        if library_options and not create_if_missing:
            raise ArcticInvalidApiUsageException(
                "In get_library, library_options must be falsey if create_if_missing is falsey"
            )
        try:
            lib = self[name]
            if create_if_missing and library_options:
                if library_options.encoding_version is None:
                    library_options.encoding_version = self._encoding_version
                if lib.options() != library_options:
                    raise MismatchingLibraryOptions(f"{name}: {lib.options()} != {library_options}")
            return lib
        except LibraryNotFound as e:
            if create_if_missing:
                return self.create_library(name, library_options)
            else:
                raise e

    def create_library(self, name: str, library_options: Optional[LibraryOptions] = None) -> Library:
        """
        Creates the library named ``name``.

        Arctic libraries contain named symbols which are the atomic unit of data storage within Arctic. Symbols
        contain data that in most cases strongly resembles a DataFrame and are versioned such that all modifying
        operations can be tracked and reverted.

        Arctic libraries support concurrent writes and reads to multiple symbols as well as concurrent reads to a single
        symbol. However, concurrent writers to a single symbol are not supported other than for primitives that
        explicitly state support for single-symbol concurrent writes.

        Parameters
        ----------
        name: str
            The name of the library that you wish to create.

        library_options: Optional[LibraryOptions]
            Options to use in configuring the library. Defaults if not provided are the same as are documented in LibraryOptions.

        Examples
        --------
        >>> arctic = Arctic('s3://MY_ENDPOINT:MY_BUCKET')
        >>> arctic.create_library('test.library')
        >>> my_library = arctic['test.library']

        Returns
        -------
        Library that was just created
        """
        if self.has_library(name):
            raise ValueError(f"Library [{name}] already exists.")

        if library_options is None:
            library_options = LibraryOptions()

<<<<<<< HEAD
        library = self._library_adapter.create_library(name, library_options)
        self._library_manager.write_library_config(library._lib_cfg, name, self._library_adapter.get_masking_override())
        del library
=======
        cfg = self._library_adapter.get_library_config(name, library_options)
        self._library_manager.write_library_config(cfg, name, self._library_adapter.get_masking_override())
>>>>>>> b6911aa5
        return self.get_library(name)

    def delete_library(self, name: str) -> None:
        """
        Removes the library called ``name``. This will remove the underlying data contained within the library and as
        such will take as much time as the underlying delete operations take.

        If no library with ``name`` exists then this is a no-op. In particular this method does not raise in this case.

        Parameters
        ----------
        name: str
            Name of the library to delete.
        """
        if not self._library_manager.has_library(name):
            return
        self[name]._nvs.version_store.clear()
        self._library_manager.close_library_if_open(name)
        try:
            self._library_adapter.cleanup_library(name)
        finally:
            self._library_manager.remove_library_config(name)

    def has_library(self, name: str) -> bool:
        """
        Query if the given library exists

        Parameters
        ----------
        name: str
            Name of the library to check the existence of.

        Returns
        -------
        True if the library exists, False otherwise.
        """
        return self._library_manager.has_library(name)

    def list_libraries(self) -> List[str]:
        """
        Lists all libraries available.

        Examples
        --------
        >>> arctic = Arctic('s3://MY_ENDPOINT:MY_BUCKET')
        >>> arctic.list_libraries()
        ['test.library']

        Returns
        -------
        A list of all library names that exist in this Arctic instance.
        """
        return self._library_manager.list_libraries()

    def get_uri(self) -> str:
        """
        Returns the URI that was used to create the Arctic instance.

        Examples
        --------
        >>> arctic = Arctic('s3://MY_ENDPOINT:MY_BUCKET')
        >>> arctic.get_uri()

        Returns
        -------
        s3://MY_ENDPOINT:MY_BUCKET
        """
        return self._uri<|MERGE_RESOLUTION|>--- conflicted
+++ resolved
@@ -288,14 +288,8 @@
         if library_options is None:
             library_options = LibraryOptions()
 
-<<<<<<< HEAD
-        library = self._library_adapter.create_library(name, library_options)
-        self._library_manager.write_library_config(library._lib_cfg, name, self._library_adapter.get_masking_override())
-        del library
-=======
         cfg = self._library_adapter.get_library_config(name, library_options)
         self._library_manager.write_library_config(cfg, name, self._library_adapter.get_masking_override())
->>>>>>> b6911aa5
         return self.get_library(name)
 
     def delete_library(self, name: str) -> None:
