--- conflicted
+++ resolved
@@ -5,26 +5,20 @@
 
 As of the Change Date specified in that file, in accordance with the Business Source License, use of this software will be governed by the Apache License, version 2.0.
 """
-<<<<<<< HEAD
-import os
+
+import urllib.parse
 import pandas as pd
 import numpy as np
+
+import os
+import bz2
+import urllib.request
 
 ## You can now define SLOW ASV tests
 ## To run those tests also you have to set following OS variable
 ## Then you can use this variable along with asv_runner.benchmarks.mark.SkipNotImplemented exception
 ## (see finalized_staged_data.py)
 SLOW_TESTS = os.getenv("ARCTICDB_SLOW_TESTS") == "1"
-=======
-import urllib.parse
-import pandas as pd
-import numpy as np
-
-import os
-import bz2
-import urllib.request
-
->>>>>>> 2a6b3cdc
 
 def generate_pseudo_random_dataframe(n, freq="s", end_timestamp="1/1/2023"):
     """
