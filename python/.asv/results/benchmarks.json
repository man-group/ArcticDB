--- conflicted
+++ resolved
@@ -84,8 +84,6 @@
             ]
         ],
         "setup_cache_key": "basic_functions:42",
-<<<<<<< HEAD
-=======
         "timeout": 6000,
         "type": "peakmemory",
         "unit": "bytes",
@@ -104,7 +102,6 @@
             ]
         ],
         "setup_cache_key": "basic_functions:42",
->>>>>>> 4973d7f8
         "timeout": 6000,
         "type": "peakmemory",
         "unit": "bytes",
@@ -206,8 +203,6 @@
         "rounds": 2,
         "sample_time": 0.01,
         "setup_cache_key": "basic_functions:42",
-<<<<<<< HEAD
-=======
         "timeout": 6000,
         "type": "time",
         "unit": "seconds",
@@ -232,7 +227,6 @@
         "rounds": 2,
         "sample_time": 0.01,
         "setup_cache_key": "basic_functions:42",
->>>>>>> 4973d7f8
         "timeout": 6000,
         "type": "time",
         "unit": "seconds",
@@ -281,8 +275,6 @@
         "rounds": 2,
         "sample_time": 0.01,
         "setup_cache_key": "basic_functions:42",
-<<<<<<< HEAD
-=======
         "timeout": 6000,
         "type": "time",
         "unit": "seconds",
@@ -307,7 +299,6 @@
         "rounds": 2,
         "sample_time": 0.01,
         "setup_cache_key": "basic_functions:42",
->>>>>>> 4973d7f8
         "timeout": 6000,
         "type": "time",
         "unit": "seconds",
@@ -403,11 +394,7 @@
                 "1000"
             ]
         ],
-<<<<<<< HEAD
-        "setup_cache_key": "basic_functions:140",
-=======
         "setup_cache_key": "basic_functions:164",
->>>>>>> 4973d7f8
         "timeout": 6000,
         "type": "peakmemory",
         "unit": "bytes",
@@ -430,11 +417,7 @@
                 "1000"
             ]
         ],
-<<<<<<< HEAD
-        "setup_cache_key": "basic_functions:140",
-=======
         "setup_cache_key": "basic_functions:164",
->>>>>>> 4973d7f8
         "timeout": 6000,
         "type": "peakmemory",
         "unit": "bytes",
@@ -457,11 +440,8 @@
                 "1000"
             ]
         ],
-<<<<<<< HEAD
         "setup_cache_key": "basic_functions:140",
-=======
         "setup_cache_key": "basic_functions:164",
->>>>>>> 4973d7f8
         "timeout": 6000,
         "type": "peakmemory",
         "unit": "bytes",
@@ -507,11 +487,7 @@
                 "1000"
             ]
         ],
-<<<<<<< HEAD
-        "setup_cache_key": "basic_functions:140",
-=======
         "setup_cache_key": "basic_functions:164",
->>>>>>> 4973d7f8
         "timeout": 6000,
         "type": "peakmemory",
         "unit": "bytes",
@@ -539,11 +515,7 @@
         "repeat": 0,
         "rounds": 2,
         "sample_time": 0.01,
-<<<<<<< HEAD
-        "setup_cache_key": "basic_functions:140",
-=======
         "setup_cache_key": "basic_functions:164",
->>>>>>> 4973d7f8
         "timeout": 6000,
         "type": "time",
         "unit": "seconds",
@@ -572,11 +544,7 @@
         "repeat": 0,
         "rounds": 2,
         "sample_time": 0.01,
-<<<<<<< HEAD
-        "setup_cache_key": "basic_functions:140",
-=======
         "setup_cache_key": "basic_functions:164",
->>>>>>> 4973d7f8
         "timeout": 6000,
         "type": "time",
         "unit": "seconds",
@@ -605,11 +573,7 @@
         "repeat": 0,
         "rounds": 2,
         "sample_time": 0.01,
-<<<<<<< HEAD
-        "setup_cache_key": "basic_functions:140",
-=======
         "setup_cache_key": "basic_functions:164",
->>>>>>> 4973d7f8
         "timeout": 6000,
         "type": "time",
         "unit": "seconds",
@@ -638,7 +602,6 @@
         "repeat": 0,
         "rounds": 2,
         "sample_time": 0.01,
-<<<<<<< HEAD
         "setup_cache_key": "basic_functions:140",
         "timeout": 6000,
         "type": "time",
@@ -669,9 +632,6 @@
         "rounds": 2,
         "sample_time": 0.01,
         "setup_cache_key": "basic_functions:140",
-=======
-        "setup_cache_key": "basic_functions:164",
->>>>>>> 4973d7f8
         "timeout": 6000,
         "type": "time",
         "unit": "seconds",
@@ -700,11 +660,7 @@
         "repeat": 0,
         "rounds": 2,
         "sample_time": 0.01,
-<<<<<<< HEAD
-        "setup_cache_key": "basic_functions:140",
-=======
         "setup_cache_key": "basic_functions:164",
->>>>>>> 4973d7f8
         "timeout": 6000,
         "type": "time",
         "unit": "seconds",
@@ -728,11 +684,7 @@
         "repeat": 3,
         "rounds": 1,
         "sample_time": 0.01,
-<<<<<<< HEAD
-        "setup_cache_key": "basic_functions:288",
-=======
         "setup_cache_key": "basic_functions:301",
->>>>>>> 4973d7f8
         "timeout": 6000,
         "type": "time",
         "unit": "seconds",
@@ -756,11 +708,7 @@
         "repeat": 3,
         "rounds": 1,
         "sample_time": 0.01,
-<<<<<<< HEAD
-        "setup_cache_key": "basic_functions:288",
-=======
         "setup_cache_key": "basic_functions:301",
->>>>>>> 4973d7f8
         "timeout": 6000,
         "type": "time",
         "unit": "seconds",
@@ -784,11 +732,7 @@
         "repeat": 3,
         "rounds": 1,
         "sample_time": 0.01,
-<<<<<<< HEAD
-        "setup_cache_key": "basic_functions:288",
-=======
         "setup_cache_key": "basic_functions:301",
->>>>>>> 4973d7f8
         "timeout": 6000,
         "type": "time",
         "unit": "seconds",
@@ -812,11 +756,7 @@
         "repeat": 3,
         "rounds": 1,
         "sample_time": 0.01,
-<<<<<<< HEAD
-        "setup_cache_key": "basic_functions:288",
-=======
         "setup_cache_key": "basic_functions:301",
->>>>>>> 4973d7f8
         "timeout": 6000,
         "type": "time",
         "unit": "seconds",
@@ -840,11 +780,7 @@
         "repeat": 3,
         "rounds": 1,
         "sample_time": 0.01,
-<<<<<<< HEAD
-        "setup_cache_key": "basic_functions:288",
-=======
         "setup_cache_key": "basic_functions:301",
->>>>>>> 4973d7f8
         "timeout": 6000,
         "type": "time",
         "unit": "seconds",
@@ -868,11 +804,7 @@
         "repeat": 3,
         "rounds": 1,
         "sample_time": 0.01,
-<<<<<<< HEAD
-        "setup_cache_key": "basic_functions:288",
-=======
         "setup_cache_key": "basic_functions:301",
->>>>>>> 4973d7f8
         "timeout": 6000,
         "type": "time",
         "unit": "seconds",
@@ -896,11 +828,7 @@
         "repeat": 3,
         "rounds": 1,
         "sample_time": 0.01,
-<<<<<<< HEAD
-        "setup_cache_key": "basic_functions:288",
-=======
         "setup_cache_key": "basic_functions:301",
->>>>>>> 4973d7f8
         "timeout": 6000,
         "type": "time",
         "unit": "seconds",
@@ -924,11 +852,7 @@
         "repeat": 3,
         "rounds": 1,
         "sample_time": 0.01,
-<<<<<<< HEAD
-        "setup_cache_key": "basic_functions:288",
-=======
         "setup_cache_key": "basic_functions:301",
->>>>>>> 4973d7f8
         "timeout": 6000,
         "type": "time",
         "unit": "seconds",
@@ -952,11 +876,7 @@
         "repeat": 3,
         "rounds": 1,
         "sample_time": 0.01,
-<<<<<<< HEAD
-        "setup_cache_key": "basic_functions:288",
-=======
         "setup_cache_key": "basic_functions:301",
->>>>>>> 4973d7f8
         "timeout": 6000,
         "type": "time",
         "unit": "seconds",
@@ -980,11 +900,7 @@
         "repeat": 3,
         "rounds": 1,
         "sample_time": 0.01,
-<<<<<<< HEAD
-        "setup_cache_key": "basic_functions:288",
-=======
         "setup_cache_key": "basic_functions:301",
->>>>>>> 4973d7f8
         "timeout": 6000,
         "type": "time",
         "unit": "seconds",
@@ -1008,11 +924,7 @@
         "repeat": 3,
         "rounds": 1,
         "sample_time": 0.01,
-<<<<<<< HEAD
-        "setup_cache_key": "basic_functions:288",
-=======
         "setup_cache_key": "basic_functions:301",
->>>>>>> 4973d7f8
         "timeout": 6000,
         "type": "time",
         "unit": "seconds",
