--- conflicted
+++ resolved
@@ -4,17 +4,6 @@
 from .bucket_management import s3_client
 
 
-<<<<<<< HEAD
-=======
-def boto_client():
-    return boto3.client(
-        "iam",
-        aws_access_key_id=os.getenv("ARCTICDB_REAL_S3_ACCESS_KEY"),
-        aws_secret_access_key=os.getenv("ARCTICDB_REAL_S3_SECRET_KEY"),
-    )
-
-
->>>>>>> 7acd347e
 def list_roles_by_prefix(client, prefix):
     roles = []
     paginator = client.get_paginator("list_roles")
