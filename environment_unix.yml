--- conflicted
+++ resolved
@@ -55,7 +55,4 @@
   # See: https://github.com/man-group/ArcticDB/pull/291
   - hypothesis < 6.73
   - pytest-sugar
-<<<<<<< HEAD
   - libarrow
-=======
->>>>>>> e410abcd
