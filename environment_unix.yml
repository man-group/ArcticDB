name: arcticdb
channels:
  - conda-forge
dependencies:
  # Build tools
  - cmake
  - gtest
  - gflags
  - doxygen
  - boost-cpp
  # Build dependencies
  - krb5
  - lz4-c
  - double-conversion
  - libevent
  - libmongocxx
  - zstd
  - pybind11
  - pcre
  - cyrus-sasl
  - aws-sdk-cpp
  - prometheus-cpp
  - libprotobuf < 4
  - bitmagic
  - spdlog
  - fmt
  - folly==2022.10.31 # latest version published on vcpkg
  # Vendored build dependencies (see `cpp/thirdparty`)
  # Versions must be kept in sync
  - xxhash
  - semimap
  - robin_hood
  - rapidcheck
  - msgpack-c
  - recycle
  - remotery
  # Matches the version of lmdb and lmdbxx as vendored
  # via submodules.
  - lmdb==0.9.22
  - lmdbxx==0.9.14
  # Python dependences
  - python
  - numpy
  - pandas
  - pytest
  - boto3
  - werkzeug
  - moto
  - pytest-server-fixtures
  # Pinned to avoid test disruption (in phase with the pin in setup.cfg)
  # See: https://github.com/man-group/ArcticDB/pull/291
  - hypothesis < 6.73
<<<<<<< HEAD
  - pytest-sugar
  - xxhash
  - semimap
  - robin_hood
  - rapidcheck
  - recycle
  - lmdbxx
  - remotery
=======
  - pytest-sugar
>>>>>>> afbfde61
<|MERGE_RESOLUTION|>--- conflicted
+++ resolved
@@ -50,15 +50,4 @@
   # Pinned to avoid test disruption (in phase with the pin in setup.cfg)
   # See: https://github.com/man-group/ArcticDB/pull/291
   - hypothesis < 6.73
-<<<<<<< HEAD
-  - pytest-sugar
-  - xxhash
-  - semimap
-  - robin_hood
-  - rapidcheck
-  - recycle
-  - lmdbxx
-  - remotery
-=======
-  - pytest-sugar
->>>>>>> afbfde61
+  - pytest-sugar