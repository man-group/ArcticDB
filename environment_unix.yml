--- conflicted
+++ resolved
@@ -41,8 +41,5 @@
   - pytest-sugar
   - xxhash
   - semimap
-<<<<<<< HEAD
   - remotery
-=======
-  - robin_hood
->>>>>>> 8d1c3837
+  - robin_hood