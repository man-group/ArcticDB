name: arcticdb
channels:
  - conda-forge
dependencies:
  - lmdb
  - boost-cpp
  - fmt
  - spdlog
  # This is the last version published on vcpkg the usual
  # installation setup depends on.
  - folly==2022.10.31
  - lz4-c
  - prometheus-cpp
  - double-conversion
  - libevent
  - libprotobuf < 4
  - libmongocxx
  - zstd
  - pybind11
  - pcre
  - gflags
  - cyrus-sasl
  - python
  - msgpack-c
  - doxygen
  - aws-sdk-cpp
  - gtest
  - cmake
  - bitmagic
  - numpy
  - pandas
  - pytest
  - boto3
  - krb5
  - werkzeug
  - moto
  - pytest-server-fixtures
  # Pinned to avoid test disruption (in phase with the pin in setup.cfg)
  # See: https://github.com/man-group/ArcticDB/pull/291
  - hypothesis < 6.73
  - pytest-sugar
  - xxhash
  - semimap
<<<<<<< HEAD
  - recycle
=======
  - rapidcheck
  - remotery
  - robin_hood
>>>>>>> d1b4c7be
<|MERGE_RESOLUTION|>--- conflicted
+++ resolved
@@ -41,10 +41,7 @@
   - pytest-sugar
   - xxhash
   - semimap
-<<<<<<< HEAD
   - recycle
-=======
   - rapidcheck
   - remotery
-  - robin_hood
->>>>>>> d1b4c7be
+  - robin_hood