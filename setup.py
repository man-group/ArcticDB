--- conflicted
+++ resolved
@@ -25,6 +25,7 @@
 ARCTICDB_BUILD_CPP_TESTS = os.environ.get("ARCTICDB_BUILD_CPP_TESTS", "0")
 ARCTICDB_BUILD_CPP_TESTS = ARCTICDB_BUILD_CPP_TESTS != "0"
 print(f"ARCTICDB_BUILD_CPP_TESTS={ARCTICDB_BUILD_CPP_TESTS}")
+
 
 def _log_and_run(*cmd, **kwargs):
     print("Running " + " ".join(cmd))
@@ -60,15 +61,11 @@
         output_dir = os.path.join(self.build_lib, "arcticdb", "proto")
         python = sys.version_info[:2]
         print(f"\nProtoc compilation (into '{output_dir}') for versions '{self.proto_vers}':")
-<<<<<<< HEAD
-        for proto_ver in "3": # self.proto_vers:
-            if (python <= (3, 6) and proto_ver >= "4") or (python >= (3, 11) and proto_ver == "3"):
-=======
         for proto_ver in self.proto_vers:
             if python >= (3, 11) and proto_ver == "3":
-                print(f"Python protobuf {proto_ver} is not officially supported on Python {python}. Skipping...") # e.g. https://pypi.org/project/protobuf/3.20.3/#files
+                # e.g. https://pypi.org/project/protobuf/3.20.3/#files
+                print(f"Python protobuf {proto_ver} is not officially supported on Python {python}. Skipping...")
             elif python <= (3, 6) and proto_ver >= "4":
->>>>>>> 870a01c3
                 print(f"Python protobuf {proto_ver} do not run on Python {python}. Skipping...")
             else:
                 self._compile_one_version(proto_ver, os.path.join(output_dir, proto_ver))
