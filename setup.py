import os
import subprocess
import sys
import glob
import platform
import shutil
import re
from pathlib import Path
from tempfile import mkdtemp
from setuptools import setup, Command, find_namespace_packages
from setuptools import Extension, find_packages
from setuptools.command.build_ext import build_ext
from setuptools.command.build_py import build_py
from setuptools.command.develop import develop
from wheel.bdist_wheel import bdist_wheel


# experimental flag to indicate that we want 
# the dependencies from a conda
ARCTICDB_USING_CONDA  = os.environ.get("ARCTICDB_USING_CONDA")
if ARCTICDB_USING_CONDA is None:
    ARCTICDB_USING_CONDA = False
else:
    ARCTICDB_USING_CONDA = True

print(f"{ARCTICDB_USING_CONDA=}")

def _log_and_run(*cmd, **kwargs):
    print("Running " + " ".join(cmd))
    subprocess.check_call(cmd, **kwargs)


class CompileProto(Command):
    # When adding new protobuf versions, also update: setup.cfg, python/arcticdb/__init__.py
    _PROTOBUF_TO_GRPC_VERSION = {"3": "<=1.30.*", "4": ">=1.49"}

    description = '"protoc" generate code _pb2.py from .proto files'
    user_options = [
        ("build-lib=", "b", "Create the arcticdb/proto/*/arcticc/pb2 subdirectories inside this base directory"),
        ("proto-vers=", "s", "Single string listing all the protobuf major versions to compile against"),
    ]

    def initialize_options(self):
        self.build_lib = None
        self.proto_vers = None

    def finalize_options(self):
        print(self.distribution.commands)
        if not self.build_lib:
            if "editable_wheel" in self.distribution.commands:
                self.build_lib = "python"
            else:
                # Default to the output location of the build command:
                self.set_undefined_options("build", ("build_lib", "build_lib"))
        if self.proto_vers is None:
            self.proto_vers = os.getenv("ARCTICDB_PROTOC_VERS", "".join(self._PROTOBUF_TO_GRPC_VERSION)).strip()

    def run(self):
        output_dir = os.path.join(self.build_lib, "arcticdb", "proto")
        python = sys.version_info[:2]
        print(f"\nProtoc compilation (into '{output_dir}') for versions '{self.proto_vers}':")
        for proto_ver in self.proto_vers:
            if (python <= (3, 6) and proto_ver >= "4") or (python >= (3, 11) and proto_ver == "3"):
                print(f"Python protobuf {proto_ver} do not run on Python {python}. Skipping...")
            else:
                self._compile_one_version(proto_ver, os.path.join(output_dir, proto_ver))

    def _compile_one_version(self, proto_ver: str, version_output_dir: str):
        grpc_version = self._PROTOBUF_TO_GRPC_VERSION.get(proto_ver, None)
        assert grpc_version, "Supported proto-vers arguments are " + ", ".join(self._PROTOBUF_TO_GRPC_VERSION)

        # Manual virtualenv to avoid hard-coding Man internal locations:
        pythonpath = mkdtemp()
        _log_and_run(
            sys.executable,
            "-mpip",
            "install",
            "--disable-pip-version-check",
            "--target=" + pythonpath,
            "grpcio-tools" + grpc_version,
            f"protobuf=={proto_ver}.*",
        )
        env = {**os.environ, "PYTHONPATH": pythonpath, "PYTHONNOUSERSITE": "1"}

        # Compile
        os.makedirs(version_output_dir, exist_ok=True)
        cmd = [sys.executable, "-mgrpc_tools.protoc", "-Icpp/proto", "--python_out=" + version_output_dir]
        _log_and_run(*cmd, *glob.glob(os.path.normpath("cpp/proto/arcticc/pb2/*.proto")), env=env)

        shutil.rmtree(pythonpath)


class CompileProtoAndBuild(build_py):
    def run(self):
        self.run_command("protoc")
        build_py.run(self)


class DevelopAndCompileProto(develop):
    def install_for_development(self):
        super().install_for_development()
        self.reinitialize_command("protoc", build_lib=self.egg_base)
        self.run_command("protoc")  # compile after updating the deps


class CMakeExtension(Extension):
    def __init__(self, name, sourcedir=""):
        Extension.__init__(self, name, sources=[])
        self.sourcedir = os.path.abspath(sourcedir)


class CMakeBuild(build_ext):
    def run(self):
        for ext in self.extensions:
            self.build_extension(ext)

    def build_extension(self, ext):
        dest = os.path.abspath(self.get_ext_fullpath(ext.name))
        print(f"Destination: {dest}")

        cmake = shutil.which("cmake")  # Windows safe
        if not cmake and platform.system() != "Windows":
            print("Did not find cmake on the path. Will try to resolve from shell", file=sys.stderr)
            cmake = subprocess.check_output(["bash", "-lc", "which cmake | tail -n 1"], universal_newlines=True).strip()

        env_var = "ARCTIC_CMAKE_PRESET"  # From CMakePresets.json
        preset = os.getenv(env_var, "*")
        if preset == "skip":
            return
        if preset == "*":
            suffix = "-debug" if self.debug else "-release"
            preset = ("windows-cl" if platform.system() == "Windows" else platform.system().lower()) + suffix
        _log_and_run(
            cmake,
            "-DTEST=NO",
            f"-DBUILD_PYTHON_VERSION={sys.version_info[0]}.{sys.version_info[1]}",
            f"-DCMAKE_INSTALL_PREFIX={os.path.dirname(dest)}",
            "--preset",
            preset,
            cwd="cpp",
        )

        search = f"cpp/out/{preset}-build"
        candidates = glob.glob(search)
<<<<<<< HEAD
        if not candidates:
            if preset == "*":
                conda_suffix = "-conda" if ARCTICDB_USING_CONDA else ""
                suffix = "-debug" if self.debug else "-release"
                preset = ("windows-cl" if platform.system() == "Windows" else platform.system().lower()) + conda_suffix + suffix
            print(
                f"Did not find build directory with '{search}'. Will configure and build using cmake preset {preset}",
                file=sys.stderr,
            )
            _log_and_run(
                cmake,
                "-DTEST=NO",
                f"-DBUILD_PYTHON_VERSION={sys.version_info[0]}.{sys.version_info[1]}",
                f"-DCMAKE_INSTALL_PREFIX={os.path.dirname(dest)}",
                "--preset",
                preset,
                cwd="cpp",
            )
            candidates = glob.glob(search)

=======
>>>>>>> 165ad847
        assert len(candidates) == 1, f"Specify {env_var} or use a single build directory. {search}={candidates}"

        try:
            # Python API is not cgroups-aware yet, so use CMake:
            cpu_output = subprocess.check_output([cmake, "-P", "cpp/CMake/CpuCount.cmake"], universal_newlines=True)
            jobs = "-j", cpu_output.replace("-- CMAKE_BUILD_PARALLEL_LEVEL=", "").rstrip()
        except Exception as e:
            print("Failed to retrieve CPU count:", e)
            jobs = ()
        _log_and_run(cmake, "--build", candidates[0], *jobs, "--target", "install_" + ext.name)

        assert os.path.exists(dest), f"No output at {dest}, but we didn't get a bad return code from CMake?"


def readme():
    github_emoji = re.compile(r":[a-z_]+:")
    with open("README.md", encoding="utf-8") as f:
        return github_emoji.sub("", f.read())


if __name__ == "__main__":
    setup(
        ext_modules=[CMakeExtension("arcticdb_ext")],
        package_dir={"": "python"},
        packages=find_packages(where="python", exclude=["tests", "tests.*"])
        + find_namespace_packages(where="python", include=["arcticdb.proto.*"]),
        long_description=readme(),
        long_description_content_type="text/markdown",
        cmdclass=dict(
            build_ext=CMakeBuild,
            protoc=CompileProto,
            build_py=CompileProtoAndBuild,
            bdist_wheel=bdist_wheel,
            develop=DevelopAndCompileProto,
        ),
        zip_safe=False,
    )<|MERGE_RESOLUTION|>--- conflicted
+++ resolved
@@ -128,6 +128,7 @@
         if preset == "skip":
             return
         if preset == "*":
+            conda_suffix = "-conda" if ARCTICDB_USING_CONDA else ""
             suffix = "-debug" if self.debug else "-release"
             preset = ("windows-cl" if platform.system() == "Windows" else platform.system().lower()) + suffix
         _log_and_run(
@@ -142,29 +143,6 @@
 
         search = f"cpp/out/{preset}-build"
         candidates = glob.glob(search)
-<<<<<<< HEAD
-        if not candidates:
-            if preset == "*":
-                conda_suffix = "-conda" if ARCTICDB_USING_CONDA else ""
-                suffix = "-debug" if self.debug else "-release"
-                preset = ("windows-cl" if platform.system() == "Windows" else platform.system().lower()) + conda_suffix + suffix
-            print(
-                f"Did not find build directory with '{search}'. Will configure and build using cmake preset {preset}",
-                file=sys.stderr,
-            )
-            _log_and_run(
-                cmake,
-                "-DTEST=NO",
-                f"-DBUILD_PYTHON_VERSION={sys.version_info[0]}.{sys.version_info[1]}",
-                f"-DCMAKE_INSTALL_PREFIX={os.path.dirname(dest)}",
-                "--preset",
-                preset,
-                cwd="cpp",
-            )
-            candidates = glob.glob(search)
-
-=======
->>>>>>> 165ad847
         assert len(candidates) == 1, f"Specify {env_var} or use a single build directory. {search}={candidates}"
 
         try:
