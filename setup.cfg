--- conflicted
+++ resolved
@@ -38,12 +38,6 @@
     pandas
     attrs
     dataclasses ; python_version < '3.7'
-<<<<<<< HEAD
-    xxhash
-    six
-=======
-    protobuf >=3.5.0.post1 # Per https://github.com/grpc/grpc/blob/v1.45.3/requirements.txt
->>>>>>> 4e2f460a
     msgpack
     pyyaml
     packaging
