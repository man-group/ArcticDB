option(TEST "Build all tests." ON)
option(SSL_LINK "Link against SSL libraries." ON)
option(HIDE_LINKED_SYMBOLS "Passed `exclude-libs` through to linker, ensuring linked library symbols are not exported. Shrinks binary size." ON)
option(STATIC_LINK_STD_LIB "Statically link the C++ standard libraries" ON)

if(${TEST})
find_package(GTest CONFIG REQUIRED)
include(CTest)
include(GoogleTest)
endif()

include(GenerateExportHeader)

# System and third-party libraries with built-in find_package Config
cmake_policy(PUSH)
    if (EXISTS "/usr/local/lib64/aws-c-cal/cmake/modules/FindLibCrypto.cmake") # Workaround old AWS SDK bug
        cmake_policy(SET CMP0045 OLD)
    endif()
    find_package(AWSSDK REQUIRED COMPONENTS s3)
cmake_policy(POP)

find_package(Boost REQUIRED)
find_package(fmt REQUIRED)
find_package(spdlog REQUIRED)
find_package(Folly REQUIRED)
find_package(Gflags REQUIRED)
find_package(LZ4 REQUIRED)
find_package(prometheus-cpp CONFIG REQUIRED)
find_package(Threads REQUIRED)
find_package(double-conversion REQUIRED)

if(NOT WIN32 AND ${SSL_LINK})
    find_package(Kerberos REQUIRED)
endif()

find_package(Protobuf REQUIRED)
set(Protobuf_lite_LIBRARY protobuf::libprotobuf-lite)
set(Protobuf_LIBRARY protobuf::libprotobuf)

find_package(mongocxx REQUIRED)
find_package(bsoncxx REQUIRED)
find_package(zstd CONFIG REQUIRED)  # "CONFIG" bypasses our cpp/CMake/FindZstd.cmake module

if(NOT ${ARCTICDB_USING_CONDA})
    find_package(unofficial-pcre REQUIRED)
    find_package(Libevent CONFIG REQUIRED)
    set(ARCTICDB_MONGO_LIBS mongo::mongocxx_static mongo::bsoncxx_static)
    set(Zstd_LIBRARY $<IF:$<TARGET_EXISTS:zstd::libzstd_shared>,zstd::libzstd_shared,zstd::libzstd_static>)
else()

    SET(STATIC_LINK_STD_LIB OFF)
    SET(HIDE_LINKED_SYMBOLS OFF)

    find_package(pybind11 REQUIRED)
    find_package(xxHash REQUIRED)
    find_package(PCRE REQUIRED)
    find_package(Libevent  REQUIRED)
    find_package(semimap REQUIRED)
<<<<<<< HEAD
    find_package(recycle REQUIRED)
=======
    find_package(msgpack-c REQUIRED)
>>>>>>> 8b1ffdb0

    set(ARCTICDB_MONGO_LIBS mongo::mongocxx_shared mongo::bsoncxx_shared)

    set(Zstd_LIBRARY zstd::libzstd_shared)

    get_target_property(NEW_FOLLY_DEPS Folly::folly_deps INTERFACE_INCLUDE_DIRECTORIES)
    message(STATUS "NEW_FOLLY_DEPS" ${NEW_FOLLY_DEPS})
    list(REMOVE_ITEM NEW_FOLLY_DEPS "/usr/local/opt/openssl/include" )
    set_target_properties(Folly::folly_deps PROPERTIES INTERFACE_INCLUDE_DIRECTORIES "${NEW_FOLLY_DEPS}")

endif()

# Libraries baked into the internal and external Linux images are found by searching various paths
# On Windows, vcpkg will provide a "Config" which takes precedence
find_library(Pcre_LIBRARY NAMES pcre PATHS /usr/local/lib/libpcre.a REQUIRED)
if (WIN32)
    find_package(Iconv)
else ()
    find_library(Sasl2_LIBRARY NAMES sasl2 libsasl2 PATHS /usr/local/lib/libsasl2.a REQUIRED)
endif ()

find_path(BITMAGIC_INCLUDE_DIRS "bitmagic/bm.h")

set(FIND_LIBRARY_USE_LIB64_PATHS ON)

################################################################################
##            Interlibrary dependencies
################################################################################
##            +--------------+
##            |arcticdb_core<--------------+
##            +--------------+              |
##                    ^                     |
##                    |                     |
##            +----------------+            |
##       +---->arcticdb_python|            |
##       |    +-------------^--+     +-------------------+
##       |                           |test_unit_arcticdb|
##       |                           +-------------------+
##       |
##  +------------+
##  |arcticdb_ext|
##  +------------+
##
################################################################################
set(TEST_DISCOVERY_TIMEOUT, 60)

IF("${CMAKE_BUILD_TYPE}" STREQUAL "Debug" AND NOT DEFINED ENV{DEBUG_BUILD})
    set(ENV{DEBUG_BUILD} TRUE)
ENDIF()

IF($ENV{DEBUG_BUILD})
    # Add macros definition here
    message("Setting debug flags")
    ADD_DEFINITIONS(-DDEBUG_BUILD)
ELSE()
    message(STATUS "Not setting debug flags")
ENDIF()

IF(DEFINED ENV{USE_SLAB_ALLOCATOR})
    message(STATUS "Setting USE_SLAB_ALLOCATOR")
    ADD_DEFINITIONS(-DUSE_SLAB_ALLOCATOR)
ENDIF()

set(CMAKE_INSTALL_RPATH "\\$ORIGIN/lib")

## Core library without python bindings ##
set(arcticdb_srcs
        # header files
        async/async_store.hpp
        async/batch_read_args.hpp
        async/task_scheduler.hpp
        async/tasks.hpp
        codec/codec.hpp
        codec/codec-inl.hpp
        codec/core.hpp
        codec/lz4.hpp
        codec/passthrough.hpp
        codec/slice_data_sink.hpp
        codec/zstd.hpp
        column_store/block.hpp
        column_store/chunked_buffer.hpp
        column_store/column_data.hpp
        column_store/column.hpp
        column_store/column_utils.hpp
        column_store/memory_segment.hpp
        column_store/memory_segment_impl.hpp
        column_store/row_ref.hpp
        column_store/string_pool.hpp
        entity/atom_key.hpp
        entity/frame_and_descriptor.hpp
        entity/index_range.hpp
        entity/key.hpp
        entity/key-inl.hpp
        entity/metrics.hpp
        entity/native_tensor.hpp
        entity/performance_tracing.hpp
        entity/protobuf_mappings.hpp
        entity/read_result.hpp
        entity/ref_key.hpp
        entity/serialized_key.hpp
        entity/type_conversion.hpp
        entity/types.hpp
        entity/types-inl.hpp
        entity/variant_key.hpp
        entity/versioned_item.hpp
        log/log.hpp
        log/trace.hpp
        pipeline/column_mapping.hpp
        pipeline/column_stats.hpp
        pipeline/frame_data_wrapper.hpp
        pipeline/frame_slice.hpp
        pipeline/frame_utils.hpp
        pipeline/index_fields.hpp
        pipeline/index_segment_reader.hpp
        pipeline/index_utils.hpp
        pipeline/index_writer.hpp
        pipeline/input_tensor_frame.hpp
        pipeline/pipeline_common.hpp
        pipeline/pipeline_utils.hpp
        pipeline/python_output_frame.hpp
        pipeline/query.hpp
        pipeline/read_options.hpp
        pipeline/read_options.hpp
        pipeline/read_pipeline.hpp
        pipeline/slicing.hpp
        pipeline/string_pool_utils.hpp
        pipeline/string_pool_utils.hpp
        pipeline/value.hpp
        pipeline/value_set.hpp
        pipeline/write_frame.hpp
        pipeline/write_options.hpp
        processing/aggregation.hpp
        processing/operation_dispatch.hpp
        processing/operation_dispatch_binary.hpp
        processing/operation_dispatch_unary.hpp
        processing/operation_types.hpp
        processing/signed_unsigned_comparison.hpp
        processing/processing_segment.hpp
        processing/bucketizer.hpp
        processing/clause.hpp
        processing/execution_context.hpp
        processing/expression_node.hpp
        storage/common.hpp
        storage/config_resolvers.hpp
        storage/failure_simulation.hpp
        storage/library.hpp
        storage/library_index.hpp
        storage/library_manager.hpp
        storage/lmdb/lmdb_storage.hpp
        storage/lmdb/lmdb_storage-inl.hpp
        storage/memory/memory_storage.hpp
        storage/memory/memory_storage-inl.hpp
        storage/mongo/mongo_client.hpp
        storage/mongo/mongo_instance.hpp
        storage/mongo/mongo_storage.hpp
        storage/s3/nfs_backed_storage.hpp
        storage/s3/nfs_backed_storage-inl.hpp
        storage/s3/s3_client_accessor.hpp
        storage/s3/s3_storage-inl.hpp
        storage/s3/s3_storage_tool.hpp
        storage/s3/s3_storage_tool-inl.hpp
        storage/s3/s3_utils.hpp
        storage/storage_factory.hpp
        storage/storage_options.hpp
        storage/storage.hpp
        storage/store.hpp
        storage/variant_storage.hpp
        stream/aggregator.hpp
        stream/aggregator-inl.hpp
        stream/append_map.hpp
        stream/index_aggregator.hpp
        stream/index.hpp
        stream/merge.hpp
        stream/merge.hpp
        stream/merge.hpp util/ref_counted_map.hpp
        stream/protobuf_mappings.hpp
        stream/row_builder.hpp
        stream/schema.hpp
        stream/segment_aggregator.hpp
        stream/stream_reader.hpp
        stream/stream_sink.hpp
        stream/stream_source.hpp
        stream/stream_utils.hpp
        stream/stream_writer.hpp
        toolbox/library_tool.hpp
        util/allocator.hpp
        util/bitset.hpp
        util/buffer.hpp
        util/buffer_pool.hpp
        util/clock.hpp
        util/configs_map.hpp
        util/constants.hpp
        util/constructors.hpp
        util/container_filter_wrapper.hpp
        util/cursored_buffer.hpp
        util/cursor.hpp
        util/decimal.hpp
        util/encoding_conversion.hpp
        util/exponential_backoff.hpp
        util/flatten_utils.hpp
        util/format_bytes.hpp
        util/format_date.hpp
        util/hash.hpp
        util/key_utils.hpp
        util/lock_table.hpp
        util/magic_num.hpp
        util/movable_priority_queue.hpp
        util/movable_priority_queue.hpp
        util/offset_string.hpp
        util/offset_string.hpp
        util/optional_defaults.hpp
        util/pb_util.hpp
        util/preconditions.hpp
        util/preprocess.hpp
        util/ranges_from_future.hpp
        util/ref_counted_map.hpp
        util/ref_counted_map.hpp
        util/regex_filter.hpp
        util/shared_future.hpp
        util/simple_string_hash.hpp
        util/slab_allocator.hpp
        util/sparse_utils.hpp
        util/storage_lock.hpp
        util/string_utils.hpp
        util/third_party/emilib_map.hpp
        util/third_party/emilib_set.hpp
        util/third_party/robin_hood.hpp
        util/timeouts.hpp
        util/timer.hpp
        util/trace.hpp
        util/type_traits.hpp
        util/variant.hpp
        version/de_dup_map.hpp
        version/op_log.hpp
        version/snapshot.hpp
        version/version_constants.hpp
        version/version_core.hpp
        version/version_core-inl.hpp
        version/versioned_engine.hpp
        version/version_functions.hpp
        version/version_log.hpp
        version/version_map_batch_methods.hpp
        version/version_map_entry.hpp
        version/version_map_entry.hpp
        version/version_map.hpp
        version/version_store_api.hpp
        version/version_store_objects.hpp
        version/version_utils.hpp
        # CPP files
        async/task_scheduler.cpp
        async/tasks.cpp
        codec/codec.cpp
        codec/encoding_sizes.cpp
        codec/segment.cpp
        column_store/chunked_buffer.cpp
        column_store/column.cpp
        column_store/memory_segment_impl.cpp
        column_store/memory_segment_impl.cpp
        column_store/string_pool.cpp
        entity/key.cpp
        entity/metrics.cpp
        entity/performance_tracing.cpp
        entity/types.cpp
        log/log.cpp
        pipeline/column_stats.cpp
        pipeline/frame_slice.cpp
        pipeline/frame_utils.cpp
        pipeline/index_segment_reader.cpp
        pipeline/index_utils.cpp
        pipeline/pipeline_context.cpp
        pipeline/python_output_frame.cpp
        pipeline/query.cpp
        pipeline/read_frame.cpp
        pipeline/slicing.cpp
        pipeline/string_pool_utils.cpp
        pipeline/value_set.cpp
        pipeline/write_frame.cpp
        python/normalization_checks.cpp
        processing/processing_segment.cpp
        processing/aggregation.cpp
        processing/clause.cpp
        processing/expression_node.cpp
        processing/operation_dispatch.cpp
        processing/operation_dispatch_unary.cpp
        processing/operation_dispatch_binary.cpp
        processing/operation_dispatch_binary_eq.cpp
        processing/operation_dispatch_binary_gt.cpp
        processing/operation_dispatch_binary_lt.cpp
        processing/operation_dispatch_binary_operator.cpp
        python/python_to_tensor_frame.cpp
        storage/config_resolvers.cpp
        storage/failure_simulation.cpp
        storage/lmdb/lmdb_storage.cpp
        storage/memory/memory_storage.cpp
        storage/mongo/mongo_client.cpp
        storage/mongo/mongo_instance.cpp
        storage/mongo/mongo_storage.cpp
        storage/s3/nfs_backed_storage.cpp
        storage/s3/s3_api.cpp
        storage/s3/s3_storage.cpp
        storage/s3/s3_storage_tool.cpp
        storage/storage_factory.cpp
        stream/aggregator.cpp
        stream/append_map.cpp
        toolbox/library_tool.cpp
        util/allocator.cpp
        util/buffer_pool.cpp
        util/configs_map.cpp
        util/decimal.cpp
        util/error_code.cpp
        util/global_lifetimes.cpp
        util/offset_string.cpp
        util/offset_string.cpp
        util/sparse_utils.cpp
        util/string_utils.cpp
        util/trace.cpp
        util/type_handler.cpp
        version/local_versioned_engine.cpp
        version/op_log.cpp
        version/snapshot.cpp
        version/symbol_list.cpp
        version/version_core.cpp
        version/version_store_api.cpp
        version/version_utils.cpp
        version/symbol_list.cpp
        version/schema_checks.hpp
        )

add_library(arcticdb_core_object OBJECT ${arcticdb_srcs})

if (NOT WIN32)
    if (STATIC_LINK_STD_LIB)
        message("Statically linking standard libraries")
        if (CMAKE_CXX_COMPILER_ID MATCHES "Clang")
             message(FATAL_ERROR "Statically linking standard libraries with CLANG is (currently) not supported")
        elseif(CMAKE_CXX_COMPILER_ID STREQUAL "GNU")
            set(standard_libraries
                -static-libgcc
                -static-libstdc++
            )
        else()
            message(FATAL_ERROR "Unknown compiler: ${CMAKE_CXX_COMPILER_ID}")
        endif()
    else()
        message("Dynamically linking standard libraries")
        if (CMAKE_CXX_COMPILER_ID MATCHES "Clang")
            set(standard_libraries
                stdc++
            )
        elseif(CMAKE_CXX_COMPILER_ID STREQUAL "GNU")
            set(standard_libraries
                stdc++
                gcc
            )
        else()
            message(FATAL_ERROR "Unknown compiler: ${CMAKE_CXX_COMPILER_ID}")
        endif()
    endif()
endif()


set (arcticdb_core_libraries
        pybind11::module # Transitively includes Python::Module or Python::Python as appropriate
        arcticdb_proto
        prometheus-cpp::push
        prometheus-cpp::pull
        ${standard_libraries}
        fmt::fmt
        ${Protobuf_lite_LIBRARY}
        ${Protobuf_LIBRARY}
        ${LZ4_LIBRARY}
        ${Zstd_LIBRARY}
        lmdb
        ${ARCTICDB_MONGO_LIBS}
        spdlog::spdlog
        Folly::folly # Transitively includes: double-conversion, gflags, glog, libevent, libssl, libcrypto, libiberty, libsodium
        remotery_static
        )

# Dependencies expose different names of their libraries depending
# on their origin (i.e. vendored source or packages on conda-forge).
if(${ARCTICDB_USING_CONDA})
    # ARCTICDB_USING_CONDA is used in header of the files including vendored
    # sources to be able to use dependencies via conda at compile time.
    add_compile_definitions(ARCTICDB_USING_CONDA)

    # We must use dynamic libraries.
    list (APPEND arcticdb_core_libraries
        xxHash::xxHash
        pcre
        msgpack-c
    )
else()

    add_compile_definitions(ARCTICDB_USING_STATIC_XXHASH)

    list (APPEND arcticdb_core_libraries
        xxhash_static
        unofficial::pcre::pcre
        msgpackc-cxx
    )
endif()

if (WIN32)
    list (APPEND arcticdb_core_libraries
            Iconv::Iconv
            )
else ()

    if (NOT CMAKE_CXX_COMPILER_ID MATCHES "Clang")
        list (APPEND arcticdb_core_libraries stdc++fs)
    endif()


    list (APPEND arcticdb_core_libraries
            dl
            ${Sasl2_LIBRARY}
            )
endif ()

list (APPEND arcticdb_core_libraries Threads::Threads) # comes last for weakreference resolution pthread_atexit in folly

set(arcticdb_core_includes
    ${BITMAGIC_INCLUDE_DIRS}
)

if (SSL_LINK)
    message("Linking against SSL")
    find_package(OpenSSL REQUIRED)
    list(APPEND arcticdb_core_libraries OpenSSL::SSL)
    if (NOT WIN32)
        list(APPEND arcticdb_core_libraries ${KERBEROS_LIBRARY})
        list(APPEND arcticdb_core_includes  ${KERBEROS_INCLUDE_DIR})
    endif()
endif ()

target_link_libraries(arcticdb_core_object PUBLIC ${arcticdb_core_libraries})

target_include_directories(arcticdb_core_object
        PRIVATE
        $<BUILD_INTERFACE:${CMAKE_CURRENT_SOURCE_DIR}>
        $<BUILD_INTERFACE:${CMAKE_CURRENT_BINARY_DIR}>
        ${arcticdb_core_includes}
        )

add_library(arcticdb_core_static STATIC $<TARGET_OBJECTS:arcticdb_core_object>)

target_include_directories(arcticdb_core_static PUBLIC
        $<BUILD_INTERFACE:${CMAKE_CURRENT_SOURCE_DIR}>
        $<BUILD_INTERFACE:${CMAKE_CURRENT_BINARY_DIR}>
        )

target_link_libraries(arcticdb_core_static PUBLIC ${arcticdb_core_libraries})

add_library(arcticdb_core SHARED $<TARGET_OBJECTS:arcticdb_core_object>)

target_link_libraries(arcticdb_core PRIVATE
        ${arcticdb_core_libraries}
        ${AWSSDK_LINK_LIBRARIES}
        )

GENERATE_EXPORT_HEADER(arcticdb_core)

if (NOT WIN32)
    add_compile_options("-Werror")
    add_compile_options("-ggdb")
    add_compile_options("-fvisibility=hidden")
    add_compile_options("-fno-omit-frame-pointer")
endif ()

## Core python bindings, private only ##
set(arcticdb_python_srcs
        async/python_bindings.cpp
        codec/python_bindings.cpp
        column_store/python_bindings.cpp
        storage/python_bindings.cpp
        stream/python_bindings.cpp
        toolbox/python_bindings.cpp
        version/python_bindings.cpp)

add_library(arcticdb_python STATIC ${arcticdb_python_srcs})

target_link_libraries(arcticdb_python
        PUBLIC
        #tsan
        arcticdb_core_static
        ${AWSSDK_LINK_LIBRARIES}
        )

target_include_directories(arcticdb_python PRIVATE
        ${LIBMONGOCXX_STATIC_INCLUDE_DIRS}
        ${LIBBSONCXX_STATIC_INCLUDE_DIRS}
        ${BITMAGIC_INCLUDE_DIRS}
        )


if (NOT WIN32)
    add_compile_options("-ftemplate-depth=1000")
    add_compile_options("-Werror")
endif ()

## arcticdb_ext python module
# This configures: linking to Python::Module + pybind, output pre-/suf-fix, -fvisibility=hidden, strip release build
pybind11_add_module(arcticdb_ext MODULE
        python/python_module.cpp
        python/arctic_version.cpp
        python/arctic_version.hpp
        python/reader.hpp
        python/adapt_read_dataframe.hpp
        )

set (additional_link_flags "")
if (HIDE_LINKED_SYMBOLS AND (NOT WIN32))

    if (NOT CMAKE_CXX_COMPILER_ID MATCHES "Clang")
        list(APPEND additional_link_flags
            "-Wl,--exclude-libs,ALL"
            "-Wl,--gc-sections")
    endif()
endif()

target_link_libraries(arcticdb_ext
        PUBLIC
        #tsan
        PRIVATE
        arcticdb_python
        ${additional_link_flags}
        )

if (WIN32)
    target_link_options(arcticdb_ext
            PRIVATE $<$<CONFIG:Release>:/DEBUG> $<$<CONFIG:Release>:/OPT:REF>)
endif()

target_include_directories(arcticdb_ext
        PRIVATE
        ${LIBMONGOCXX_STATIC_INCLUDE_DIRS}
        ${LIBBSONCXX_STATIC_INCLUDE_DIRS}
        ${BITMAGIC_INCLUDE_DIRS}
        ${PYTHON_NUMPY_INCLUDE_DIR}
        ${AWSSDK_INCLUDE_DIRS}
        )

install(TARGETS arcticdb_ext
        LIBRARY DESTINATION . COMPONENT Python_Lib
        RUNTIME DESTINATION . COMPONENT Python_Lib)

# Improves portability (in setup.py) by creating an explicit target that manually installs the library
if(NOT WIN32 AND "${CMAKE_BUILD_TYPE}" STREQUAL "RelWithDebInfo" AND NOT CMAKE_CXX_COMPILER_ID MATCHES "Clang")
    add_custom_command(OUTPUT arcticdb_ext.gz
            COMMAND bash -c "gzip -c $<TARGET_FILE:arcticdb_ext> >arcticdb_ext.gz"
            DEPENDS arcticdb_ext)
    add_custom_target(install_arcticdb_ext
            ${CMAKE_STRIP} --strip-unneeded $<TARGET_FILE:arcticdb_ext>
                           -o ${CMAKE_INSTALL_PREFIX}/$<TARGET_FILE_NAME:arcticdb_ext>
            DEPENDS arcticdb_ext.gz)
else()
    add_custom_target(install_arcticdb_ext
            ${CMAKE_COMMAND} -E copy $<TARGET_FILE:arcticdb_ext> ${CMAKE_INSTALL_PREFIX})
endif()

## Unit Tests ##
if(${TEST})
    unset(Python_USE_STATIC_LIBS)
    find_package(Python 3 COMPONENTS Interpreter Development REQUIRED)
    python_utils_dump_vars_if_enabled("Python for test compilation")

    set(unit_test_srcs
            async/test/test_async.cpp
            codec/test/test_codec.cpp
            column_store/test/ingestion_stress_test.cpp
            column_store/test/test_column.cpp
            column_store/test/test_index_filtering.cpp
            column_store/test/test_memory_segment.cpp
            entity/test/test_atom_key.cpp
            entity/test/test_key_serialization.cpp
            entity/test/test_ref_key.cpp
            entity/test/test_tensor.cpp
            log/test/test_log.cpp
            pipeline/test/test_container.hpp
            pipeline/test/test_pipeline.cpp
            pipeline/test/test_query.cpp util/test/test_regex.cpp
            processing/test/test_arithmetic_type_promotion.cpp
            processing/test/test_clause.cpp
            processing/test/test_expression.cpp
            processing/test/test_has_valid_type_promotion.cpp
            processing/test/test_set_membership.cpp
            processing/test/test_signed_unsigned_comparison.cpp
            processing/test/test_type_comparison.cpp
            storage/test/test_lmdb_storage.cpp
            storage/test/test_memory_storage.cpp
            storage/test/test_mongo_storage.cpp
            storage/test/test_s3_storage.cpp
            storage/test/test_storage_factory.cpp
            stream/test/stream_test_common.cpp
            stream/test/stream_test_common.cpp
            stream/test/test_aggregator.cpp
            stream/test/test_append_map.cpp
            stream/test/test_row_builder.cpp
            stream/test/test_segment_aggregator.cpp
            stream/test/test_types.cpp
            util/memory_tracing.hpp
            util/test/gtest_main.cpp
            util/test/test_bitmagic.cpp
            util/test/test_buffer_pool.cpp
            util/test/test_composite.cpp
            util/test/test_cursor.cpp
            util/test/test_decimal.cpp
            util/test/test_exponential_backoff.cpp
            util/test/test_format_date.cpp
            util/test/test_hash.cpp
            util/test/test_id_transformation.cpp
            util/test/test_ranges_from_future.cpp
            util/test/test_runtime_config.cpp
            util/test/test_slab_allocator.cpp
            util/test/test_storage_lock.cpp
            util/test/test_string_pool.cpp
            util/test/test_string_utils.cpp
            util/test/test_tracing_allocator.cpp
            version/test/test_append.cpp
            version/test/test_merge.cpp
            version/test/test_sparse.cpp
            version/test/test_symbol_list.cpp
            version/test/test_version_map.cpp
            version/test/test_version_store.cpp
            version/test/version_map_model.hpp
            )

    set(EXECUTABLE_PERMS OWNER_WRITE OWNER_READ OWNER_EXECUTE GROUP_READ GROUP_EXECUTE WORLD_READ WORLD_EXECUTE) # 755

    add_executable(test_unit_arcticdb ${unit_test_srcs})
    install(TARGETS test_unit_arcticdb RUNTIME
                DESTINATION .
                PERMISSIONS ${EXECUTABLE_PERMS}
                COMPONENT Tests)

    if (WIN32)
        target_link_libraries(test_unit_arcticdb
                PUBLIC
                arcticdb_core_static
                GTest::gtest
                GTest::gmock
                PRIVATE
                ${AWSSDK_LINK_LIBRARIES}
                )

        # Fix gtest/folly unistd conflict until one of them fixes it. There's another copy for rapidtest
        target_compile_options(test_unit_arcticdb PRIVATE /FI "${CMAKE_CURRENT_SOURCE_DIR}/util/test/gtest.hpp")
    else()
        set(COMMON_PUBLIC_TEST_LIBRARIES
                arcticdb_core_static
                libatomic.a  # Otherwise gtest_discover_tests cannot run the test if libatomic is not in a standard location
                GTest::gtest
                GTest::gmock
                Python::Python # + pybind11::pybind11 (transitively included) = pybind11::embed, but latter is sometimes not found...
                curl
                krb5support
                k5crypto
                util # TODO: find out where we lost the transitive link to it
                )

        find_library(Gcov_LIBRARY gcov)
        if (NOT(${Gcov_LIBRARY} EQUAL "Gcov_LIBRARY-NOTFOUND"))
            list(APPEND common_public_test_libraries ${Gcov_LIBRARY})
        endif()

        target_link_libraries(test_unit_arcticdb
            PUBLIC
            ${COMMON_PUBLIC_TEST_LIBRARIES}
            PRIVATE
            ${AWSSDK_LINK_LIBRARIES}
            )

        target_include_directories(test_unit_arcticdb PRIVATE
                ${LIBMONGOCXX_STATIC_INCLUDE_DIRS}
                ${LIBBSONCXX_STATIC_INCLUDE_DIRS}
                ${BITMAGIC_INCLUDE_DIRS}
                )
    endif()

    gtest_discover_tests(test_unit_arcticdb PROPERTIES DISCOVERY_TIMEOUT 30)

    set(rapidcheck_srcs
            column_store/test/rapidcheck_column_store.cpp
            column_store/test/rapidcheck_chunked_buffer.cpp
            column_store/test/rapidcheck_column.cpp
            column_store/test/rapidcheck_column_map.cpp
            column_store/test/test_chunked_buffer.cpp
            stream/test/stream_test_common.cpp
            util/test/rapidcheck_string_pool.cpp
            util/test/rapidcheck_main.cpp
            version/test/rapidcheck_version_map.cpp)

    add_executable(arcticdb_rapidcheck_tests ${rapidcheck_srcs})
    install(TARGETS arcticdb_rapidcheck_tests RUNTIME
                DESTINATION .
                PERMISSIONS ${EXECUTABLE_PERMS}
                COMPONENT Tests)

    if(WIN32)
        target_link_libraries(arcticdb_rapidcheck_tests PUBLIC
                arcticdb_core_static
                GTest::gtest
                GTest::gmock
                rapidcheck
                rapidcheck_gtest
                PRIVATE
                ${AWSSDK_LINK_LIBRARIES}
                )

        target_compile_options(arcticdb_rapidcheck_tests PRIVATE /FI "util/test/gtest.hpp")
    else()
        target_link_libraries(arcticdb_rapidcheck_tests
            PUBLIC
            ${COMMON_PUBLIC_TEST_LIBRARIES}
            rapidcheck
            rapidcheck_gtest
            PRIVATE
            ${AWSSDK_LINK_LIBRARIES}
            )
    endif()

    gtest_discover_tests(arcticdb_rapidcheck_tests PROPERTIES DISCOVERY_TIMEOUT 30)
endif()<|MERGE_RESOLUTION|>--- conflicted
+++ resolved
@@ -56,11 +56,8 @@
     find_package(PCRE REQUIRED)
     find_package(Libevent  REQUIRED)
     find_package(semimap REQUIRED)
-<<<<<<< HEAD
     find_package(recycle REQUIRED)
-=======
     find_package(msgpack-c REQUIRED)
->>>>>>> 8b1ffdb0
 
     set(ARCTICDB_MONGO_LIBS mongo::mongocxx_shared mongo::bsoncxx_shared)
 
