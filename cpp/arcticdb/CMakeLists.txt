option(TEST "Build all tests." ON)
option(SSL_LINK "Link against SSL libraries." ON)
option(HIDE_LINKED_SYMBOLS "Passed `exclude-libs` through to linker, ensuring linked library symbols are not exported. Shrinks binary size." ON)
option(STATIC_LINK_STD_LIB "Statically link the C++ standard libraries" ON)

if(${TEST})
find_package(GTest CONFIG REQUIRED)
include(CTest)
include(GoogleTest)
endif()

include(GenerateExportHeader)

# System and third-party libraries with built-in find_package Config
cmake_policy(PUSH)
    if (EXISTS "/usr/local/lib64/aws-c-cal/cmake/modules/FindLibCrypto.cmake") # Workaround old AWS SDK bug
        cmake_policy(SET CMP0045 OLD)
    endif()
    find_package(AWSSDK REQUIRED COMPONENTS s3)
cmake_policy(POP)

find_package(Boost REQUIRED)
find_package(fmt REQUIRED)
find_package(spdlog REQUIRED)
find_package(Folly REQUIRED)
find_package(Gflags REQUIRED)
find_package(LZ4 REQUIRED)
find_package(prometheus-cpp CONFIG REQUIRED)
find_package(Threads REQUIRED)
find_package(double-conversion REQUIRED)

if(NOT WIN32 AND ${SSL_LINK})
    find_package(Kerberos REQUIRED)
endif()

find_package(Protobuf REQUIRED)
set(Protobuf_lite_LIBRARY protobuf::libprotobuf-lite)
set(Protobuf_LIBRARY protobuf::libprotobuf)

find_package(mongocxx REQUIRED)
find_package(bsoncxx REQUIRED)
find_package(zstd CONFIG REQUIRED)  # "CONFIG" bypasses our cpp/CMake/FindZstd.cmake module

if(NOT ${ARCTICDB_USING_CONDA})
    find_package(unofficial-pcre REQUIRED)
    find_package(Libevent CONFIG REQUIRED)
    set(ARCTICDB_MONGO_LIBS mongo::mongocxx_static mongo::bsoncxx_static)
    set(Zstd_LIBRARY $<IF:$<TARGET_EXISTS:zstd::libzstd_shared>,zstd::libzstd_shared,zstd::libzstd_static>)
else()

    SET(STATIC_LINK_STD_LIB OFF)
    SET(HIDE_LINKED_SYMBOLS OFF)

    find_package(pybind11 REQUIRED)
    find_package(xxHash REQUIRED)
    find_package(PCRE REQUIRED)
    find_package(Libevent  REQUIRED)
<<<<<<< HEAD
    find_package(recycle REQUIRED)
=======
    find_package(semimap REQUIRED)
>>>>>>> 677ac0f7

    set(ARCTICDB_MONGO_LIBS mongo::mongocxx_shared mongo::bsoncxx_shared)

    set(Zstd_LIBRARY zstd::libzstd_shared)

    get_target_property(NEW_FOLLY_DEPS Folly::folly_deps INTERFACE_INCLUDE_DIRECTORIES)
    message(STATUS "NEW_FOLLY_DEPS" ${NEW_FOLLY_DEPS})
    list(REMOVE_ITEM NEW_FOLLY_DEPS "/usr/local/opt/openssl/include" )
    set_target_properties(Folly::folly_deps PROPERTIES INTERFACE_INCLUDE_DIRECTORIES "${NEW_FOLLY_DEPS}")

endif()

# Libraries baked into the internal and external Linux images are found by searching various paths
# On Windows, vcpkg will provide a "Config" which takes precedence
find_library(Pcre_LIBRARY NAMES pcre PATHS /usr/local/lib/libpcre.a REQUIRED)
if (WIN32)
    find_package(Iconv)
else ()
    find_library(Sasl2_LIBRARY NAMES sasl2 libsasl2 PATHS /usr/local/lib/libsasl2.a REQUIRED)
endif ()

find_path(BITMAGIC_INCLUDE_DIRS "bitmagic/bm.h")

set(FIND_LIBRARY_USE_LIB64_PATHS ON)

################################################################################
##            Interlibrary dependencies
################################################################################
##            +--------------+
##            |arcticdb_core<--------------+
##            +--------------+              |
##                    ^                     |
##                    |                     |
##            +----------------+            |
##       +---->arcticdb_python|            |
##       |    +-------------^--+     +-------------------+
##       |                           |test_unit_arcticdb|
##       |                           +-------------------+
##       |
##  +------------+
##  |arcticdb_ext|
##  +------------+
##
################################################################################
set(TEST_DISCOVERY_TIMEOUT, 60)

IF("${CMAKE_BUILD_TYPE}" STREQUAL "Debug" AND NOT DEFINED ENV{DEBUG_BUILD})
    set(ENV{DEBUG_BUILD} TRUE)
ENDIF()

IF($ENV{DEBUG_BUILD})
    # Add macros definition here
    message("Setting debug flags")
    ADD_DEFINITIONS(-DDEBUG_BUILD)
ELSE()
    message(STATUS "Not setting debug flags")
ENDIF()

IF(DEFINED ENV{USE_SLAB_ALLOCATOR})
    message(STATUS "Setting USE_SLAB_ALLOCATOR")
    ADD_DEFINITIONS(-DUSE_SLAB_ALLOCATOR)
ENDIF()

set(CMAKE_INSTALL_RPATH "\\$ORIGIN/lib")

## Core library without python bindings ##
set(arcticdb_srcs
        # header files
        async/async_store.hpp
        async/batch_read_args.hpp
        async/task_scheduler.hpp
        async/tasks.hpp
        codec/codec.hpp
        codec/codec-inl.hpp
        codec/core.hpp
        codec/lz4.hpp
        codec/passthrough.hpp
        codec/slice_data_sink.hpp
        codec/zstd.hpp
        column_store/block.hpp
        column_store/chunked_buffer.hpp
        column_store/column_data.hpp
        column_store/column.hpp
        column_store/column_utils.hpp
        column_store/memory_segment.hpp
        column_store/memory_segment_impl.hpp
        column_store/row_ref.hpp
        column_store/string_pool.hpp
        entity/atom_key.hpp
        entity/frame_and_descriptor.hpp
        entity/index_range.hpp
        entity/key.hpp
        entity/key-inl.hpp
        entity/metrics.hpp
        entity/native_tensor.hpp
        entity/performance_tracing.hpp
        entity/protobuf_mappings.hpp
        entity/read_result.hpp
        entity/ref_key.hpp
        entity/serialized_key.hpp
        entity/type_conversion.hpp
        entity/types.hpp
        entity/types-inl.hpp
        entity/variant_key.hpp
        entity/versioned_item.hpp
        log/log.hpp
        log/trace.hpp
        pipeline/column_mapping.hpp
        pipeline/column_stats.hpp
        pipeline/frame_data_wrapper.hpp
        pipeline/frame_slice.hpp
        pipeline/frame_utils.hpp
        pipeline/index_fields.hpp
        pipeline/index_segment_reader.hpp
        pipeline/index_utils.hpp
        pipeline/index_writer.hpp
        pipeline/input_tensor_frame.hpp
        pipeline/pipeline_common.hpp
        pipeline/pipeline_utils.hpp
        pipeline/python_output_frame.hpp
        pipeline/query.hpp
        pipeline/read_options.hpp
        pipeline/read_options.hpp
        pipeline/read_pipeline.hpp
        pipeline/slicing.hpp
        pipeline/string_pool_utils.hpp
        pipeline/string_pool_utils.hpp
        pipeline/value.hpp
        pipeline/value_set.hpp
        pipeline/write_frame.hpp
        pipeline/write_options.hpp
        processing/aggregation.hpp
        processing/operation_dispatch.hpp
        processing/operation_dispatch_binary.hpp
        processing/operation_dispatch_unary.hpp
        processing/operation_types.hpp
        processing/signed_unsigned_comparison.hpp
        processing/processing_segment.hpp
        processing/bucketizer.hpp
        processing/clause.hpp
        processing/execution_context.hpp
        processing/expression_node.hpp
        storage/common.hpp
        storage/config_resolvers.hpp
        storage/failure_simulation.hpp
        storage/library.hpp
        storage/library_index.hpp
        storage/library_manager.hpp
        storage/lmdb/lmdb_storage.hpp
        storage/lmdb/lmdb_storage-inl.hpp
        storage/memory/memory_storage.hpp
        storage/memory/memory_storage-inl.hpp
        storage/mongo/mongo_client.hpp
        storage/mongo/mongo_instance.hpp
        storage/mongo/mongo_storage.hpp
        storage/s3/nfs_backed_storage.hpp
        storage/s3/nfs_backed_storage-inl.hpp
        storage/s3/s3_client_accessor.hpp
        storage/s3/s3_storage-inl.hpp
        storage/s3/s3_storage_tool.hpp
        storage/s3/s3_storage_tool-inl.hpp
        storage/s3/s3_utils.hpp
        storage/storage_factory.hpp
        storage/storage_options.hpp
        storage/storage.hpp
        storage/store.hpp
        storage/variant_storage.hpp
        stream/aggregator.hpp
        stream/aggregator-inl.hpp
        stream/append_map.hpp
        stream/index_aggregator.hpp
        stream/index.hpp
        stream/merge.hpp
        stream/merge.hpp
        stream/merge.hpp util/ref_counted_map.hpp
        stream/protobuf_mappings.hpp
        stream/row_builder.hpp
        stream/schema.hpp
        stream/segment_aggregator.hpp
        stream/stream_reader.hpp
        stream/stream_sink.hpp
        stream/stream_source.hpp
        stream/stream_utils.hpp
        stream/stream_writer.hpp
        toolbox/library_tool.hpp
        util/allocator.hpp
        util/bitset.hpp
        util/buffer.hpp
        util/buffer_pool.hpp
        util/clock.hpp
        util/configs_map.hpp
        util/constants.hpp
        util/constructors.hpp
        util/container_filter_wrapper.hpp
        util/cursored_buffer.hpp
        util/cursor.hpp
        util/decimal.hpp
        util/encoding_conversion.hpp
        util/exponential_backoff.hpp
        util/flatten_utils.hpp
        util/format_bytes.hpp
        util/format_date.hpp
        util/hash.hpp
        util/key_utils.hpp
        util/lock_table.hpp
        util/magic_num.hpp
        util/movable_priority_queue.hpp
        util/movable_priority_queue.hpp
        util/offset_string.hpp
        util/offset_string.hpp
        util/optional_defaults.hpp
        util/pb_util.hpp
        util/preconditions.hpp
        util/preprocess.hpp
        util/ranges_from_future.hpp
        util/ref_counted_map.hpp
        util/ref_counted_map.hpp
        util/regex_filter.hpp
        util/shared_future.hpp
        util/simple_string_hash.hpp
        util/slab_allocator.hpp
        util/sparse_utils.hpp
        util/storage_lock.hpp
        util/string_utils.hpp
        util/third_party/emilib_map.hpp
        util/third_party/emilib_set.hpp
        util/third_party/robin_hood.hpp
        util/timeouts.hpp
        util/timer.hpp
        util/trace.hpp
        util/type_traits.hpp
        util/variant.hpp
        version/de_dup_map.hpp
        version/op_log.hpp
        version/snapshot.hpp
        version/version_constants.hpp
        version/version_core.hpp
        version/version_core-inl.hpp
        version/versioned_engine.hpp
        version/version_functions.hpp
        version/version_log.hpp
        version/version_map_batch_methods.hpp
        version/version_map_entry.hpp
        version/version_map_entry.hpp
        version/version_map.hpp
        version/version_store_api.hpp
        version/version_store_objects.hpp
        version/version_utils.hpp
        # CPP files
        async/task_scheduler.cpp
        async/tasks.cpp
        codec/codec.cpp
        codec/encoding_sizes.cpp
        codec/segment.cpp
        column_store/chunked_buffer.cpp
        column_store/column.cpp
        column_store/memory_segment_impl.cpp
        column_store/memory_segment_impl.cpp
        column_store/string_pool.cpp
        entity/key.cpp
        entity/metrics.cpp
        entity/performance_tracing.cpp
        entity/types.cpp
        log/log.cpp
        pipeline/column_stats.cpp
        pipeline/frame_slice.cpp
        pipeline/frame_utils.cpp
        pipeline/index_segment_reader.cpp
        pipeline/index_utils.cpp
        pipeline/pipeline_context.cpp
        pipeline/python_output_frame.cpp
        pipeline/query.cpp
        pipeline/read_frame.cpp
        pipeline/slicing.cpp
        pipeline/string_pool_utils.cpp
        pipeline/value_set.cpp
        pipeline/write_frame.cpp
        python/normalization_checks.cpp
        processing/processing_segment.cpp
        processing/aggregation.cpp
        processing/clause.cpp
        processing/expression_node.cpp
        processing/operation_dispatch.cpp
        processing/operation_dispatch_unary.cpp
        processing/operation_dispatch_binary.cpp
        processing/operation_dispatch_binary_eq.cpp
        processing/operation_dispatch_binary_gt.cpp
        processing/operation_dispatch_binary_lt.cpp
        processing/operation_dispatch_binary_operator.cpp
        python/python_to_tensor_frame.cpp
        storage/config_resolvers.cpp
        storage/failure_simulation.cpp
        storage/lmdb/lmdb_storage.cpp
        storage/memory/memory_storage.cpp
        storage/mongo/mongo_client.cpp
        storage/mongo/mongo_instance.cpp
        storage/mongo/mongo_storage.cpp
        storage/s3/nfs_backed_storage.cpp
        storage/s3/s3_api.cpp
        storage/s3/s3_storage.cpp
        storage/s3/s3_storage_tool.cpp
        storage/storage_factory.cpp
        stream/aggregator.cpp
        stream/append_map.cpp
        toolbox/library_tool.cpp
        util/allocator.cpp
        util/buffer_pool.cpp
        util/configs_map.cpp
        util/decimal.cpp
        util/error_code.cpp
        util/global_lifetimes.cpp
        util/offset_string.cpp
        util/offset_string.cpp
        util/sparse_utils.cpp
        util/string_utils.cpp
        util/trace.cpp
        util/type_handler.cpp
        version/local_versioned_engine.cpp
        version/op_log.cpp
        version/snapshot.cpp
        version/symbol_list.cpp
        version/version_core.cpp
        version/version_store_api.cpp
        version/version_utils.cpp
        version/symbol_list.cpp
        version/schema_checks.hpp
        )

add_library(arcticdb_core_object OBJECT ${arcticdb_srcs})

if (NOT WIN32)
    if (STATIC_LINK_STD_LIB)
        message("Statically linking standard libraries")
        if (CMAKE_CXX_COMPILER_ID MATCHES "Clang")
             message(FATAL_ERROR "Statically linking standard libraries with CLANG is (currently) not supported")
        elseif(CMAKE_CXX_COMPILER_ID STREQUAL "GNU")
            set(standard_libraries
                -static-libgcc
                -static-libstdc++
            )
        else()
            message(FATAL_ERROR "Unknown compiler: ${CMAKE_CXX_COMPILER_ID}")
        endif()
    else()
        message("Dynamically linking standard libraries")
        if (CMAKE_CXX_COMPILER_ID MATCHES "Clang")
            set(standard_libraries
                stdc++
            )
        elseif(CMAKE_CXX_COMPILER_ID STREQUAL "GNU")
            set(standard_libraries
                stdc++
                gcc
            )
        else()
            message(FATAL_ERROR "Unknown compiler: ${CMAKE_CXX_COMPILER_ID}")
        endif()
    endif()
endif()


set (arcticdb_core_libraries
        pybind11::module # Transitively includes Python::Module or Python::Python as appropriate
        arcticdb_proto
        prometheus-cpp::push
        prometheus-cpp::pull
        msgpackc-cxx
        ${standard_libraries}
        fmt::fmt
        ${Protobuf_lite_LIBRARY}
        ${Protobuf_LIBRARY}
        ${LZ4_LIBRARY}
        ${Zstd_LIBRARY}
        lmdb
        ${ARCTICDB_MONGO_LIBS}
        spdlog::spdlog
        Folly::folly # Transitively includes: double-conversion, gflags, glog, libevent, libssl, libcrypto, libiberty, libsodium
        remotery_static
        )


# Dependencies expose different names of their libraries depending
# on their origin (i.e. vendored source or packages on conda-forge).
if(${ARCTICDB_USING_CONDA})
    # ARCTICDB_USING_CONDA is used in header of the files including vendored
    # sources to be able to use dependencies via conda at compile time.
    add_compile_definitions(ARCTICDB_USING_CONDA)

    # We must use dynamic libraries.
    list (APPEND arcticdb_core_libraries
        xxHash::xxHash
        pcre
    )
else()

    add_compile_definitions(ARCTICDB_USING_STATIC_XXHASH)

    list (APPEND arcticdb_core_libraries
        xxhash_static
        unofficial::pcre::pcre
    )
endif()

if (WIN32)
    list (APPEND arcticdb_core_libraries
            Iconv::Iconv
            )
else ()

    if (NOT CMAKE_CXX_COMPILER_ID MATCHES "Clang")
        list (APPEND arcticdb_core_libraries stdc++fs)
    endif()


    list (APPEND arcticdb_core_libraries
            dl
            ${Sasl2_LIBRARY}
            )
endif ()

list (APPEND arcticdb_core_libraries Threads::Threads) # comes last for weakreference resolution pthread_atexit in folly

set(arcticdb_core_includes
    ${BITMAGIC_INCLUDE_DIRS}
)

if (SSL_LINK)
    message("Linking against SSL")
    find_package(OpenSSL REQUIRED)
    list(APPEND arcticdb_core_libraries OpenSSL::SSL)
    if (NOT WIN32)
        list(APPEND arcticdb_core_libraries ${KERBEROS_LIBRARY})
        list(APPEND arcticdb_core_includes  ${KERBEROS_INCLUDE_DIR})
    endif()
endif ()

target_link_libraries(arcticdb_core_object PUBLIC ${arcticdb_core_libraries})

target_include_directories(arcticdb_core_object
        PRIVATE
        $<BUILD_INTERFACE:${CMAKE_CURRENT_SOURCE_DIR}>
        $<BUILD_INTERFACE:${CMAKE_CURRENT_BINARY_DIR}>
        ${arcticdb_core_includes}
        )

add_library(arcticdb_core_static STATIC $<TARGET_OBJECTS:arcticdb_core_object>)

target_include_directories(arcticdb_core_static PUBLIC
        $<BUILD_INTERFACE:${CMAKE_CURRENT_SOURCE_DIR}>
        $<BUILD_INTERFACE:${CMAKE_CURRENT_BINARY_DIR}>
        )

target_link_libraries(arcticdb_core_static PUBLIC ${arcticdb_core_libraries})

add_library(arcticdb_core SHARED $<TARGET_OBJECTS:arcticdb_core_object>)

target_link_libraries(arcticdb_core PRIVATE
        ${arcticdb_core_libraries}
        ${AWSSDK_LINK_LIBRARIES}
        )

GENERATE_EXPORT_HEADER(arcticdb_core)

if (NOT WIN32)
    add_compile_options("-Werror")
    add_compile_options("-ggdb")
    add_compile_options("-fvisibility=hidden")
    add_compile_options("-fno-omit-frame-pointer")
endif ()

## Core python bindings, private only ##
set(arcticdb_python_srcs
        async/python_bindings.cpp
        codec/python_bindings.cpp
        column_store/python_bindings.cpp
        storage/python_bindings.cpp
        stream/python_bindings.cpp
        toolbox/python_bindings.cpp
        version/python_bindings.cpp)

add_library(arcticdb_python STATIC ${arcticdb_python_srcs})

target_link_libraries(arcticdb_python
        PUBLIC
        #tsan
        arcticdb_core_static
        ${AWSSDK_LINK_LIBRARIES}
        )

target_include_directories(arcticdb_python PRIVATE
        ${LIBMONGOCXX_STATIC_INCLUDE_DIRS}
        ${LIBBSONCXX_STATIC_INCLUDE_DIRS}
        ${BITMAGIC_INCLUDE_DIRS}
        )


if (NOT WIN32)
    add_compile_options("-ftemplate-depth=1000")
    add_compile_options("-Werror")
endif ()

## arcticdb_ext python module
# This configures: linking to Python::Module + pybind, output pre-/suf-fix, -fvisibility=hidden, strip release build
pybind11_add_module(arcticdb_ext MODULE
        python/python_module.cpp
        python/arctic_version.cpp
        python/arctic_version.hpp
        python/reader.hpp
        python/adapt_read_dataframe.hpp
        )

set (additional_link_flags "")
if (HIDE_LINKED_SYMBOLS AND (NOT WIN32))

    if (NOT CMAKE_CXX_COMPILER_ID MATCHES "Clang")
        list(APPEND additional_link_flags
            "-Wl,--exclude-libs,ALL"
            "-Wl,--gc-sections")
    endif()
endif()

target_link_libraries(arcticdb_ext
        PUBLIC
        #tsan
        PRIVATE
        arcticdb_python
        ${additional_link_flags}
        )

if (WIN32)
    target_link_options(arcticdb_ext
            PRIVATE $<$<CONFIG:Release>:/DEBUG> $<$<CONFIG:Release>:/OPT:REF>)
endif()

target_include_directories(arcticdb_ext
        PRIVATE
        ${LIBMONGOCXX_STATIC_INCLUDE_DIRS}
        ${LIBBSONCXX_STATIC_INCLUDE_DIRS}
        ${BITMAGIC_INCLUDE_DIRS}
        ${PYTHON_NUMPY_INCLUDE_DIR}
        ${AWSSDK_INCLUDE_DIRS}
        )

install(TARGETS arcticdb_ext
        LIBRARY DESTINATION . COMPONENT Python_Lib
        RUNTIME DESTINATION . COMPONENT Python_Lib)

# Improves portability (in setup.py) by creating an explicit target that manually installs the library
if(NOT WIN32 AND "${CMAKE_BUILD_TYPE}" STREQUAL "RelWithDebInfo" AND NOT CMAKE_CXX_COMPILER_ID MATCHES "Clang")
    add_custom_command(OUTPUT arcticdb_ext.gz
            COMMAND bash -c "gzip -c $<TARGET_FILE:arcticdb_ext> >arcticdb_ext.gz"
            DEPENDS arcticdb_ext)
    add_custom_target(install_arcticdb_ext
            ${CMAKE_STRIP} --strip-unneeded $<TARGET_FILE:arcticdb_ext>
                           -o ${CMAKE_INSTALL_PREFIX}/$<TARGET_FILE_NAME:arcticdb_ext>
            DEPENDS arcticdb_ext.gz)
else()
    add_custom_target(install_arcticdb_ext
            ${CMAKE_COMMAND} -E copy $<TARGET_FILE:arcticdb_ext> ${CMAKE_INSTALL_PREFIX})
endif()

## Unit Tests ##
if(${TEST})
    unset(Python_USE_STATIC_LIBS)
    find_package(Python 3 COMPONENTS Interpreter Development REQUIRED)
    python_utils_dump_vars_if_enabled("Python for test compilation")

    set(unit_test_srcs
            async/test/test_async.cpp
            codec/test/test_codec.cpp
            column_store/test/ingestion_stress_test.cpp
            column_store/test/test_column.cpp
            column_store/test/test_index_filtering.cpp
            column_store/test/test_memory_segment.cpp
            entity/test/test_atom_key.cpp
            entity/test/test_key_serialization.cpp
            entity/test/test_ref_key.cpp
            entity/test/test_tensor.cpp
            log/test/test_log.cpp
            pipeline/test/test_container.hpp
            pipeline/test/test_pipeline.cpp
            pipeline/test/test_query.cpp util/test/test_regex.cpp
            processing/test/test_arithmetic_type_promotion.cpp
            processing/test/test_clause.cpp
            processing/test/test_expression.cpp
            processing/test/test_has_valid_type_promotion.cpp
            processing/test/test_set_membership.cpp
            processing/test/test_signed_unsigned_comparison.cpp
            processing/test/test_type_comparison.cpp
            storage/test/test_lmdb_storage.cpp
            storage/test/test_memory_storage.cpp
            storage/test/test_mongo_storage.cpp
            storage/test/test_s3_storage.cpp
            storage/test/test_storage_factory.cpp
            stream/test/stream_test_common.cpp
            stream/test/stream_test_common.cpp
            stream/test/test_aggregator.cpp
            stream/test/test_append_map.cpp
            stream/test/test_row_builder.cpp
            stream/test/test_segment_aggregator.cpp
            stream/test/test_types.cpp
            util/memory_tracing.hpp
            util/test/gtest_main.cpp
            util/test/test_bitmagic.cpp
            util/test/test_buffer_pool.cpp
            util/test/test_composite.cpp
            util/test/test_cursor.cpp
            util/test/test_decimal.cpp
            util/test/test_exponential_backoff.cpp
            util/test/test_format_date.cpp
            util/test/test_hash.cpp
            util/test/test_id_transformation.cpp
            util/test/test_ranges_from_future.cpp
            util/test/test_runtime_config.cpp
            util/test/test_slab_allocator.cpp
            util/test/test_storage_lock.cpp
            util/test/test_string_pool.cpp
            util/test/test_string_utils.cpp
            util/test/test_tracing_allocator.cpp
            version/test/test_append.cpp
            version/test/test_merge.cpp
            version/test/test_sparse.cpp
            version/test/test_symbol_list.cpp
            version/test/test_version_map.cpp
            version/test/test_version_store.cpp
            version/test/version_map_model.hpp
            )

    set(EXECUTABLE_PERMS OWNER_WRITE OWNER_READ OWNER_EXECUTE GROUP_READ GROUP_EXECUTE WORLD_READ WORLD_EXECUTE) # 755

    add_executable(test_unit_arcticdb ${unit_test_srcs})
    install(TARGETS test_unit_arcticdb RUNTIME
                DESTINATION .
                PERMISSIONS ${EXECUTABLE_PERMS}
                COMPONENT Tests)

    if (WIN32)
        target_link_libraries(test_unit_arcticdb
                PUBLIC
                arcticdb_core_static
                GTest::gtest
                GTest::gmock
                PRIVATE
                ${AWSSDK_LINK_LIBRARIES}
                )

        # Fix gtest/folly unistd conflict until one of them fixes it. There's another copy for rapidtest
        target_compile_options(test_unit_arcticdb PRIVATE /FI "${CMAKE_CURRENT_SOURCE_DIR}/util/test/gtest.hpp")
    else()
        set(COMMON_PUBLIC_TEST_LIBRARIES
                arcticdb_core_static
                libatomic.a  # Otherwise gtest_discover_tests cannot run the test if libatomic is not in a standard location
                GTest::gtest
                GTest::gmock
                Python::Python # + pybind11::pybind11 (transitively included) = pybind11::embed, but latter is sometimes not found...
                curl
                krb5support
                k5crypto
                util # TODO: find out where we lost the transitive link to it
                )

        find_library(Gcov_LIBRARY gcov)
        if (NOT(${Gcov_LIBRARY} EQUAL "Gcov_LIBRARY-NOTFOUND"))
            list(APPEND common_public_test_libraries ${Gcov_LIBRARY})
        endif()

        target_link_libraries(test_unit_arcticdb
            PUBLIC
            ${COMMON_PUBLIC_TEST_LIBRARIES}
            PRIVATE
            ${AWSSDK_LINK_LIBRARIES}
            )

        target_include_directories(test_unit_arcticdb PRIVATE
                ${LIBMONGOCXX_STATIC_INCLUDE_DIRS}
                ${LIBBSONCXX_STATIC_INCLUDE_DIRS}
                ${BITMAGIC_INCLUDE_DIRS}
                )
    endif()

    gtest_discover_tests(test_unit_arcticdb PROPERTIES DISCOVERY_TIMEOUT 30)

    set(rapidcheck_srcs
            column_store/test/rapidcheck_column_store.cpp
            column_store/test/rapidcheck_chunked_buffer.cpp
            column_store/test/rapidcheck_column.cpp
            column_store/test/rapidcheck_column_map.cpp
            column_store/test/test_chunked_buffer.cpp
            stream/test/stream_test_common.cpp
            util/test/rapidcheck_string_pool.cpp
            util/test/rapidcheck_main.cpp
            version/test/rapidcheck_version_map.cpp)

    add_executable(arcticdb_rapidcheck_tests ${rapidcheck_srcs})
    install(TARGETS arcticdb_rapidcheck_tests RUNTIME
                DESTINATION .
                PERMISSIONS ${EXECUTABLE_PERMS}
                COMPONENT Tests)

    if(WIN32)
        target_link_libraries(arcticdb_rapidcheck_tests PUBLIC
                arcticdb_core_static
                GTest::gtest
                GTest::gmock
                rapidcheck
                rapidcheck_gtest
                PRIVATE
                ${AWSSDK_LINK_LIBRARIES}
                )

        target_compile_options(arcticdb_rapidcheck_tests PRIVATE /FI "util/test/gtest.hpp")
    else()
        target_link_libraries(arcticdb_rapidcheck_tests
            PUBLIC
            ${COMMON_PUBLIC_TEST_LIBRARIES}
            rapidcheck
            rapidcheck_gtest
            PRIVATE
            ${AWSSDK_LINK_LIBRARIES}
            )
    endif()

    gtest_discover_tests(arcticdb_rapidcheck_tests PROPERTIES DISCOVERY_TIMEOUT 30)
endif()<|MERGE_RESOLUTION|>--- conflicted
+++ resolved
@@ -55,11 +55,8 @@
     find_package(xxHash REQUIRED)
     find_package(PCRE REQUIRED)
     find_package(Libevent  REQUIRED)
-<<<<<<< HEAD
+    find_package(semimap REQUIRED)
     find_package(recycle REQUIRED)
-=======
-    find_package(semimap REQUIRED)
->>>>>>> 677ac0f7
 
     set(ARCTICDB_MONGO_LIBS mongo::mongocxx_shared mongo::bsoncxx_shared)
 
