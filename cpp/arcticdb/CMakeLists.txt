--- conflicted
+++ resolved
@@ -492,8 +492,6 @@
     endif()
 endif()
 
-target_link_libraries(arcticdb_proto PUBLIC protobuf::libprotobuf)
-
 set (arcticdb_core_libraries
         pybind11::module # Transitively includes Python::Module or Python::Python as appropriate
         arcticdb_proto
@@ -501,10 +499,7 @@
         prometheus-cpp::pull
         ${standard_libraries}
         fmt::fmt
-<<<<<<< HEAD
-=======
         protobuf::libprotobuf
->>>>>>> 730c93ae
         ${LZ4_LIBRARY}
         ${Zstd_LIBRARY}
         ${ARCTICDB_MONGO_LIBS}
