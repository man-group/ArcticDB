option(TEST "Build all tests." ON)
option(SSL_LINK "Link against SSL libraries." ON)
option(HIDE_LINKED_SYMBOLS "Passed `exclude-libs` through to linker, ensuring linked library symbols are not exported. Shrinks binary size." ON)
option(STATIC_LINK_STD_LIB "Statically link the C++ standard libraries" ON)


if(${TEST})
find_package(GTest CONFIG REQUIRED)
include(CTest)
include(GoogleTest)
endif()

include(GenerateExportHeader)

# System and third-party libraries with built-in find_package Config
cmake_policy(PUSH)
    if (EXISTS "/usr/local/lib64/aws-c-cal/cmake/modules/FindLibCrypto.cmake") # Workaround old AWS SDK bug
        cmake_policy(SET CMP0045 OLD)
    endif()
    find_package(AWSSDK REQUIRED COMPONENTS s3)
cmake_policy(POP)

find_package(Boost REQUIRED)
find_package(fmt REQUIRED)
find_package(spdlog REQUIRED)
find_package(Folly REQUIRED)
find_package(Gflags REQUIRED)
find_package(LZ4 REQUIRED)
find_package(prometheus-cpp CONFIG REQUIRED)
find_package(Threads REQUIRED)
if(NOT ARCTICDB_USING_CONDA)
    find_package(unofficial-pcre REQUIRED)
else()
    find_package(PCRE REQUIRED)
endif()

find_package(double-conversion REQUIRED)

if(NOT WIN32 AND ${SSL_LINK})
    find_package(Kerberos REQUIRED)
endif()

if(NOT WIN32 AND ${SSL_LINK})
    find_package(Kerberos REQUIRED)
endif()

find_package(Protobuf REQUIRED)
set(Protobuf_lite_LIBRARY protobuf::libprotobuf-lite)
set(Protobuf_LIBRARY protobuf::libprotobuf)

find_package(mongocxx REQUIRED)
find_package(bsoncxx REQUIRED)
set(ARCTICDB_MONGO_LIBS mongo::mongocxx_static mongo::bsoncxx_static)
find_package(zstd CONFIG REQUIRED)

find_package(zstd CONFIG REQUIRED)  # "CONFIG" bypasses our cpp/CMake/FindZstd.cmake module

if(NOT ${ARCTICDB_USING_CONDA})
    find_package(Libevent CONFIG REQUIRED)
    set(ARCTICDB_MONGO_LIBS mongo::mongocxx_static mongo::bsoncxx_static)
    set(Zstd_LIBRARY $<IF:$<TARGET_EXISTS:zstd::libzstd_shared>,zstd::libzstd_shared,zstd::libzstd_static>)
else()

    find_package(pybind11 REQUIRED)
    find_package(xxHash REQUIRED)
    find_package(Libevent  REQUIRED)

    set(ARCTICDB_MONGO_LIBS mongo::mongocxx_shared mongo::bsoncxx_shared)

    find_package(zstd CONFIG REQUIRED)  # "CONFIG" bypasses our cpp/CMake/FindZstd.cmake module
    set(Zstd_LIBRARY zstd::libzstd_shared)

    get_target_property(NEW_FOLLY_DEPS Folly::folly_deps INTERFACE_INCLUDE_DIRECTORIES)
    message(STATUS "NEW_FOLLY_DEPS" ${NEW_FOLLY_DEPS})
    list(REMOVE_ITEM NEW_FOLLY_DEPS "/usr/local/opt/openssl/include" )
    set_target_properties(Folly::folly_deps PROPERTIES INTERFACE_INCLUDE_DIRECTORIES "${NEW_FOLLY_DEPS}")

endif()

# Libraries baked into the internal and external Linux images are found by searching various paths
# On Windows, vcpkg will provide a "Config" which takes precedence
find_library(Pcre_LIBRARY NAMES pcre PATHS /usr/local/lib/libpcre.a REQUIRED)
if (WIN32)
    find_package(Iconv)
else ()
    find_library(Sasl2_LIBRARY NAMES sasl2 libsasl2 PATHS /usr/local/lib/libsasl2.a REQUIRED)
endif ()

find_path(BITMAGIC_INCLUDE_DIRS "bitmagic/bm.h")

set(FIND_LIBRARY_USE_LIB64_PATHS ON)

################################################################################
##            Interlibrary dependencies
################################################################################
##            +--------------+
##            |arcticdb_core<--------------+
##            +--------------+              |
##                    ^                     |
##                    |                     |
##            +----------------+            |
##       +---->arcticdb_python|            |
##       |    +-------------^--+     +-------------------+
##       |                           |test_unit_arcticdb|
##       |                           +-------------------+
##       |
##  +------------+
##  |arcticdb_ext|
##  +------------+
##
################################################################################
set(TEST_DISCOVERY_TIMEOUT, 60)

IF("${CMAKE_BUILD_TYPE}" STREQUAL "Debug" AND NOT DEFINED ENV{DEBUG_BUILD})
    set(ENV{DEBUG_BUILD} TRUE)
ENDIF()

IF($ENV{DEBUG_BUILD})
    # Add macros definition here
    message("Setting debug flags")
    ADD_DEFINITIONS(-DDEBUG_BUILD)
ELSE()
    message(STATUS "Not setting debug flags")
ENDIF()

IF(DEFINED ENV{USE_SLAB_ALLOCATOR})
    message(STATUS "Setting USE_SLAB_ALLOCATOR")
    ADD_DEFINITIONS(-DUSE_SLAB_ALLOCATOR)
ENDIF()

set(CMAKE_INSTALL_RPATH "\\$ORIGIN/lib")

## Core library without python bindings ##
set(arcticdb_srcs
        # header files
        async/async_store.hpp
        async/batch_read_args.hpp
        async/task_scheduler.hpp
        async/tasks.hpp
        codec/codec.hpp
        codec/codec-inl.hpp
        codec/core.hpp
        codec/lz4.hpp
        codec/passthrough.hpp
        codec/slice_data_sink.hpp
        codec/zstd.hpp
        column_store/block.hpp
        column_store/chunked_buffer.hpp
        column_store/column_data.hpp
        column_store/column.hpp
        column_store/column_utils.hpp
        column_store/memory_segment.hpp
        column_store/memory_segment_impl.hpp
        column_store/row_ref.hpp
        column_store/string_pool.hpp
        entity/atom_key.hpp
        entity/frame_and_descriptor.hpp
        entity/index_range.hpp
        entity/key.hpp
        entity/key-inl.hpp
        entity/metrics.hpp
        entity/native_tensor.hpp
        entity/performance_tracing.hpp
        entity/protobuf_mappings.hpp
        entity/read_result.hpp
        entity/ref_key.hpp
        entity/serialized_key.hpp
        entity/type_conversion.hpp
        entity/types.hpp
        entity/types-inl.hpp
        entity/variant_key.hpp
        entity/versioned_item.hpp
        log/log.hpp
        log/trace.hpp
        pipeline/column_mapping.hpp
        pipeline/frame_data_wrapper.hpp
        pipeline/frame_slice.hpp
        pipeline/frame_utils.hpp
        pipeline/index_fields.hpp
        pipeline/index_segment_reader.hpp
        pipeline/index_utils.hpp
        pipeline/index_writer.hpp
        pipeline/input_tensor_frame.hpp
        pipeline/pipeline_common.hpp
        pipeline/pipeline_utils.hpp
        pipeline/python_output_frame.hpp
        pipeline/query.hpp
        pipeline/read_options.hpp
        pipeline/read_options.hpp
        pipeline/read_pipeline.hpp
        pipeline/slicing.hpp
        pipeline/string_pool_utils.hpp
        pipeline/string_pool_utils.hpp
        pipeline/value.hpp
        pipeline/value_set.hpp
        pipeline/write_frame.hpp
        pipeline/write_options.hpp
        processing/aggregation.hpp
        processing/operation_dispatch.hpp
        processing/operation_dispatch_binary.hpp
        processing/operation_dispatch_unary.hpp
        processing/operation_types.hpp
        processing/signed_unsigned_comparison.hpp
        processing/processing_segment.hpp
        processing/bucketizer.hpp
        processing/clause.hpp
        processing/execution_context.hpp
        processing/expression_node.hpp
        storage/common.hpp
        storage/config_resolvers.hpp
        storage/failure_simulation.hpp
        storage/library.hpp
        storage/library_index.hpp
        storage/library_manager.hpp
        storage/lmdb/lmdb_storage.hpp
        storage/lmdb/lmdb_storage-inl.hpp
        storage/memory/memory_storage.hpp
        storage/memory/memory_storage-inl.hpp
        storage/mongo/mongo_client.hpp
        storage/mongo/mongo_instance.hpp
        storage/mongo/mongo_storage.hpp
        storage/s3/nfs_backed_storage.hpp
        storage/s3/nfs_backed_storage-inl.hpp
        storage/s3/s3_client_accessor.hpp
        storage/s3/s3_storage-inl.hpp
        storage/s3/s3_storage_tool.hpp
        storage/s3/s3_storage_tool-inl.hpp
        storage/s3/s3_utils.hpp
        storage/storage_factory.hpp
        storage/storage_options.hpp
        storage/storage.hpp
        storage/store.hpp
        storage/variant_storage.hpp
        stream/aggregator.hpp
        stream/aggregator-inl.hpp
        stream/append_map.hpp
        stream/index_aggregator.hpp
        stream/index.hpp
        stream/merge.hpp
        stream/merge.hpp
        stream/merge.hpp util/ref_counted_map.hpp
        stream/protobuf_mappings.hpp
        stream/row_builder.hpp
        stream/schema.hpp
        stream/segment_aggregator.hpp
        stream/stream_reader.hpp
        stream/stream_sink.hpp
        stream/stream_source.hpp
        stream/stream_utils.hpp
        stream/stream_writer.hpp
        toolbox/library_tool.hpp
        util/allocator.hpp
        util/bitset.hpp
        util/buffer.hpp
        util/buffer_pool.hpp
        util/clock.hpp
        util/configs_map.hpp
        util/constants.hpp
        util/constructors.hpp
        util/container_filter_wrapper.hpp
        util/cursored_buffer.hpp
        util/cursor.hpp
        util/encoding_conversion.hpp
        util/exponential_backoff.hpp
        util/flatten_utils.hpp
        util/format_bytes.hpp
        util/format_date.hpp
        util/hash.hpp
        util/key_utils.hpp
        util/lock_table.hpp
        util/magic_num.hpp
        util/movable_priority_queue.hpp
        util/movable_priority_queue.hpp
        util/offset_string.hpp
        util/offset_string.hpp
        util/optional_defaults.hpp
        util/pb_util.hpp
        util/preconditions.hpp
        util/preprocess.hpp
        util/ranges_from_future.hpp
        util/ref_counted_map.hpp
        util/ref_counted_map.hpp
        util/regex_filter.hpp
        util/shared_future.hpp
        util/simple_string_hash.hpp
        util/slab_allocator.hpp
        util/sparse_utils.hpp
        util/storage_lock.hpp
        util/string_utils.hpp
        util/third_party/emilib_map.hpp
        util/third_party/emilib_set.hpp
        util/third_party/robin_hood.hpp
        util/timeouts.hpp
        util/timer.hpp
        util/trace.hpp
        util/type_traits.hpp
        util/variant.hpp
        version/de_dup_map.hpp
        version/op_log.hpp
        version/snapshot.hpp
        version/version_constants.hpp
        version/version_core.hpp
        version/version_core-inl.hpp
        version/versioned_engine.hpp
        version/version_functions.hpp
        version/version_log.hpp
        version/version_map_batch_methods.hpp
        version/version_map_entry.hpp
        version/version_map_entry.hpp
        version/version_map.hpp
        version/version_store_api.hpp
        version/version_store_objects.hpp
        version/version_utils.hpp
        # CPP files
        async/task_scheduler.cpp
        async/tasks.cpp
        codec/codec.cpp
        codec/encoding_sizes.cpp
        codec/segment.cpp
        column_store/chunked_buffer.cpp
        column_store/column.cpp
        column_store/memory_segment_impl.cpp
        column_store/memory_segment_impl.cpp
        column_store/string_pool.cpp
        entity/key.cpp
        entity/metrics.cpp
        entity/performance_tracing.cpp
        entity/types.cpp
        log/log.cpp
        pipeline/frame_slice.cpp
        pipeline/frame_utils.cpp
        pipeline/index_segment_reader.cpp
        pipeline/index_utils.cpp
        pipeline/pipeline_context.cpp
        pipeline/python_output_frame.cpp
        pipeline/query.cpp
        pipeline/read_frame.cpp
        pipeline/slicing.cpp
        pipeline/string_pool_utils.cpp
        pipeline/value_set.cpp
        pipeline/write_frame.cpp
        python/normalization_checks.cpp
        processing/processing_segment.cpp
        processing/aggregation.cpp
        processing/clause.cpp
        processing/expression_node.cpp
        processing/operation_dispatch.cpp
        processing/operation_dispatch_unary.cpp
        processing/operation_dispatch_binary.cpp
        processing/operation_dispatch_binary_eq.cpp
        processing/operation_dispatch_binary_gt.cpp
        processing/operation_dispatch_binary_lt.cpp
        processing/operation_dispatch_binary_operator.cpp
        python/python_to_tensor_frame.cpp
        storage/config_resolvers.cpp
        storage/failure_simulation.cpp
        storage/lmdb/lmdb_storage.cpp
        storage/memory/memory_storage.cpp
        storage/mongo/mongo_client.cpp
        storage/mongo/mongo_instance.cpp
        storage/mongo/mongo_storage.cpp
        storage/s3/nfs_backed_storage.cpp
        storage/s3/s3_api.cpp
        storage/s3/s3_storage.cpp
        storage/s3/s3_storage_tool.cpp
        storage/storage_factory.cpp
        stream/aggregator.cpp
        stream/append_map.cpp
        toolbox/library_tool.cpp
        util/allocator.cpp
        util/buffer_pool.cpp
        util/configs_map.cpp
        util/error_code.cpp
        util/global_lifetimes.cpp
        util/offset_string.cpp
        util/offset_string.cpp
        util/sparse_utils.cpp
        util/string_utils.cpp
        util/trace.cpp
        util/type_handler.cpp
        version/local_versioned_engine.cpp
        version/op_log.cpp
        version/snapshot.cpp
        version/symbol_list.cpp
        version/version_core.cpp
        version/version_store_api.cpp
        version/version_utils.cpp
        version/symbol_list.cpp
        version/schema_checks.hpp
        )

add_library(arcticdb_core_object OBJECT ${arcticdb_srcs})

if (NOT WIN32)
    if (STATIC_LINK_STD_LIB)
        message("Statically linking standard libraries")
        if (CMAKE_CXX_COMPILER_ID MATCHES "Clang")
             message(FATAL_ERROR "Statically linking standard libraries with CLANG is (currently) not supported")
        elseif(CMAKE_CXX_COMPILER_ID STREQUAL "GNU")
            set(standard_libraries
                -static-libgcc
                -static-libstdc++
            )
        else()
            message(FATAL_ERROR "Unknown compiler: ${CMAKE_CXX_COMPILER_ID}")
        endif()
    else()
        message("Dynamically linking standard libraries")
        if (CMAKE_CXX_COMPILER_ID MATCHES "Clang")
            set(standard_libraries
                stdc++
            )
        elseif(CMAKE_CXX_COMPILER_ID STREQUAL "GNU")
            set(standard_libraries
                stdc++
                gcc
            )
        else()
            message(FATAL_ERROR "Unknown compiler: ${CMAKE_CXX_COMPILER_ID}")
        endif()
    endif()
endif()


set (arcticdb_core_libraries
        pybind11::module # Transitively includes Python::Module or Python::Python as appropriate
        arcticdb_proto
        prometheus-cpp::push
        prometheus-cpp::pull
        msgpackc-cxx
        ${standard_libraries}
        fmt::fmt
        ${Protobuf_lite_LIBRARY}
        ${Protobuf_LIBRARY}
        ${LZ4_LIBRARY}
        ${Zstd_LIBRARY}
        lmdb
        ${ARCTICDB_MONGO_LIBS}
        spdlog::spdlog
        Folly::folly # Transitively includes: double-conversion, gflags, glog, libevent, libssl, libcrypto, libiberty, libsodium
        remotery_static
        )


# PCRE 
if(${ARCTICDB_USING_CONDA})
    list (APPEND arcticdb_core_libraries pcre)
else()
    list (APPEND arcticdb_core_libraries unofficial::pcre::pcre)
endif()

# no static libraries when using conda
if(${ARCTICDB_USING_CONDA})
    add_compile_definitions(ARCTICDB_USING_CONDA)
    list (APPEND arcticdb_core_libraries xxHash::xxHash)
else()
    add_compile_definitions(ARCTICDB_USING_STATIC_XXHASH)
    list (APPEND arcticdb_core_libraries xxhash_static)
endif()

if (WIN32)
    list (APPEND arcticdb_core_libraries
            Iconv::Iconv
            )
else ()

    if (NOT CMAKE_CXX_COMPILER_ID MATCHES "Clang")
        list (APPEND arcticdb_core_libraries stdc++fs)
    endif()


    list (APPEND arcticdb_core_libraries
            dl
            ${Sasl2_LIBRARY}
            )
endif ()

list (APPEND arcticdb_core_libraries Threads::Threads) # comes last for weakreference resolution pthread_atexit in folly

set(arcticdb_core_includes
    ${BITMAGIC_INCLUDE_DIRS}
)

if (SSL_LINK)
    message("Linking against SSL")
    find_package(OpenSSL REQUIRED)
    list(APPEND arcticdb_core_libraries OpenSSL::SSL)
    if (NOT WIN32)
        list(APPEND arcticdb_core_libraries ${KERBEROS_LIBRARY})
<<<<<<< HEAD
=======
        list(APPEND arcticdb_core_includes  ${KERBEROS_INCLUDE_DIR})
>>>>>>> 3ec10e4c
    endif()
endif ()

target_link_libraries(arcticdb_core_object PUBLIC ${arcticdb_core_libraries})

target_include_directories(arcticdb_core_object
        PRIVATE
        $<BUILD_INTERFACE:${CMAKE_CURRENT_SOURCE_DIR}>
        $<BUILD_INTERFACE:${CMAKE_CURRENT_BINARY_DIR}>
<<<<<<< HEAD
        ${LIBMONGOCXX_STATIC_INCLUDE_DIRS}
        ${LIBBSONCXX_STATIC_INCLUDE_DIRS}
        ${BITMAGIC_INCLUDE_DIRS}
        ${KERBEROS_INCLUDE_DIR}
        $PYTHON_NUMPY_INCLUDE_DIR
=======
        ${arcticdb_core_includes}
>>>>>>> 3ec10e4c
        )

add_library(arcticdb_core_static STATIC $<TARGET_OBJECTS:arcticdb_core_object>)

target_include_directories(arcticdb_core_static PUBLIC
        $<BUILD_INTERFACE:${CMAKE_CURRENT_SOURCE_DIR}>
        $<BUILD_INTERFACE:${CMAKE_CURRENT_BINARY_DIR}>
        )

target_link_libraries(arcticdb_core_static PUBLIC ${arcticdb_core_libraries})

add_library(arcticdb_core SHARED $<TARGET_OBJECTS:arcticdb_core_object>)

target_link_libraries(arcticdb_core PRIVATE
        ${arcticdb_core_libraries}
        ${AWSSDK_LINK_LIBRARIES}
        )

#GENERATE_EXPORT_HEADER(arcticdb_core)

if (NOT WIN32)
    add_compile_options("-Werror")
    add_compile_options("-ggdb")
    add_compile_options("-fvisibility=hidden")
    add_compile_options("-fno-omit-frame-pointer")
endif ()

## Core python bindings, private only ##
set(arcticdb_python_srcs
        async/python_bindings.cpp
        codec/python_bindings.cpp
        column_store/python_bindings.cpp
        storage/python_bindings.cpp
        stream/python_bindings.cpp
        toolbox/python_bindings.cpp
        version/python_bindings.cpp)

add_library(arcticdb_python STATIC ${arcticdb_python_srcs})

target_link_libraries(arcticdb_python
        PUBLIC
        #tsan
        arcticdb_core_static
        ${AWSSDK_LINK_LIBRARIES}
        )

target_include_directories(arcticdb_python PRIVATE
        ${LIBMONGOCXX_STATIC_INCLUDE_DIRS}
        ${LIBBSONCXX_STATIC_INCLUDE_DIRS}
        ${BITMAGIC_INCLUDE_DIRS}
        )


if (NOT WIN32)
    add_compile_options("-ftemplate-depth=1000")
    add_compile_options("-Werror")
endif ()

## arcticdb_ext python module
# This configures: linking to Python::Module + pybind, output pre-/suf-fix, -fvisibility=hidden, strip release build
pybind11_add_module(arcticdb_ext MODULE
        python/python_module.cpp
        python/arctic_version.cpp
        python/arctic_version.hpp
        python/reader.hpp
        python/adapt_read_dataframe.hpp
        )

set (additional_link_flags "")
if (HIDE_LINKED_SYMBOLS AND (NOT WIN32))

    if (NOT CMAKE_CXX_COMPILER_ID MATCHES "Clang")
        list(APPEND additional_link_flags
            "-Wl,--exclude-libs,ALL"
            "-Wl,--gc-sections")
    endif()
endif()

target_link_libraries(arcticdb_ext
        PUBLIC
        #tsan
        PRIVATE
        arcticdb_python
        ${additional_link_flags}
        )

if (WIN32)
    target_link_options(arcticdb_ext
            PRIVATE $<$<CONFIG:Release>:/DEBUG> $<$<CONFIG:Release>:/OPT:REF>)
endif()

target_include_directories(arcticdb_ext
        PRIVATE
        ${LIBMONGOCXX_STATIC_INCLUDE_DIRS}
        ${LIBBSONCXX_STATIC_INCLUDE_DIRS}
        ${BITMAGIC_INCLUDE_DIRS}
        ${PYTHON_NUMPY_INCLUDE_DIR}
        ${AWSSDK_INCLUDE_DIRS}
        )

install(TARGETS arcticdb_ext
        LIBRARY DESTINATION . COMPONENT Python_Lib
        RUNTIME DESTINATION . COMPONENT Python_Lib)

# Improves portability (in setup.py) by creating an explicit target that manually installs the library
if(NOT WIN32 AND "${CMAKE_BUILD_TYPE}" STREQUAL "RelWithDebInfo" AND NOT CMAKE_CXX_COMPILER_ID MATCHES "Clang")
    add_custom_command(OUTPUT arcticdb_ext.gz
            COMMAND bash -c "gzip -c $<TARGET_FILE:arcticdb_ext> >arcticdb_ext.gz"
            DEPENDS arcticdb_ext)
    add_custom_target(install_arcticdb_ext
            ${CMAKE_STRIP} --strip-unneeded $<TARGET_FILE:arcticdb_ext>
                           -o ${CMAKE_INSTALL_PREFIX}/$<TARGET_FILE_NAME:arcticdb_ext>
            DEPENDS arcticdb_ext.gz)
else()
    add_custom_target(install_arcticdb_ext
            ${CMAKE_COMMAND} -E copy $<TARGET_FILE:arcticdb_ext> ${CMAKE_INSTALL_PREFIX})
endif()

## Unit Tests ##
if(${TEST})
    unset(Python_USE_STATIC_LIBS)
    find_package(Python 3 COMPONENTS Interpreter Development REQUIRED)
    python_utils_dump_vars_if_enabled("Python for test compilation")

    set(unit_test_srcs
            async/test/test_async.cpp
            codec/test/test_codec.cpp
            column_store/test/ingestion_stress_test.cpp
            column_store/test/test_column.cpp
            column_store/test/test_index_filtering.cpp
            column_store/test/test_memory_segment.cpp
            entity/test/test_atom_key.cpp
            entity/test/test_key_serialization.cpp
            entity/test/test_ref_key.cpp
            entity/test/test_tensor.cpp
            log/test/test_log.cpp
            pipeline/test/test_container.hpp
            pipeline/test/test_pipeline.cpp
            pipeline/test/test_query.cpp util/test/test_regex.cpp
            processing/test/test_arithmetic_type_promotion.cpp
            processing/test/test_clause.cpp
            processing/test/test_expression.cpp
            processing/test/test_has_valid_type_promotion.cpp
            processing/test/test_set_membership.cpp
            processing/test/test_signed_unsigned_comparison.cpp
            processing/test/test_type_comparison.cpp
            storage/test/test_lmdb_storage.cpp
            storage/test/test_memory_storage.cpp
            storage/test/test_mongo_storage.cpp
            storage/test/test_s3_storage.cpp
            storage/test/test_storage_factory.cpp
            stream/test/stream_test_common.cpp
            stream/test/stream_test_common.cpp
            stream/test/test_aggregator.cpp
            stream/test/test_append_map.cpp
            stream/test/test_row_builder.cpp
            stream/test/test_segment_aggregator.cpp
            stream/test/test_types.cpp
            util/memory_tracing.hpp
            util/test/gtest_main.cpp
            util/test/test_bitmagic.cpp
            util/test/test_buffer_pool.cpp
            util/test/test_composite.cpp
            util/test/test_cursor.cpp
            util/test/test_exponential_backoff.cpp
            util/test/test_format_date.cpp
            util/test/test_hash.cpp
            util/test/test_id_transformation.cpp
            util/test/test_ranges_from_future.cpp
            util/test/test_runtime_config.cpp
            util/test/test_slab_allocator.cpp
            util/test/test_storage_lock.cpp
            util/test/test_string_pool.cpp
            util/test/test_string_utils.cpp
            util/test/test_tracing_allocator.cpp
            version/test/test_append.cpp
            version/test/test_merge.cpp
            version/test/test_sparse.cpp
            version/test/test_symbol_list.cpp
            version/test/test_version_map.cpp
            version/test/test_version_store.cpp
            version/test/version_map_model.hpp
            )

    set(EXECUTABLE_PERMS OWNER_WRITE OWNER_READ OWNER_EXECUTE GROUP_READ GROUP_EXECUTE WORLD_READ WORLD_EXECUTE) # 755

    add_executable(test_unit_arcticdb ${unit_test_srcs})
    install(TARGETS test_unit_arcticdb RUNTIME
                DESTINATION .
                PERMISSIONS ${EXECUTABLE_PERMS}
                COMPONENT Tests)

    if (WIN32)
        target_link_libraries(test_unit_arcticdb
                PUBLIC
                arcticdb_core_static
                GTest::gtest
                GTest::gmock
                PRIVATE
                ${AWSSDK_LINK_LIBRARIES}
                )

        # Fix gtest/folly unistd conflict until one of them fixes it. There's another copy for rapidtest
        target_compile_options(test_unit_arcticdb PRIVATE /FI "${CMAKE_CURRENT_SOURCE_DIR}/util/test/gtest.hpp")
    else()
        set(COMMON_PUBLIC_TEST_LIBRARIES
                arcticdb_core_static
                libatomic.a  # Otherwise gtest_discover_tests cannot run the test if libatomic is not in a standard location
                GTest::gtest
                GTest::gmock
                Python::Python # + pybind11::pybind11 (transitively included) = pybind11::embed, but latter is sometimes not found...
                curl
                krb5support
                k5crypto
                util # TODO: find out where we lost the transitive link to it
                )

        find_library(Gcov_LIBRARY gcov)
        if (NOT(${Gcov_LIBRARY} EQUAL "Gcov_LIBRARY-NOTFOUND"))
            list(APPEND common_public_test_libraries ${Gcov_LIBRARY})
        endif()

        target_link_libraries(test_unit_arcticdb
            PUBLIC
            ${COMMON_PUBLIC_TEST_LIBRARIES}
            PRIVATE
            ${AWSSDK_LINK_LIBRARIES}
            )

        target_include_directories(test_unit_arcticdb PRIVATE
                ${LIBMONGOCXX_STATIC_INCLUDE_DIRS}
                ${LIBBSONCXX_STATIC_INCLUDE_DIRS}
                ${BITMAGIC_INCLUDE_DIRS}
                )
    endif()

    gtest_discover_tests(test_unit_arcticdb PROPERTIES DISCOVERY_TIMEOUT 30)

    set(rapidcheck_srcs
            column_store/test/rapidcheck_column_store.cpp
            column_store/test/rapidcheck_chunked_buffer.cpp
            column_store/test/rapidcheck_column.cpp
            column_store/test/rapidcheck_column_map.cpp
            column_store/test/test_chunked_buffer.cpp
            stream/test/stream_test_common.cpp
            util/test/rapidcheck_string_pool.cpp
            util/test/rapidcheck_main.cpp
            version/test/rapidcheck_version_map.cpp)

    add_executable(arcticdb_rapidcheck_tests ${rapidcheck_srcs})
    install(TARGETS arcticdb_rapidcheck_tests RUNTIME
                DESTINATION .
                PERMISSIONS ${EXECUTABLE_PERMS}
                COMPONENT Tests)

    if(WIN32)
        target_link_libraries(arcticdb_rapidcheck_tests PUBLIC
                arcticdb_core_static
                GTest::gtest
                GTest::gmock
                rapidcheck
                rapidcheck_gtest
                PRIVATE
                ${AWSSDK_LINK_LIBRARIES}
                )

        target_compile_options(arcticdb_rapidcheck_tests PRIVATE /FI "util/test/gtest.hpp")
    else()
        target_link_libraries(arcticdb_rapidcheck_tests
            PUBLIC
            ${COMMON_PUBLIC_TEST_LIBRARIES}
            rapidcheck
            rapidcheck_gtest
            PRIVATE
            ${AWSSDK_LINK_LIBRARIES}
            )
    endif()

    gtest_discover_tests(arcticdb_rapidcheck_tests PROPERTIES DISCOVERY_TIMEOUT 30)
endif()<|MERGE_RESOLUTION|>--- conflicted
+++ resolved
@@ -487,10 +487,7 @@
     list(APPEND arcticdb_core_libraries OpenSSL::SSL)
     if (NOT WIN32)
         list(APPEND arcticdb_core_libraries ${KERBEROS_LIBRARY})
-<<<<<<< HEAD
-=======
         list(APPEND arcticdb_core_includes  ${KERBEROS_INCLUDE_DIR})
->>>>>>> 3ec10e4c
     endif()
 endif ()
 
@@ -500,15 +497,7 @@
         PRIVATE
         $<BUILD_INTERFACE:${CMAKE_CURRENT_SOURCE_DIR}>
         $<BUILD_INTERFACE:${CMAKE_CURRENT_BINARY_DIR}>
-<<<<<<< HEAD
-        ${LIBMONGOCXX_STATIC_INCLUDE_DIRS}
-        ${LIBBSONCXX_STATIC_INCLUDE_DIRS}
-        ${BITMAGIC_INCLUDE_DIRS}
-        ${KERBEROS_INCLUDE_DIR}
-        $PYTHON_NUMPY_INCLUDE_DIR
-=======
         ${arcticdb_core_includes}
->>>>>>> 3ec10e4c
         )
 
 add_library(arcticdb_core_static STATIC $<TARGET_OBJECTS:arcticdb_core_object>)
