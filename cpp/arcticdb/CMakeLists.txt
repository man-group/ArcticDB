--- conflicted
+++ resolved
@@ -58,11 +58,8 @@
     find_package(semimap REQUIRED)
     find_package(remotery REQUIRED)
     find_package(msgpack-c REQUIRED)
-<<<<<<< HEAD
     find_package(rapidcheck REQUIRED)
-=======
     find_package(robin_hood REQUIRED)
->>>>>>> 94599e37
 
     set(ARCTICDB_MONGO_LIBS mongo::mongocxx_shared mongo::bsoncxx_shared)
 
