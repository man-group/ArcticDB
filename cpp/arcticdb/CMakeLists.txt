--- conflicted
+++ resolved
@@ -216,11 +216,8 @@
         entity/serialized_key.hpp
         entity/type_conversion.hpp
         entity/types.hpp
-<<<<<<< HEAD
         entity/type_utils.hpp
-=======
         entity/types_proto.hpp
->>>>>>> 9d2c8ef4
         entity/types-inl.hpp
         entity/variant_key.hpp
         entity/versioned_item.hpp
@@ -391,11 +388,8 @@
         entity/metrics.cpp
         entity/performance_tracing.cpp
         entity/types.cpp
-<<<<<<< HEAD
         entity/type_utils.cpp
-=======
         entity/types_proto.cpp
->>>>>>> 9d2c8ef4
         log/log.cpp
         pipeline/column_mapping.cpp
         pipeline/column_stats.cpp
