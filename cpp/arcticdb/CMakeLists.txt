option(TEST "Build all tests." ON)
option(SSL_LINK "Link against SSL libraries." ON)
option(HIDE_LINKED_SYMBOLS "Passed `exclude-libs` through to linker, ensuring linked library symbols are not exported. Shrinks binary size." ON)
option(STATIC_LINK_STD_LIB "Statically link the C++ standard libraries" ON)

find_package(GTest CONFIG REQUIRED)
include(CTest)
include(GoogleTest)

if(${TEST})
find_package(rapidcheck REQUIRED)
endif()

include(GenerateExportHeader)

# System and third-party libraries with built-in find_package Config
cmake_policy(PUSH)
    if (EXISTS "/usr/local/lib64/aws-c-cal/cmake/modules/FindLibCrypto.cmake") # Workaround old AWS SDK bug
        cmake_policy(SET CMP0045 OLD)
    endif()
    find_package(AWSSDK REQUIRED COMPONENTS s3)
cmake_policy(POP)

find_package(Boost REQUIRED)
find_package(fmt REQUIRED)
find_package(spdlog REQUIRED)
find_package(Folly REQUIRED)
find_package(Gflags REQUIRED)
find_package(LZ4 REQUIRED)
find_package(prometheus-cpp CONFIG REQUIRED)
find_package(Threads REQUIRED)
find_package(double-conversion REQUIRED)

if(NOT WIN32 AND ${SSL_LINK})
    find_package(Kerberos REQUIRED)
endif()

find_package(Protobuf REQUIRED)
set(Protobuf_lite_LIBRARY protobuf::libprotobuf-lite)
set(Protobuf_LIBRARY protobuf::libprotobuf)

find_package(mongocxx REQUIRED)
find_package(bsoncxx REQUIRED)
find_package(zstd CONFIG REQUIRED)  # "CONFIG" bypasses our cpp/CMake/FindZstd.cmake module

if(NOT ${ARCTICDB_USING_CONDA})
    find_package(unofficial-pcre REQUIRED)
    find_package(Libevent CONFIG REQUIRED)
    set(ARCTICDB_MONGO_LIBS mongo::mongocxx_static mongo::bsoncxx_static)
    set(Zstd_LIBRARY $<IF:$<TARGET_EXISTS:zstd::libzstd_shared>,zstd::libzstd_shared,zstd::libzstd_static>)
else()

    # ARCTICDB_USING_CONDA is used in header of the files including vendored
    # sources to be able to use dependencies via conda at compile time.
    # TODO: rely on CMake directives instead of `ARCTICDB_USING_CONDA`.
    add_compile_definitions(ARCTICDB_USING_CONDA)
    # https://conda-forge.org/docs/maintainer/knowledge_base.html#newer-c-features-with-old-sdk
    add_compile_definitions(_LIBCPP_DISABLE_AVAILABILITY)

    SET(STATIC_LINK_STD_LIB OFF)
    SET(HIDE_LINKED_SYMBOLS OFF)

    find_package(pybind11 REQUIRED)
    find_package(xxHash REQUIRED)
    find_package(PCRE REQUIRED)
    find_package(Libevent  REQUIRED)
    find_package(semimap REQUIRED)

    find_package(recycle REQUIRED)
    find_package(remotery REQUIRED)
    find_package(msgpack-c REQUIRED)
    find_package(robin_hood REQUIRED)
    find_package(LMDB REQUIRED)
    find_package(LMDBXX REQUIRED)

    set(ARCTICDB_MONGO_LIBS mongo::mongocxx_shared mongo::bsoncxx_shared)

    set(Zstd_LIBRARY zstd::libzstd_shared)

    get_target_property(NEW_FOLLY_DEPS Folly::folly_deps INTERFACE_INCLUDE_DIRECTORIES)
    message(STATUS "NEW_FOLLY_DEPS" ${NEW_FOLLY_DEPS})
    list(REMOVE_ITEM NEW_FOLLY_DEPS "/usr/local/opt/openssl/include" )
    set_target_properties(Folly::folly_deps PROPERTIES INTERFACE_INCLUDE_DIRECTORIES "${NEW_FOLLY_DEPS}")

endif()

# Libraries baked into the internal and external Linux images are found by searching various paths
# On Windows, vcpkg will provide a "Config" which takes precedence
find_library(Pcre_LIBRARY NAMES pcre PATHS /usr/local/lib/libpcre.a REQUIRED)
if (WIN32)
    find_package(Iconv)
else ()
    find_library(Sasl2_LIBRARY NAMES sasl2 libsasl2 PATHS /usr/local/lib/libsasl2.a REQUIRED)
endif ()

find_path(BITMAGIC_INCLUDE_DIRS "bitmagic/bm.h")

set(FIND_LIBRARY_USE_LIB64_PATHS ON)

################################################################################
##            Interlibrary dependencies
################################################################################
##            +--------------+
##            |arcticdb_core<--------------+
##            +--------------+              |
##                    ^                     |
##                    |                     |
##            +----------------+            |
##       +---->arcticdb_python|            |
##       |    +-------------^--+     +-------------------+
##       |                           |test_unit_arcticdb|
##       |                           +-------------------+
##       |
##  +------------+
##  |arcticdb_ext|
##  +------------+
##
################################################################################
set(TEST_DISCOVERY_TIMEOUT, 60)

IF("${CMAKE_BUILD_TYPE}" STREQUAL "Debug" AND NOT DEFINED ENV{DEBUG_BUILD})
    set(ENV{DEBUG_BUILD} TRUE)
ENDIF()

IF($ENV{DEBUG_BUILD})
    # Add macros definition here
    message("Setting debug flags")
    ADD_DEFINITIONS(-DDEBUG_BUILD)
ELSE()
    message(STATUS "Not setting debug flags")
ENDIF()

IF(DEFINED ENV{USE_SLAB_ALLOCATOR})
    message(STATUS "Setting USE_SLAB_ALLOCATOR")
    ADD_DEFINITIONS(-DUSE_SLAB_ALLOCATOR)
ENDIF()

set(CMAKE_INSTALL_RPATH "\\$ORIGIN/lib")

## Core library without python bindings ##
set(arcticdb_srcs
        # header files
        async/async_store.hpp
        async/batch_read_args.hpp
        async/task_scheduler.hpp
        async/tasks.hpp
        codec/codec.hpp
        codec/codec-inl.hpp
        codec/core.hpp
        codec/lz4.hpp
        codec/passthrough.hpp
        codec/slice_data_sink.hpp
        codec/zstd.hpp
        column_store/block.hpp
        column_store/chunked_buffer.hpp
        column_store/column_data.hpp
        column_store/column.hpp
        column_store/column_utils.hpp
        column_store/memory_segment.hpp
        column_store/memory_segment_impl.hpp
        column_store/row_ref.hpp
        column_store/string_pool.hpp
        entity/atom_key.hpp
        entity/frame_and_descriptor.hpp
        entity/index_range.hpp
        entity/key.hpp
        entity/key-inl.hpp
        entity/metrics.hpp
        entity/native_tensor.hpp
        entity/performance_tracing.hpp
        entity/protobuf_mappings.hpp
        entity/read_result.hpp
        entity/ref_key.hpp
        entity/serialized_key.hpp
        entity/type_conversion.hpp
        entity/types.hpp
        entity/types-inl.hpp
        entity/variant_key.hpp
        entity/versioned_item.hpp
        log/log.hpp
        log/trace.hpp
        pipeline/column_mapping.hpp
        pipeline/column_stats.hpp
        pipeline/frame_data_wrapper.hpp
        pipeline/frame_slice.hpp
        pipeline/frame_utils.hpp
        pipeline/index_fields.hpp
        pipeline/index_segment_reader.hpp
        pipeline/index_utils.hpp
        pipeline/index_writer.hpp
        pipeline/input_tensor_frame.hpp
        pipeline/pipeline_common.hpp
        pipeline/pipeline_utils.hpp
        pipeline/python_output_frame.hpp
        pipeline/query.hpp
        pipeline/read_options.hpp
        pipeline/read_options.hpp
        pipeline/read_pipeline.hpp
        pipeline/slicing.hpp
        pipeline/string_pool_utils.hpp
        pipeline/string_pool_utils.hpp
        pipeline/value.hpp
        pipeline/value_set.hpp
        pipeline/write_frame.hpp
        pipeline/write_options.hpp
        processing/aggregation.hpp
        processing/operation_dispatch.hpp
        processing/operation_dispatch_binary.hpp
        processing/operation_dispatch_unary.hpp
        processing/operation_types.hpp
        processing/signed_unsigned_comparison.hpp
        processing/processing_segment.hpp
        processing/bucketizer.hpp
        processing/clause.hpp
        processing/execution_context.hpp
        processing/expression_node.hpp
        storage/common.hpp
        storage/config_resolvers.hpp
        storage/failure_simulation.hpp
        storage/library.hpp
        storage/library_index.hpp
        storage/library_manager.hpp
        storage/lmdb/lmdb_storage.hpp
        storage/lmdb/lmdb_storage-inl.hpp
        storage/memory/memory_storage.hpp
        storage/memory/memory_storage-inl.hpp
        storage/mongo/mongo_client.hpp
        storage/mongo/mongo_instance.hpp
        storage/mongo/mongo_storage.hpp
        storage/s3/nfs_backed_storage.hpp
        storage/s3/nfs_backed_storage-inl.hpp
        storage/s3/s3_client_accessor.hpp
        storage/s3/s3_storage-inl.hpp
        storage/s3/s3_storage_tool.hpp
        storage/s3/s3_storage_tool-inl.hpp
        storage/s3/s3_utils.hpp
        storage/storage_factory.hpp
        storage/storage_options.hpp
        storage/storage.hpp
        storage/store.hpp
        storage/variant_storage.hpp
        stream/aggregator.hpp
        stream/aggregator-inl.hpp
        stream/append_map.hpp
        stream/index_aggregator.hpp
        stream/index.hpp
        stream/merge.hpp
        stream/merge.hpp
        stream/merge.hpp util/ref_counted_map.hpp
        stream/protobuf_mappings.hpp
        stream/row_builder.hpp
        stream/schema.hpp
        stream/segment_aggregator.hpp
        stream/stream_reader.hpp
        stream/stream_sink.hpp
        stream/stream_source.hpp
        stream/stream_utils.hpp
        stream/stream_writer.hpp
        toolbox/library_tool.hpp
        util/allocator.hpp
        util/bitset.hpp
        util/buffer.hpp
        util/buffer_pool.hpp
        util/clock.hpp
        util/configs_map.hpp
        util/constants.hpp
        util/constructors.hpp
        util/container_filter_wrapper.hpp
        util/cursored_buffer.hpp
        util/cursor.hpp
        util/decimal.hpp
        util/encoding_conversion.hpp
        util/exponential_backoff.hpp
        util/flatten_utils.hpp
        util/format_bytes.hpp
        util/format_date.hpp
        util/hash.hpp
        util/key_utils.hpp
        util/lock_table.hpp
        util/magic_num.hpp
        util/movable_priority_queue.hpp
        util/movable_priority_queue.hpp
        util/offset_string.hpp
        util/offset_string.hpp
        util/optional_defaults.hpp
        util/pb_util.hpp
        util/preconditions.hpp
        util/preprocess.hpp
        util/ranges_from_future.hpp
        util/ref_counted_map.hpp
        util/ref_counted_map.hpp
        util/regex_filter.hpp
        util/shared_future.hpp
        util/simple_string_hash.hpp
        util/slab_allocator.hpp
        util/sparse_utils.hpp
        util/storage_lock.hpp
        util/string_utils.hpp
<<<<<<< HEAD
        util/third_party/robin_hood.hpp
=======
        util/third_party/emilib_map.hpp
        util/third_party/emilib_set.hpp
>>>>>>> 0e47c75e
        util/timeouts.hpp
        util/timer.hpp
        util/trace.hpp
        util/type_traits.hpp
        util/variant.hpp
        version/de_dup_map.hpp
        version/op_log.hpp
        version/snapshot.hpp
        version/version_constants.hpp
        version/version_core.hpp
        version/version_core-inl.hpp
        version/versioned_engine.hpp
        version/version_functions.hpp
        version/version_log.hpp
        version/version_map_batch_methods.hpp
        version/version_map_entry.hpp
        version/version_map_entry.hpp
        version/version_map.hpp
        version/version_store_api.hpp
        version/version_store_objects.hpp
        version/version_utils.hpp
        # CPP files
        async/task_scheduler.cpp
        async/tasks.cpp
        codec/codec.cpp
        codec/encoding_sizes.cpp
        codec/segment.cpp
        column_store/chunked_buffer.cpp
        column_store/column.cpp
        column_store/memory_segment_impl.cpp
        column_store/memory_segment_impl.cpp
        column_store/string_pool.cpp
        entity/key.cpp
        entity/metrics.cpp
        entity/performance_tracing.cpp
        entity/types.cpp
        log/log.cpp
        pipeline/column_stats.cpp
        pipeline/frame_slice.cpp
        pipeline/frame_utils.cpp
        pipeline/index_segment_reader.cpp
        pipeline/index_utils.cpp
        pipeline/pipeline_context.cpp
        pipeline/python_output_frame.cpp
        pipeline/query.cpp
        pipeline/read_frame.cpp
        pipeline/slicing.cpp
        pipeline/string_pool_utils.cpp
        pipeline/value_set.cpp
        pipeline/write_frame.cpp
        python/normalization_checks.cpp
        processing/processing_segment.cpp
        processing/aggregation.cpp
        processing/clause.cpp
        processing/expression_node.cpp
        processing/operation_dispatch.cpp
        processing/operation_dispatch_unary.cpp
        processing/operation_dispatch_binary.cpp
        processing/operation_dispatch_binary_eq.cpp
        processing/operation_dispatch_binary_gt.cpp
        processing/operation_dispatch_binary_lt.cpp
        processing/operation_dispatch_binary_operator.cpp
        python/python_to_tensor_frame.cpp
        storage/config_resolvers.cpp
        storage/failure_simulation.cpp
        storage/lmdb/lmdb_storage.cpp
        storage/memory/memory_storage.cpp
        storage/mongo/mongo_client.cpp
        storage/mongo/mongo_instance.cpp
        storage/mongo/mongo_storage.cpp
        storage/s3/nfs_backed_storage.cpp
        storage/s3/s3_api.cpp
        storage/s3/s3_storage.cpp
        storage/s3/s3_storage_tool.cpp
        storage/storage_factory.cpp
        stream/aggregator.cpp
        stream/append_map.cpp
        toolbox/library_tool.cpp
        util/allocator.cpp
        util/buffer_pool.cpp
        util/configs_map.cpp
        util/decimal.cpp
        util/error_code.cpp
        util/global_lifetimes.cpp
        util/offset_string.cpp
        util/offset_string.cpp
        util/sparse_utils.cpp
        util/string_utils.cpp
        util/trace.cpp
        util/type_handler.cpp
        version/local_versioned_engine.cpp
        version/op_log.cpp
        version/snapshot.cpp
        version/symbol_list.cpp
        version/version_core.cpp
        version/version_store_api.cpp
        version/version_utils.cpp
        version/symbol_list.cpp
        version/schema_checks.hpp
        )

# Exclude vendored sources when using conda.
if(NOT ${ARCTICDB_USING_CONDA})
    list (APPEND arcticdb_srcs
        util/third_party/robin_hood.hpp
    )
endif()

add_library(arcticdb_core_object OBJECT ${arcticdb_srcs})

if (NOT WIN32)
    if (STATIC_LINK_STD_LIB)
        message("Statically linking standard libraries")
        if (CMAKE_CXX_COMPILER_ID MATCHES "Clang")
             message(FATAL_ERROR "Statically linking standard libraries with CLANG is (currently) not supported")
        elseif(CMAKE_CXX_COMPILER_ID STREQUAL "GNU")
            set(standard_libraries
                -static-libgcc
                -static-libstdc++
            )
        else()
            message(FATAL_ERROR "Unknown compiler: ${CMAKE_CXX_COMPILER_ID}")
        endif()
    else()
        message("Dynamically linking standard libraries")
        if (CMAKE_CXX_COMPILER_ID MATCHES "Clang")
            set(standard_libraries
                stdc++
            )
        elseif(CMAKE_CXX_COMPILER_ID STREQUAL "GNU")
            set(standard_libraries
                stdc++
                gcc
            )
        else()
            message(FATAL_ERROR "Unknown compiler: ${CMAKE_CXX_COMPILER_ID}")
        endif()
    endif()
endif()


set (arcticdb_core_libraries
        pybind11::module # Transitively includes Python::Module or Python::Python as appropriate
        arcticdb_proto
        prometheus-cpp::push
        prometheus-cpp::pull
        ${standard_libraries}
        fmt::fmt
        ${Protobuf_lite_LIBRARY}
        ${Protobuf_LIBRARY}
        ${LZ4_LIBRARY}
        ${Zstd_LIBRARY}
        ${ARCTICDB_MONGO_LIBS}
        spdlog::spdlog
        Folly::folly # Transitively includes: double-conversion, gflags, glog, libevent, libssl, libcrypto, libiberty, libsodium
        )

# Dependencies expose different names of their libraries depending
# on their origin (i.e. vendored source or packages on conda-forge).
if(${ARCTICDB_USING_CONDA})

    # We must use dynamic libraries.
    list (APPEND arcticdb_core_libraries
        xxHash::xxHash
        pcre
        ${remotery_LIBRARY}
        msgpack-c
        ${LMDB_LIBRARIES}
    )
else()

    add_compile_definitions(ARCTICDB_USING_STATIC_XXHASH)

    list (APPEND arcticdb_core_libraries
        xxhash_static
        unofficial::pcre::pcre
        remotery_static
        msgpackc-cxx
        lmdb
    )
endif()

if (WIN32)
    list (APPEND arcticdb_core_libraries
            Iconv::Iconv
            )
else ()

    if (NOT CMAKE_CXX_COMPILER_ID MATCHES "Clang")
        list (APPEND arcticdb_core_libraries stdc++fs)
    endif()


    list (APPEND arcticdb_core_libraries
            dl
            ${Sasl2_LIBRARY}
            )
endif ()

list (APPEND arcticdb_core_libraries Threads::Threads) # comes last for weakreference resolution pthread_atexit in folly

set(arcticdb_core_includes
    ${BITMAGIC_INCLUDE_DIRS}
)

if (SSL_LINK)
    message("Linking against SSL")
    find_package(OpenSSL REQUIRED)
    list(APPEND arcticdb_core_libraries OpenSSL::SSL)
    if (NOT WIN32)
        list(APPEND arcticdb_core_libraries ${KERBEROS_LIBRARY})
        list(APPEND arcticdb_core_includes  ${KERBEROS_INCLUDE_DIR})
    endif()
endif ()

target_link_libraries(arcticdb_core_object PUBLIC ${arcticdb_core_libraries})

target_include_directories(arcticdb_core_object
        PRIVATE
        $<BUILD_INTERFACE:${CMAKE_CURRENT_SOURCE_DIR}>
        $<BUILD_INTERFACE:${CMAKE_CURRENT_BINARY_DIR}>
        ${arcticdb_core_includes}
        )

add_library(arcticdb_core_static STATIC $<TARGET_OBJECTS:arcticdb_core_object>)

target_include_directories(arcticdb_core_static PUBLIC
        $<BUILD_INTERFACE:${CMAKE_CURRENT_SOURCE_DIR}>
        $<BUILD_INTERFACE:${CMAKE_CURRENT_BINARY_DIR}>
        )

target_link_libraries(arcticdb_core_static PUBLIC ${arcticdb_core_libraries})

add_library(arcticdb_core SHARED $<TARGET_OBJECTS:arcticdb_core_object>)

target_link_libraries(arcticdb_core PRIVATE
        ${arcticdb_core_libraries}
        ${AWSSDK_LINK_LIBRARIES}
        )

GENERATE_EXPORT_HEADER(arcticdb_core)

if (NOT WIN32)
    if(NOT ${ARCTICDB_USING_CONDA})
        # Compilers on conda-forge are relatively strict.
        # For now, we do not want to treat warnings as errors for those builds.
        add_compile_options("-Werror")
    endif()
    add_compile_options("-ggdb")
    add_compile_options("-fvisibility=hidden")
    add_compile_options("-fno-omit-frame-pointer")
endif ()

## Core python bindings, private only ##
set(arcticdb_python_srcs
        async/python_bindings.cpp
        codec/python_bindings.cpp
        column_store/python_bindings.cpp
        storage/python_bindings.cpp
        stream/python_bindings.cpp
        toolbox/python_bindings.cpp
        version/python_bindings.cpp)

add_library(arcticdb_python STATIC ${arcticdb_python_srcs})

target_link_libraries(arcticdb_python
        PUBLIC
        #tsan
        arcticdb_core_static
        ${AWSSDK_LINK_LIBRARIES}
        )

target_include_directories(arcticdb_python PRIVATE
        ${LIBMONGOCXX_STATIC_INCLUDE_DIRS}
        ${LIBBSONCXX_STATIC_INCLUDE_DIRS}
        ${BITMAGIC_INCLUDE_DIRS}
        )


if (NOT WIN32)
    add_compile_options("-ftemplate-depth=1000")
    if(NOT ${ARCTICDB_USING_CONDA})
        # Compilers on conda-forge are relatively strict.
        # For now, we do not want to treat warnings as errors for those builds.
        add_compile_options("-Werror")
    endif()
endif ()

## arcticdb_ext python module
# This configures: linking to Python::Module + pybind, output pre-/suf-fix, -fvisibility=hidden, strip release build
pybind11_add_module(arcticdb_ext MODULE
        python/python_module.cpp
        python/arctic_version.cpp
        python/arctic_version.hpp
        python/reader.hpp
        python/adapt_read_dataframe.hpp
        )

set (additional_link_flags "")
if (HIDE_LINKED_SYMBOLS AND (NOT WIN32))

    if (NOT CMAKE_CXX_COMPILER_ID MATCHES "Clang")
        list(APPEND additional_link_flags
            "-Wl,--exclude-libs,ALL"
            "-Wl,--gc-sections")
    endif()
endif()

target_link_libraries(arcticdb_ext
        PUBLIC
        #tsan
        PRIVATE
        arcticdb_python
        ${additional_link_flags}
        )

if (WIN32)
    target_link_options(arcticdb_ext
            PRIVATE $<$<CONFIG:Release>:/DEBUG> $<$<CONFIG:Release>:/OPT:REF>)
endif()

target_include_directories(arcticdb_ext
        PRIVATE
        ${LIBMONGOCXX_STATIC_INCLUDE_DIRS}
        ${LIBBSONCXX_STATIC_INCLUDE_DIRS}
        ${BITMAGIC_INCLUDE_DIRS}
        ${PYTHON_NUMPY_INCLUDE_DIR}
        ${AWSSDK_INCLUDE_DIRS}
        )

install(TARGETS arcticdb_ext
        LIBRARY DESTINATION . COMPONENT Python_Lib
        RUNTIME DESTINATION . COMPONENT Python_Lib)

# Improves portability (in setup.py) by creating an explicit target that manually installs the library
if(NOT WIN32 AND "${CMAKE_BUILD_TYPE}" STREQUAL "RelWithDebInfo" AND NOT CMAKE_CXX_COMPILER_ID MATCHES "Clang")
    add_custom_command(OUTPUT arcticdb_ext.gz
            COMMAND bash -c "gzip -c $<TARGET_FILE:arcticdb_ext> >arcticdb_ext.gz"
            DEPENDS arcticdb_ext)
    add_custom_target(install_arcticdb_ext
            ${CMAKE_STRIP} --strip-unneeded $<TARGET_FILE:arcticdb_ext>
                           -o ${CMAKE_INSTALL_PREFIX}/$<TARGET_FILE_NAME:arcticdb_ext>
            DEPENDS arcticdb_ext.gz)
else()
    add_custom_target(install_arcticdb_ext
            ${CMAKE_COMMAND} -E copy $<TARGET_FILE:arcticdb_ext> ${CMAKE_INSTALL_PREFIX})
endif()

## Unit Tests ##
if(${TEST})
    unset(Python_USE_STATIC_LIBS)
    find_package(Python 3 COMPONENTS Interpreter Development REQUIRED)
    python_utils_dump_vars_if_enabled("Python for test compilation")

    set(unit_test_srcs
            async/test/test_async.cpp
            codec/test/test_codec.cpp
            column_store/test/ingestion_stress_test.cpp
            column_store/test/test_column.cpp
            column_store/test/test_index_filtering.cpp
            column_store/test/test_memory_segment.cpp
            entity/test/test_atom_key.cpp
            entity/test/test_key_serialization.cpp
            entity/test/test_ref_key.cpp
            entity/test/test_tensor.cpp
            log/test/test_log.cpp
            pipeline/test/test_container.hpp
            pipeline/test/test_pipeline.cpp
            pipeline/test/test_query.cpp util/test/test_regex.cpp
            processing/test/test_arithmetic_type_promotion.cpp
            processing/test/test_clause.cpp
            processing/test/test_expression.cpp
            processing/test/test_has_valid_type_promotion.cpp
            processing/test/test_set_membership.cpp
            processing/test/test_signed_unsigned_comparison.cpp
            processing/test/test_type_comparison.cpp
            storage/test/test_lmdb_storage.cpp
            storage/test/test_memory_storage.cpp
            storage/test/test_mongo_storage.cpp
            storage/test/test_s3_storage.cpp
            storage/test/test_storage_factory.cpp
            stream/test/stream_test_common.cpp
            stream/test/stream_test_common.cpp
            stream/test/test_aggregator.cpp
            stream/test/test_append_map.cpp
            stream/test/test_row_builder.cpp
            stream/test/test_segment_aggregator.cpp
            stream/test/test_types.cpp
            util/memory_tracing.hpp
            util/test/gtest_main.cpp
            util/test/test_bitmagic.cpp
            util/test/test_buffer_pool.cpp
            util/test/test_composite.cpp
            util/test/test_cursor.cpp
            util/test/test_decimal.cpp
            util/test/test_exponential_backoff.cpp
            util/test/test_format_date.cpp
            util/test/test_hash.cpp
            util/test/test_id_transformation.cpp
            util/test/test_ranges_from_future.cpp
            util/test/test_runtime_config.cpp
            util/test/test_slab_allocator.cpp
            util/test/test_storage_lock.cpp
            util/test/test_string_pool.cpp
            util/test/test_string_utils.cpp
            util/test/test_tracing_allocator.cpp
            version/test/test_append.cpp
            version/test/test_merge.cpp
            version/test/test_sparse.cpp
            version/test/test_symbol_list.cpp
            version/test/test_version_map.cpp
            version/test/test_version_store.cpp
            version/test/test_sorting_info_state_machine.cpp
            version/test/version_map_model.hpp
            )

    set(EXECUTABLE_PERMS OWNER_WRITE OWNER_READ OWNER_EXECUTE GROUP_READ GROUP_EXECUTE WORLD_READ WORLD_EXECUTE) # 755

    add_executable(test_unit_arcticdb ${unit_test_srcs})
    install(TARGETS test_unit_arcticdb RUNTIME
                DESTINATION .
                PERMISSIONS ${EXECUTABLE_PERMS}
                COMPONENT Tests)

    if (WIN32)
        target_link_libraries(test_unit_arcticdb
                PUBLIC
                arcticdb_core_static
                GTest::gtest
                GTest::gmock
                PRIVATE
                ${AWSSDK_LINK_LIBRARIES}
                )

        # Fix gtest/folly unistd conflict until one of them fixes it. There's another copy for rapidtest
        target_compile_options(test_unit_arcticdb PRIVATE /FI "${CMAKE_CURRENT_SOURCE_DIR}/util/test/gtest.hpp")
    else()
        set(COMMON_PUBLIC_TEST_LIBRARIES
                arcticdb_core_static
                libatomic.a  # Otherwise gtest_discover_tests cannot run the test if libatomic is not in a standard location
                GTest::gtest
                GTest::gmock
                Python::Python # + pybind11::pybind11 (transitively included) = pybind11::embed, but latter is sometimes not found...
                curl
                krb5support
                k5crypto
                util # TODO: find out where we lost the transitive link to it
                )

        find_library(Gcov_LIBRARY gcov)
        if (NOT(${Gcov_LIBRARY} EQUAL "Gcov_LIBRARY-NOTFOUND"))
            list(APPEND common_public_test_libraries ${Gcov_LIBRARY})
        endif()

        target_link_libraries(test_unit_arcticdb
            PUBLIC
            ${COMMON_PUBLIC_TEST_LIBRARIES}
            PRIVATE
            ${AWSSDK_LINK_LIBRARIES}
            )

        target_include_directories(test_unit_arcticdb PRIVATE
                ${LIBMONGOCXX_STATIC_INCLUDE_DIRS}
                ${LIBBSONCXX_STATIC_INCLUDE_DIRS}
                ${BITMAGIC_INCLUDE_DIRS}
                )
    endif()

    gtest_discover_tests(test_unit_arcticdb PROPERTIES DISCOVERY_TIMEOUT 30)

    set(rapidcheck_srcs
            column_store/test/rapidcheck_column_store.cpp
            column_store/test/rapidcheck_chunked_buffer.cpp
            column_store/test/rapidcheck_column.cpp
            column_store/test/rapidcheck_column_map.cpp
            column_store/test/test_chunked_buffer.cpp
            stream/test/stream_test_common.cpp
            util/test/rapidcheck_string_pool.cpp
            util/test/rapidcheck_main.cpp
            version/test/rapidcheck_version_map.cpp)

    add_executable(arcticdb_rapidcheck_tests ${rapidcheck_srcs})
    install(TARGETS arcticdb_rapidcheck_tests RUNTIME
                DESTINATION .
                PERMISSIONS ${EXECUTABLE_PERMS}
                COMPONENT Tests)

    if(WIN32)
        target_link_libraries(arcticdb_rapidcheck_tests PUBLIC
                arcticdb_core_static
                GTest::gtest
                GTest::gmock
                rapidcheck
                rapidcheck_gtest
                PRIVATE
                ${AWSSDK_LINK_LIBRARIES}
                )

        target_compile_options(arcticdb_rapidcheck_tests PRIVATE /FI "util/test/gtest.hpp")
    else()
        target_link_libraries(arcticdb_rapidcheck_tests
            PUBLIC
            ${COMMON_PUBLIC_TEST_LIBRARIES}
            rapidcheck
            rapidcheck_gtest
            PRIVATE
            ${AWSSDK_LINK_LIBRARIES}
            )
    endif()

    gtest_discover_tests(arcticdb_rapidcheck_tests PROPERTIES DISCOVERY_TIMEOUT 30)
endif()<|MERGE_RESOLUTION|>--- conflicted
+++ resolved
@@ -296,12 +296,6 @@
         util/sparse_utils.hpp
         util/storage_lock.hpp
         util/string_utils.hpp
-<<<<<<< HEAD
-        util/third_party/robin_hood.hpp
-=======
-        util/third_party/emilib_map.hpp
-        util/third_party/emilib_set.hpp
->>>>>>> 0e47c75e
         util/timeouts.hpp
         util/timer.hpp
         util/trace.hpp
