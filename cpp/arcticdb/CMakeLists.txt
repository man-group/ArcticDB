--- conflicted
+++ resolved
@@ -56,12 +56,9 @@
     find_package(PCRE REQUIRED)
     find_package(Libevent  REQUIRED)
     find_package(semimap REQUIRED)
-<<<<<<< HEAD
+    find_package(msgpack-c REQUIRED)
     find_package(LMDB REQUIRED)
     find_package(LMDBXX REQUIRED)
-=======
-    find_package(msgpack-c REQUIRED)
->>>>>>> 8b1ffdb0
 
     set(ARCTICDB_MONGO_LIBS mongo::mongocxx_shared mongo::bsoncxx_shared)
 
@@ -451,11 +448,8 @@
     list (APPEND arcticdb_core_libraries
         xxHash::xxHash
         pcre
-<<<<<<< HEAD
+        msgpack-c
         ${LMDB_LIBRARIES}
-=======
-        msgpack-c
->>>>>>> 8b1ffdb0
     )
 else()
 
@@ -464,11 +458,8 @@
     list (APPEND arcticdb_core_libraries
         xxhash_static
         unofficial::pcre::pcre
-<<<<<<< HEAD
+        msgpackc-cxx
         lmdb
-=======
-        msgpackc-cxx
->>>>>>> 8b1ffdb0
     )
 endif()
 
