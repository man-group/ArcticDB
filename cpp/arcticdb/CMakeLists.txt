option(TEST "Build all tests." ON)
option(SSL_LINK "Link against SSL libraries." ON)
option(HIDE_LINKED_SYMBOLS "Passed `exclude-libs` through to linker, ensuring linked library symbols are not exported. Shrinks binary size." ON)
option(STATIC_LINK_STD_LIB "Statically link the C++ standard libraries" ON)

if(TEST)
find_package(GTest CONFIG REQUIRED)
include(CTest)
include(GoogleTest)
endif()

include(GenerateExportHeader)

# System and third-party libraries with built-in find_package Config
cmake_policy(PUSH)
    if (EXISTS "/usr/local/lib64/aws-c-cal/cmake/modules/FindLibCrypto.cmake") # Workaround old AWS SDK bug
        cmake_policy(SET CMP0045 OLD)
    endif()
    find_package(AWSSDK REQUIRED COMPONENTS s3)
cmake_policy(POP)

find_package(Boost REQUIRED)
find_package(fmt REQUIRED)
find_package(spdlog REQUIRED)
find_package(Folly REQUIRED)
find_package(Gflags REQUIRED)
find_package(LZ4 REQUIRED)
find_package(prometheus-cpp CONFIG REQUIRED)
find_package(Threads REQUIRED)
find_package(unofficial-pcre REQUIRED)
find_package(double-conversion REQUIRED)
find_package(Libevent CONFIG REQUIRED)

<<<<<<< HEAD
if(NOT WIN32)
    find_package(Kerberos REQUIRED)
endif()

# Libraries compiled by vcpkg and also baked into our internal image:
if (ARCTICDB_USING_VCPKG AND NOT ${ARCTICDB_USING_CONDA})
    find_package(double-conversion REQUIRED)
    find_package(Libevent CONFIG REQUIRED)
=======
find_package(Protobuf REQUIRED)
set(Protobuf_lite_LIBRARY protobuf::libprotobuf-lite)
set(Protobuf_LIBRARY protobuf::libprotobuf)
>>>>>>> 134b72a2

find_package(mongocxx REQUIRED)
find_package(bsoncxx REQUIRED)
set(ARCTICDB_MONGO_LIBS mongo::mongocxx_static mongo::bsoncxx_static)

<<<<<<< HEAD
    find_package(mongocxx REQUIRED)
    find_package(bsoncxx REQUIRED)
    set(ARCTICDB_MONGO_LIBS mongo::mongocxx_static mongo::bsoncxx_static)

    find_package(zstd CONFIG REQUIRED)  # "CONFIG" bypasses our cpp/CMake/FindZstd.cmake module
    set(Zstd_LIBRARY $<IF:$<TARGET_EXISTS:zstd::libzstd_shared>,zstd::libzstd_shared,zstd::libzstd_static>)
elseif(${ARCTICDB_USING_CONDA})

    find_package(pybind11 REQUIRED)
    find_package(xxHash REQUIRED)

    find_package(double-conversion REQUIRED)
    find_package(Libevent  REQUIRED)

    find_package(Protobuf REQUIRED)
    set(Protobuf_lite_LIBRARY protobuf::libprotobuf-lite)
    set(Protobuf_LIBRARY protobuf::libprotobuf)

    find_package(mongocxx REQUIRED)
    find_package(bsoncxx REQUIRED)
    set(ARCTICDB_MONGO_LIBS mongo::mongocxx_shared mongo::bsoncxx_shared)

    find_package(zstd CONFIG REQUIRED)  # "CONFIG" bypasses our cpp/CMake/FindZstd.cmake module
    set(Zstd_LIBRARY $<IF:$<TARGET_EXISTS:zstd::libzstd_shared>,zstd::libzstd_shared,zstd::libzstd_static>)


    get_target_property(NEW_FOLLY_DEPS Folly::folly_deps INTERFACE_INCLUDE_DIRECTORIES)
    message(STATUS "NEW_FOLLY_DEPS" ${NEW_FOLLY_DEPS})
    list(REMOVE_ITEM NEW_FOLLY_DEPS "/usr/local/opt/openssl/include" )
    set_target_properties(Folly::folly_deps PROPERTIES INTERFACE_INCLUDE_DIRECTORIES "${NEW_FOLLY_DEPS}")

else()
    find_library(Protobuf_lite_LIBRARY NAMES libprotobuf-lite protobuf-lite REQUIRED)
    find_library(Protobuf_LIBRARY NAMES libprotobuf protobuf REQUIRED)

    find_package(Zstd MODULE REQUIRED) # Uses our FindZstd module, which sets Zstd_LIBRARY

    find_package(libmongocxx-static REQUIRED)
    find_package(libbsoncxx-static REQUIRED)
    string(REPLACE "/usr/lib64/libsasl2.so;" "" LIBMONGOCXX_STATIC_LIBRARIES_NO_SASL "${LIBMONGOCXX_STATIC_LIBRARIES}")
    set(ARCTICDB_MONGO_LIBS ${LIBMONGOCXX_STATIC_LIBRARIES_NO_SASL} ${LIBBSONCXX_STATIC_LIBRARIES})

    get_target_property(NEW_FOLLY_DEPS Folly::folly_deps INTERFACE_LINK_LIBRARIES)
    list(TRANSFORM NEW_FOLLY_DEPS REPLACE "/usr/local/lib/libsodium\\.so" "libsodium.a")
    set_target_properties(Folly::folly_deps PROPERTIES INTERFACE_LINK_LIBRARIES "${NEW_FOLLY_DEPS}")
endif()
=======
find_package(zstd CONFIG REQUIRED)
set(Zstd_LIBRARY $<IF:$<TARGET_EXISTS:zstd::libzstd_shared>,zstd::libzstd_shared,zstd::libzstd_static>)
>>>>>>> 134b72a2

# Libraries baked into the internal and external Linux images are found by searching various paths
# On Windows, vcpkg will provide a "Config" which takes precedence
find_library(Pcre_LIBRARY NAMES pcre PATHS /usr/local/lib/libpcre.a REQUIRED)
if (WIN32)
    find_package(Iconv)
else ()
    find_library(Sasl2_LIBRARY NAMES sasl2 libsasl2 PATHS /usr/local/lib/libsasl2.a REQUIRED)
endif ()

find_path(BITMAGIC_INCLUDE_DIRS "bitmagic/bm.h")

set(FIND_LIBRARY_USE_LIB64_PATHS ON)

################################################################################
##            Interlibrary dependencies
################################################################################
##            +--------------+
##            |arcticdb_core<--------------+
##            +--------------+              |
##                    ^                     |
##                    |                     |
##            +----------------+            |
##       +---->arcticdb_python|            |
##       |    +-------------^--+     +-------------------+
##       |                           |test_unit_arcticdb|
##       |                           +-------------------+
##       |
##  +------------+
##  |arcticdb_ext|
##  +------------+
##
################################################################################
set(TEST_DISCOVERY_TIMEOUT, 60)

IF("${CMAKE_BUILD_TYPE}" STREQUAL "Debug" AND NOT DEFINED ENV{DEBUG_BUILD})
    set(ENV{DEBUG_BUILD} TRUE)
ENDIF()

IF($ENV{DEBUG_BUILD})
    # Add macros definition here
    message("Setting debug flags")
    ADD_DEFINITIONS(-DDEBUG_BUILD)
ELSE()
    message(STATUS "Not setting debug flags")
ENDIF()

IF(DEFINED ENV{USE_SLAB_ALLOCATOR})
    message(STATUS "Setting USE_SLAB_ALLOCATOR")
    ADD_DEFINITIONS(-DUSE_SLAB_ALLOCATOR)
ENDIF()

set(CMAKE_INSTALL_RPATH "\\$ORIGIN/lib")

## Core library without python bindings ##
set(arcticdb_srcs
        # header files
        async/async_store.hpp
        async/batch_read_args.hpp
        async/task_scheduler.hpp
        async/tasks.hpp
        codec/codec.hpp
        codec/codec-inl.hpp
        codec/core.hpp
        codec/lz4.hpp
        codec/passthrough.hpp
        codec/slice_data_sink.hpp
        codec/zstd.hpp
        column_store/block.hpp
        column_store/chunked_buffer.hpp
        column_store/column_data.hpp
        column_store/column.hpp
        column_store/column_utils.hpp
        column_store/memory_segment.hpp
        column_store/memory_segment_impl.hpp
        column_store/row_ref.hpp
        column_store/string_pool.hpp
        entity/atom_key.hpp
        entity/frame_and_descriptor.hpp
        entity/index_range.hpp
        entity/key.hpp
        entity/key-inl.hpp
        entity/metrics.hpp
        entity/native_tensor.hpp
        entity/performance_tracing.hpp
        entity/protobuf_mappings.hpp
        entity/read_result.hpp
        entity/ref_key.hpp
        entity/serialized_key.hpp
        entity/type_conversion.hpp
        entity/types.hpp
        entity/types-inl.hpp
        entity/variant_key.hpp
        entity/versioned_item.hpp
        log/log.hpp
        log/trace.hpp
        pipeline/column_mapping.hpp
        pipeline/frame_data_wrapper.hpp
        pipeline/frame_slice.hpp
        pipeline/frame_utils.hpp
        pipeline/index_fields.hpp
        pipeline/index_segment_reader.hpp
        pipeline/index_utils.hpp
        pipeline/index_writer.hpp
        pipeline/input_tensor_frame.hpp
        pipeline/pipeline_common.hpp
        pipeline/pipeline_utils.hpp
        pipeline/python_output_frame.hpp
        pipeline/query.hpp
        pipeline/read_options.hpp
        pipeline/read_options.hpp
        pipeline/read_pipeline.hpp
        pipeline/slicing.hpp
        pipeline/string_pool_utils.hpp
        pipeline/string_pool_utils.hpp
        pipeline/value.hpp
        pipeline/value_set.hpp
        pipeline/write_frame.hpp
        pipeline/write_options.hpp
        processing/aggregation.hpp
        processing/operation_dispatch.hpp
        processing/operation_dispatch_binary.hpp
        processing/operation_dispatch_unary.hpp
        processing/operation_types.hpp
        processing/signed_unsigned_comparison.hpp
        processing/processing_segment.hpp
        processing/bucketizer.hpp
        processing/clause.hpp
        processing/execution_context.hpp
        processing/expression_node.hpp
        storage/common.hpp
        storage/config_resolvers.hpp
        storage/failure_simulation.hpp
        storage/library.hpp
        storage/library_index.hpp
        storage/library_manager.hpp
        storage/lmdb/lmdb_storage.hpp
        storage/lmdb/lmdb_storage-inl.hpp
        storage/memory/memory_storage.hpp
        storage/memory/memory_storage-inl.hpp
        storage/mongo/mongo_client.hpp
        storage/mongo/mongo_instance.hpp
        storage/mongo/mongo_storage.hpp
        storage/s3/nfs_backed_storage.hpp
        storage/s3/nfs_backed_storage-inl.hpp
        storage/s3/s3_client_accessor.hpp
        storage/s3/s3_storage-inl.hpp
        storage/s3/s3_storage_tool.hpp
        storage/s3/s3_storage_tool-inl.hpp
        storage/s3/s3_utils.hpp
        storage/storage_factory.hpp
        storage/storage_options.hpp
        storage/storage.hpp
        storage/store.hpp
        storage/variant_storage.hpp
        stream/aggregator.hpp
        stream/aggregator-inl.hpp
        stream/append_map.hpp
        stream/index_aggregator.hpp
        stream/index.hpp
        stream/merge.hpp
        stream/merge.hpp
        stream/merge.hpp util/ref_counted_map.hpp
        stream/protobuf_mappings.hpp
        stream/row_builder.hpp
        stream/schema.hpp
        stream/segment_aggregator.hpp
        stream/stream_reader.hpp
        stream/stream_sink.hpp
        stream/stream_source.hpp
        stream/stream_utils.hpp
        stream/stream_writer.hpp
        toolbox/library_tool.hpp
        util/allocator.hpp
        util/bitset.hpp
        util/buffer.hpp
        util/buffer_pool.hpp
        util/clock.hpp
        util/configs_map.hpp
        util/constants.hpp
        util/constructors.hpp
        util/container_filter_wrapper.hpp
        util/cursored_buffer.hpp
        util/cursor.hpp
        util/encoding_conversion.hpp
        util/exponential_backoff.hpp
        util/flatten_utils.hpp
        util/format_bytes.hpp
        util/format_date.hpp
        util/hash.hpp
        util/key_utils.hpp
        util/lock_table.hpp
        util/magic_num.hpp
        util/movable_priority_queue.hpp
        util/movable_priority_queue.hpp
        util/offset_string.hpp
        util/offset_string.hpp
        util/optional_defaults.hpp
        util/pb_util.hpp
        util/preconditions.hpp
        util/preprocess.hpp
        util/ranges_from_future.hpp
        util/ref_counted_map.hpp
        util/ref_counted_map.hpp
        util/regex_filter.hpp
        util/shared_future.hpp
        util/simple_string_hash.hpp
        util/slab_allocator.hpp
        util/sparse_utils.hpp
        util/storage_lock.hpp
        util/string_utils.hpp
        util/third_party/emilib_map.hpp
        util/third_party/emilib_set.hpp
        util/third_party/robin_hood.hpp
        util/timeouts.hpp
        util/timer.hpp
        util/trace.hpp
        util/type_traits.hpp
        util/variant.hpp
        version/de_dup_map.hpp
        version/op_log.hpp
        version/snapshot.hpp
        version/version_constants.hpp
        version/version_core.hpp
        version/version_core-inl.hpp
        version/versioned_engine.hpp
        version/version_functions.hpp
        version/version_log.hpp
        version/version_map_batch_methods.hpp
        version/version_map_entry.hpp
        version/version_map_entry.hpp
        version/version_map.hpp
        version/version_store_api.hpp
        version/version_store_objects.hpp
        version/version_utils.hpp
        # CPP files
        async/task_scheduler.cpp
        async/tasks.cpp
        codec/codec.cpp
        codec/encoding_sizes.cpp
        codec/segment.cpp
        column_store/chunked_buffer.cpp
        column_store/column.cpp
        column_store/memory_segment_impl.cpp
        column_store/memory_segment_impl.cpp
        column_store/string_pool.cpp
        entity/key.cpp
        entity/metrics.cpp
        entity/performance_tracing.cpp
        entity/types.cpp
        log/log.cpp
        pipeline/frame_slice.cpp
        pipeline/frame_utils.cpp
        pipeline/index_segment_reader.cpp
        pipeline/index_utils.cpp
        pipeline/pipeline_context.cpp
        pipeline/python_output_frame.cpp
        pipeline/query.cpp
        pipeline/read_frame.cpp
        pipeline/slicing.cpp
        pipeline/string_pool_utils.cpp
        pipeline/value_set.cpp
        pipeline/write_frame.cpp
        python/normalization_checks.cpp
        processing/processing_segment.cpp
        processing/aggregation.cpp
        processing/clause.cpp
        processing/expression_node.cpp
        processing/operation_dispatch.cpp
        processing/operation_dispatch_unary.cpp
        processing/operation_dispatch_binary.cpp
        processing/operation_dispatch_binary_eq.cpp
        processing/operation_dispatch_binary_gt.cpp
        processing/operation_dispatch_binary_lt.cpp
        processing/operation_dispatch_binary_operator.cpp
        python/python_to_tensor_frame.cpp
        storage/config_resolvers.cpp
        storage/failure_simulation.cpp
        storage/lmdb/lmdb_storage.cpp
        storage/memory/memory_storage.cpp
        storage/mongo/mongo_client.cpp
        storage/mongo/mongo_instance.cpp
        storage/mongo/mongo_storage.cpp
        storage/s3/nfs_backed_storage.cpp
        storage/s3/s3_api.cpp
        storage/s3/s3_storage.cpp
        storage/s3/s3_storage_tool.cpp
        storage/storage_factory.cpp
        stream/aggregator.cpp
        stream/append_map.cpp
        toolbox/library_tool.cpp
        util/allocator.cpp
        util/buffer_pool.cpp
        util/configs_map.cpp
        util/error_code.cpp
        util/global_lifetimes.cpp
        util/offset_string.cpp
        util/offset_string.cpp
        util/sparse_utils.cpp
        util/string_utils.cpp
        util/trace.cpp
        util/type_handler.cpp
        version/local_versioned_engine.cpp
        version/op_log.cpp
        version/snapshot.cpp
        version/symbol_list.cpp
        version/version_core.cpp
        version/version_store_api.cpp
        version/version_utils.cpp
        version/symbol_list.cpp
        version/schema_checks.hpp
        )

add_library(arcticdb_core_object OBJECT ${arcticdb_srcs})

if (NOT WIN32)
    if (STATIC_LINK_STD_LIB)
        message("Statically linking standard libraries")
        if (CMAKE_CXX_COMPILER_ID MATCHES "Clang")
             message(FATAL_ERROR "Statically linking standard libraries with CLANG is (currently) not supported")
        elseif(CMAKE_CXX_COMPILER_ID STREQUAL "GNU")
            set(standard_libraries
                -static-libgcc
                -static-libstdc++
            )
        else()
            message(FATAL_ERROR "Unknown compiler: ${CMAKE_CXX_COMPILER_ID}")
        endif()
    else()
        message("Dynamically linking standard libraries")
        if (CMAKE_CXX_COMPILER_ID MATCHES "Clang")
            set(standard_libraries
                stdc++
            )
        elseif(CMAKE_CXX_COMPILER_ID STREQUAL "GNU")
            set(standard_libraries
                stdc++
                gcc
            )
        else()
            message(FATAL_ERROR "Unknown compiler: ${CMAKE_CXX_COMPILER_ID}")
        endif()
    endif()
endif()


set (arcticdb_core_libraries
        pybind11::module # Transitively includes Python::Module or Python::Python as appropriate
        arcticdb_proto
        prometheus-cpp::push
        prometheus-cpp::pull
        msgpackc-cxx
        ${standard_libraries}
        fmt::fmt
        ${Protobuf_lite_LIBRARY}
        ${Protobuf_LIBRARY}
        ${LZ4_LIBRARY}
        ${Zstd_LIBRARY}
        lmdb
        ${ARCTICDB_MONGO_LIBS}
        spdlog::spdlog
        Folly::folly # Transitively includes: double-conversion, gflags, glog, libevent, libssl, libcrypto, libiberty, libsodium
        remotery_static
        unofficial::pcre::pcre
        )

# no static libraries when usinmg conda
if(${ARCTICDB_USING_CONDA})
    add_compile_definitions(ARCTICDB_USING_CONDA)
    list (APPEND arcticdb_core_libraries xxHash::xxHash)
else()
    add_compile_definitions(ARCTICDB_USING_STATIC_XXHASH)
    list (APPEND arcticdb_core_libraries xxhash_static)
endif()

if (WIN32)
    list (APPEND arcticdb_core_libraries
            Iconv::Iconv
            )
else ()

    if (NOT CMAKE_CXX_COMPILER_ID MATCHES "Clang")
        list (APPEND arcticdb_core_libraries stdc++fs)
    endif()


    list (APPEND arcticdb_core_libraries
            dl
            ${Sasl2_LIBRARY}
            )
endif ()

list (APPEND arcticdb_core_libraries Threads::Threads) # comes last for weakreference resolution pthread_atexit in folly

if (SSL_LINK)
    message("Linking against SSL")
    find_package(OpenSSL REQUIRED)
    list(APPEND arcticdb_core_libraries OpenSSL::SSL)
    if (NOT WIN32)
        list(APPEND arcticdb_core_libraries ${KERBEROS_LIBRARY})
    endif()
endif ()

target_link_libraries(arcticdb_core_object PUBLIC ${arcticdb_core_libraries})

target_include_directories(arcticdb_core_object
        PRIVATE
        $<BUILD_INTERFACE:${CMAKE_CURRENT_SOURCE_DIR}>
        $<BUILD_INTERFACE:${CMAKE_CURRENT_BINARY_DIR}>
        ${LIBMONGOCXX_STATIC_INCLUDE_DIRS}
        ${LIBBSONCXX_STATIC_INCLUDE_DIRS}
        ${BITMAGIC_INCLUDE_DIRS}
        ${KERBEROS_INCLUDE_DIR}
        $PYTHON_NUMPY_INCLUDE_DIR
        )

add_library(arcticdb_core_static STATIC $<TARGET_OBJECTS:arcticdb_core_object>)

target_include_directories(arcticdb_core_static PUBLIC
        $<BUILD_INTERFACE:${CMAKE_CURRENT_SOURCE_DIR}>
        $<BUILD_INTERFACE:${CMAKE_CURRENT_BINARY_DIR}>
        )

target_link_libraries(arcticdb_core_static PUBLIC ${arcticdb_core_libraries})

add_library(arcticdb_core SHARED $<TARGET_OBJECTS:arcticdb_core_object>)

target_link_libraries(arcticdb_core PRIVATE
        ${arcticdb_core_libraries}
        ${AWSSDK_LINK_LIBRARIES}
        )

#GENERATE_EXPORT_HEADER(arcticdb_core)

if (NOT WIN32)
    add_compile_options("-Werror")
    add_compile_options("-ggdb")
    add_compile_options("-fvisibility=hidden")
    add_compile_options("-fno-omit-frame-pointer")
endif ()

## Core python bindings, private only ##
set(arcticdb_python_srcs
        async/python_bindings.cpp
        codec/python_bindings.cpp
        column_store/python_bindings.cpp
        storage/python_bindings.cpp
        stream/python_bindings.cpp
        toolbox/python_bindings.cpp
        version/python_bindings.cpp)

add_library(arcticdb_python STATIC ${arcticdb_python_srcs})

target_link_libraries(arcticdb_python
        PUBLIC
        #tsan
        arcticdb_core_static
        ${AWSSDK_LINK_LIBRARIES}
        )

target_include_directories(arcticdb_python PRIVATE
        ${LIBMONGOCXX_STATIC_INCLUDE_DIRS}
        ${LIBBSONCXX_STATIC_INCLUDE_DIRS}
        ${BITMAGIC_INCLUDE_DIRS}
        )


if (NOT WIN32)
    add_compile_options("-ftemplate-depth=1000")
    add_compile_options("-Werror")
endif ()

## arcticdb_ext python module
# This configures: linking to Python::Module + pybind, output pre-/suf-fix, -fvisibility=hidden, strip release build
pybind11_add_module(arcticdb_ext MODULE
        python/python_module.cpp
        python/arctic_version.cpp
        python/arctic_version.hpp
        python/reader.hpp
        python/adapt_read_dataframe.hpp
        )

set (additional_link_flags "")
if (HIDE_LINKED_SYMBOLS AND (NOT WIN32))

    if (NOT CMAKE_CXX_COMPILER_ID MATCHES "Clang")
        list(APPEND additional_link_flags
                "--exclude-libs,--gc-sections,ALL"
                )
    endif()
endif()

target_link_libraries(arcticdb_ext
        PUBLIC
        #tsan
        PRIVATE
        arcticdb_python
        ${additional_link_flags}
        )

if (WIN32)
    target_link_options(arcticdb_ext
            PRIVATE $<$<CONFIG:Release>:/DEBUG> $<$<CONFIG:Release>:/OPT:REF>)
endif()

target_include_directories(arcticdb_ext
        PRIVATE
        ${LIBMONGOCXX_STATIC_INCLUDE_DIRS}
        ${LIBBSONCXX_STATIC_INCLUDE_DIRS}
        ${BITMAGIC_INCLUDE_DIRS}
        ${PYTHON_NUMPY_INCLUDE_DIR}
        ${AWSSDK_INCLUDE_DIRS}
        )

install(TARGETS arcticdb_ext
        LIBRARY DESTINATION . COMPONENT Python_Lib
        RUNTIME DESTINATION . COMPONENT Python_Lib)

# Improves portability (in setup.py) by creating an explicit target that manually installs the library
if(NOT WIN32 AND "${CMAKE_BUILD_TYPE}" STREQUAL "RelWithDebInfo" AND NOT CMAKE_CXX_COMPILER_ID MATCHES "Clang")
    add_custom_command(OUTPUT arcticdb_ext.gz
            COMMAND bash -c "gzip -c $<TARGET_FILE:arcticdb_ext> >arcticdb_ext.gz"
            DEPENDS arcticdb_ext)
    add_custom_target(install_arcticdb_ext
            ${CMAKE_STRIP} --strip-unneeded $<TARGET_FILE:arcticdb_ext>
                           -o ${CMAKE_INSTALL_PREFIX}/$<TARGET_FILE_NAME:arcticdb_ext>
            DEPENDS arcticdb_ext.gz)
else()
    add_custom_target(install_arcticdb_ext
            ${CMAKE_COMMAND} -E copy $<TARGET_FILE:arcticdb_ext> ${CMAKE_INSTALL_PREFIX})
endif()

## Unit Tests ##
if(${TEST})
    unset(Python_USE_STATIC_LIBS)
    find_package(Python 3 COMPONENTS Interpreter Development REQUIRED)
    python_utils_dump_vars_if_enabled("Python for test compilation")

    set(unit_test_srcs
            async/test/test_async.cpp
            codec/test/test_codec.cpp
            column_store/test/ingestion_stress_test.cpp
            column_store/test/test_column.cpp
            column_store/test/test_index_filtering.cpp
            column_store/test/test_memory_segment.cpp
            entity/test/test_atom_key.cpp
            entity/test/test_key_serialization.cpp
            entity/test/test_ref_key.cpp
            entity/test/test_tensor.cpp
            log/test/test_log.cpp
            pipeline/test/test_container.hpp
            pipeline/test/test_pipeline.cpp
            pipeline/test/test_query.cpp util/test/test_regex.cpp
            processing/test/test_arithmetic_type_promotion.cpp
            processing/test/test_clause.cpp
            processing/test/test_expression.cpp
            processing/test/test_has_valid_type_promotion.cpp
            processing/test/test_set_membership.cpp
            processing/test/test_signed_unsigned_comparison.cpp
            processing/test/test_type_comparison.cpp
            storage/test/test_lmdb_storage.cpp
            storage/test/test_memory_storage.cpp
            storage/test/test_mongo_storage.cpp
            storage/test/test_s3_storage.cpp
            storage/test/test_storage_factory.cpp
            stream/test/stream_test_common.cpp
            stream/test/stream_test_common.cpp
            stream/test/test_aggregator.cpp
            stream/test/test_append_map.cpp
            stream/test/test_row_builder.cpp
            stream/test/test_segment_aggregator.cpp
            stream/test/test_types.cpp
            util/memory_tracing.hpp
            util/test/gtest_main.cpp
            util/test/test_bitmagic.cpp
            util/test/test_buffer_pool.cpp
            util/test/test_composite.cpp
            util/test/test_cursor.cpp
            util/test/test_exponential_backoff.cpp
            util/test/test_format_date.cpp
            util/test/test_hash.cpp
            util/test/test_id_transformation.cpp
            util/test/test_ranges_from_future.cpp
            util/test/test_runtime_config.cpp
            util/test/test_slab_allocator.cpp
            util/test/test_storage_lock.cpp
            util/test/test_string_pool.cpp
            util/test/test_string_utils.cpp
            util/test/test_tracing_allocator.cpp
            version/test/test_append.cpp
            version/test/test_merge.cpp
            version/test/test_sparse.cpp
            version/test/test_symbol_list.cpp
            version/test/test_version_map.cpp
            version/test/test_version_store.cpp
            version/test/version_map_model.hpp
            )

    set(EXECUTABLE_PERMS OWNER_WRITE OWNER_READ OWNER_EXECUTE GROUP_READ GROUP_EXECUTE WORLD_READ WORLD_EXECUTE) # 755

    add_executable(test_unit_arcticdb ${unit_test_srcs})
    install(TARGETS test_unit_arcticdb RUNTIME
                DESTINATION .
                PERMISSIONS ${EXECUTABLE_PERMS}
                COMPONENT Tests)

    if (WIN32)
        target_link_libraries(test_unit_arcticdb
                PUBLIC
                arcticdb_core_static
                GTest::gtest
                GTest::gmock
                PRIVATE
                ${AWSSDK_LINK_LIBRARIES}
                )

        # Fix gtest/folly unistd conflict until one of them fixes it. There's another copy for rapidtest
        target_compile_options(test_unit_arcticdb PRIVATE /FI "${CMAKE_CURRENT_SOURCE_DIR}/util/test/gtest.hpp")
    else()
        set(COMMON_PUBLIC_TEST_LIBRARIES
                arcticdb_core_static
                libatomic.a  # Otherwise gtest_discover_tests cannot run the test if libatomic is not in a standard location
                GTest::gtest
                GTest::gmock
                Python::Python # + pybind11::pybind11 (transitively included) = pybind11::embed, but latter is sometimes not found...
                curl
                krb5support
                k5crypto
                util # TODO: find out where we lost the transitive link to it
                )

        find_library(Gcov_LIBRARY gcov)
        if (NOT(${Gcov_LIBRARY} EQUAL "Gcov_LIBRARY-NOTFOUND"))
            list(APPEND common_public_test_libraries ${Gcov_LIBRARY})
        endif()

        target_link_libraries(test_unit_arcticdb
            PUBLIC
            ${COMMON_PUBLIC_TEST_LIBRARIES}
            PRIVATE
            ${AWSSDK_LINK_LIBRARIES}
            )

        target_include_directories(test_unit_arcticdb PRIVATE
                ${LIBMONGOCXX_STATIC_INCLUDE_DIRS}
                ${LIBBSONCXX_STATIC_INCLUDE_DIRS}
                ${BITMAGIC_INCLUDE_DIRS}
                )
    endif()

    gtest_discover_tests(test_unit_arcticdb PROPERTIES DISCOVERY_TIMEOUT 30)

    set(rapidcheck_srcs
            column_store/test/rapidcheck_column_store.cpp
            column_store/test/rapidcheck_chunked_buffer.cpp
            column_store/test/rapidcheck_column.cpp
            column_store/test/rapidcheck_column_map.cpp
            column_store/test/test_chunked_buffer.cpp
            stream/test/stream_test_common.cpp
            util/test/rapidcheck_string_pool.cpp
            util/test/rapidcheck_main.cpp
            version/test/rapidcheck_version_map.cpp)

    add_executable(arcticdb_rapidcheck_tests ${rapidcheck_srcs})
    install(TARGETS arcticdb_rapidcheck_tests RUNTIME
                DESTINATION .
                PERMISSIONS ${EXECUTABLE_PERMS}
                COMPONENT Tests)

    if(WIN32)
        target_link_libraries(arcticdb_rapidcheck_tests PUBLIC
                arcticdb_core_static
                GTest::gtest
                GTest::gmock
                rapidcheck
                rapidcheck_gtest
                PRIVATE
                ${AWSSDK_LINK_LIBRARIES}
                )

        target_compile_options(arcticdb_rapidcheck_tests PRIVATE /FI "util/test/gtest.hpp")
    else()
        target_link_libraries(arcticdb_rapidcheck_tests
            PUBLIC
            ${COMMON_PUBLIC_TEST_LIBRARIES}
            rapidcheck
            rapidcheck_gtest
            PRIVATE
            ${AWSSDK_LINK_LIBRARIES}
            )
    endif()

    gtest_discover_tests(arcticdb_rapidcheck_tests PROPERTIES DISCOVERY_TIMEOUT 30)
endif()<|MERGE_RESOLUTION|>--- conflicted
+++ resolved
@@ -29,78 +29,40 @@
 find_package(Threads REQUIRED)
 find_package(unofficial-pcre REQUIRED)
 find_package(double-conversion REQUIRED)
-find_package(Libevent CONFIG REQUIRED)
-
-<<<<<<< HEAD
-if(NOT WIN32)
-    find_package(Kerberos REQUIRED)
-endif()
-
-# Libraries compiled by vcpkg and also baked into our internal image:
-if (ARCTICDB_USING_VCPKG AND NOT ${ARCTICDB_USING_CONDA})
-    find_package(double-conversion REQUIRED)
-    find_package(Libevent CONFIG REQUIRED)
-=======
+
+
 find_package(Protobuf REQUIRED)
 set(Protobuf_lite_LIBRARY protobuf::libprotobuf-lite)
 set(Protobuf_LIBRARY protobuf::libprotobuf)
->>>>>>> 134b72a2
 
 find_package(mongocxx REQUIRED)
 find_package(bsoncxx REQUIRED)
 set(ARCTICDB_MONGO_LIBS mongo::mongocxx_static mongo::bsoncxx_static)
-
-<<<<<<< HEAD
-    find_package(mongocxx REQUIRED)
-    find_package(bsoncxx REQUIRED)
+find_package(zstd CONFIG REQUIRED)
+
+find_package(zstd CONFIG REQUIRED)  # "CONFIG" bypasses our cpp/CMake/FindZstd.cmake module
+
+if(not ${ARCTICDB_USING_CONDA})
+    find_package(Libevent CONFIG REQUIRED)
     set(ARCTICDB_MONGO_LIBS mongo::mongocxx_static mongo::bsoncxx_static)
-
-    find_package(zstd CONFIG REQUIRED)  # "CONFIG" bypasses our cpp/CMake/FindZstd.cmake module
     set(Zstd_LIBRARY $<IF:$<TARGET_EXISTS:zstd::libzstd_shared>,zstd::libzstd_shared,zstd::libzstd_static>)
-elseif(${ARCTICDB_USING_CONDA})
+else()
 
     find_package(pybind11 REQUIRED)
     find_package(xxHash REQUIRED)
-
-    find_package(double-conversion REQUIRED)
     find_package(Libevent  REQUIRED)
 
-    find_package(Protobuf REQUIRED)
-    set(Protobuf_lite_LIBRARY protobuf::libprotobuf-lite)
-    set(Protobuf_LIBRARY protobuf::libprotobuf)
-
-    find_package(mongocxx REQUIRED)
-    find_package(bsoncxx REQUIRED)
     set(ARCTICDB_MONGO_LIBS mongo::mongocxx_shared mongo::bsoncxx_shared)
 
     find_package(zstd CONFIG REQUIRED)  # "CONFIG" bypasses our cpp/CMake/FindZstd.cmake module
-    set(Zstd_LIBRARY $<IF:$<TARGET_EXISTS:zstd::libzstd_shared>,zstd::libzstd_shared,zstd::libzstd_static>)
-
+    set(Zstd_LIBRARY zstd::libzstd_shared)
 
     get_target_property(NEW_FOLLY_DEPS Folly::folly_deps INTERFACE_INCLUDE_DIRECTORIES)
     message(STATUS "NEW_FOLLY_DEPS" ${NEW_FOLLY_DEPS})
     list(REMOVE_ITEM NEW_FOLLY_DEPS "/usr/local/opt/openssl/include" )
     set_target_properties(Folly::folly_deps PROPERTIES INTERFACE_INCLUDE_DIRECTORIES "${NEW_FOLLY_DEPS}")
 
-else()
-    find_library(Protobuf_lite_LIBRARY NAMES libprotobuf-lite protobuf-lite REQUIRED)
-    find_library(Protobuf_LIBRARY NAMES libprotobuf protobuf REQUIRED)
-
-    find_package(Zstd MODULE REQUIRED) # Uses our FindZstd module, which sets Zstd_LIBRARY
-
-    find_package(libmongocxx-static REQUIRED)
-    find_package(libbsoncxx-static REQUIRED)
-    string(REPLACE "/usr/lib64/libsasl2.so;" "" LIBMONGOCXX_STATIC_LIBRARIES_NO_SASL "${LIBMONGOCXX_STATIC_LIBRARIES}")
-    set(ARCTICDB_MONGO_LIBS ${LIBMONGOCXX_STATIC_LIBRARIES_NO_SASL} ${LIBBSONCXX_STATIC_LIBRARIES})
-
-    get_target_property(NEW_FOLLY_DEPS Folly::folly_deps INTERFACE_LINK_LIBRARIES)
-    list(TRANSFORM NEW_FOLLY_DEPS REPLACE "/usr/local/lib/libsodium\\.so" "libsodium.a")
-    set_target_properties(Folly::folly_deps PROPERTIES INTERFACE_LINK_LIBRARIES "${NEW_FOLLY_DEPS}")
-endif()
-=======
-find_package(zstd CONFIG REQUIRED)
-set(Zstd_LIBRARY $<IF:$<TARGET_EXISTS:zstd::libzstd_shared>,zstd::libzstd_shared,zstd::libzstd_static>)
->>>>>>> 134b72a2
+endfif()
 
 # Libraries baked into the internal and external Linux images are found by searching various paths
 # On Windows, vcpkg will provide a "Config" which takes precedence
