--- conflicted
+++ resolved
@@ -48,16 +48,11 @@
 }
 
 std::tuple<ValueType, uint8_t, ssize_t> determine_python_object_type(PyObject* obj) {
-<<<<<<< HEAD
-    if(is_py_boolean(obj))
-        return {ValueType::BOOL_OBJECT, 1, 1};
-
-=======
     if (is_py_boolean(obj)) {
         normalization::raise<ErrorCode::E_UNIMPLEMENTED_INPUT_TYPE>("Nullable booleans are not supported at the moment");
-        return {ValueType::PYBOOL, 1, 1};
-    }
->>>>>>> 59dc636d
+        return {ValueType::BOOL_OBJECT, 1, 1};
+    }
+
     return {ValueType::BYTES, 8, 1};
 }
 
