--- conflicted
+++ resolved
@@ -228,14 +228,7 @@
         std::string index_column_name = !idx_names.empty() ? idx_names[0] : "index";
         res->num_rows = index_tensor.shape(0);
         // TODO handle string indexes
-        // Empty type check is added to preserve the current behavior which is that 0-rowed dataframes
-        // are assigned datetime index. This will be changed in further PR creating empty typed index.
-<<<<<<< HEAD
         if (index_tensor.data_type() == DataType::NANOSECONDS_UTC64) {
-=======
-        if (index_tensor.data_type() == DataType::NANOSECONDS_UTC64 || is_empty_type(index_tensor.data_type())) {
->>>>>>> 3a01362b
-
             res->desc.set_index_field_count(1);
             res->desc.set_index_type(IndexDescriptor::TIMESTAMP);
 
