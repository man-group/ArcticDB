/* Copyright 2023 Man Group Operations Limited
 *
 * Use of this software is governed by the Business Source License 1.1 included in the file licenses/BSL.txt.
 *
 * As of the Change Date specified in that file, in accordance with the Business Source License, use of this software will be governed by the Apache License, version 2.0.
 */

#include <arcticdb/codec/codec.hpp>
#include <arcticdb/stream/incompletes.hpp>
#include <arcticdb/entity/protobuf_mappings.hpp>
#include <arcticdb/stream/stream_source.hpp>
#include <arcticdb/stream/index.hpp>
#include <pipeline/frame_slice.hpp>
#include <util/key_utils.hpp>
#include <arcticdb/pipeline/frame_utils.hpp>
#include <iterator>
#include <arcticdb/pipeline/slicing.hpp>
#include <arcticdb/pipeline/write_frame.hpp>
#include <arcticdb/stream/segment_aggregator.hpp>
#include <arcticdb/version/version_functions.hpp>

namespace arcticdb {

using namespace arcticdb::pipelines;
using namespace arcticdb::stream;

struct AppendMapEntry {
    AppendMapEntry() = default;

    pipelines::SliceAndKey slice_and_key_;
    std::optional<entity::AtomKey> next_key_;
    uint64_t total_rows_ = 0;

    const entity::StreamDescriptor& descriptor() const {
        return *slice_and_key_.slice_.desc();
    }

    entity::StreamDescriptor& descriptor() {
        return *slice_and_key_.slice_.desc();
    }

    const pipelines::FrameSlice& slice() const {
        return slice_and_key_.slice_;
    }

    const entity::AtomKey & key() const{
        return slice_and_key_.key();
    }

    friend bool operator<(const AppendMapEntry& l, const AppendMapEntry& r) {
        const auto& right_key = r.key();
        const auto& left_key = l.key();
        if(left_key.start_index() == right_key.start_index())
            return  left_key.end_index() < right_key.end_index();

        return left_key.start_index() < right_key.start_index();
    }
};

AppendMapEntry entry_from_key(
    const std::shared_ptr<stream::StreamSource>& store,
    const entity::AtomKey& key,
    bool load_data);

std::vector<AppendMapEntry> get_incomplete_append_slices_for_stream_id(
    const std::shared_ptr<Store> &store,
    const StreamId &stream_id,
    bool via_iteration,
    bool load_data);

inline std::vector<AppendMapEntry> load_via_iteration(
    const std::shared_ptr<Store>& store,
    const StreamId& stream_id,
    bool load_data
) {
    auto prefix = std::holds_alternative<StringId>(stream_id) ? std::get<StringId>(stream_id) : std::string();

    std::vector<AppendMapEntry> output;
    store->iterate_type(KeyType::APPEND_DATA, [&store, load_data, &output, &stream_id] (const auto& vk) {
        const auto& key = to_atom(vk);
        if(key.id() != stream_id)
            return;

        auto entry = entry_from_key(store, key, load_data);

        output.emplace_back(std::move(entry));
    });
    return output;
}

std::set<StreamId> get_incomplete_symbols(const std::shared_ptr<Store>& store) {
    std::set<StreamId> output;

    store->iterate_type(KeyType::APPEND_DATA, [&output] (const auto& vk) {
        output.insert(variant_key_id(vk));
    });
    return output;
}

std::set<StreamId> get_incomplete_refs(const std::shared_ptr<Store>& store) {
    std::set<StreamId> output;
    store->iterate_type(KeyType::APPEND_REF, [&output] (const auto& vk) {
        output.insert(variant_key_id(vk));
    });
    return output;
}

std::set<StreamId> get_active_incomplete_refs(const std::shared_ptr<Store>& store) {
    std::set<StreamId> output;
    std::set<VariantKey> ref_keys;
    store->iterate_type(KeyType::APPEND_REF, [&ref_keys] (const auto& vk) {
        ref_keys.insert(vk);
    });
    for (const auto& vk: ref_keys) {
        const auto& stream_id = variant_key_id(vk);
        auto [next_key, _] = read_head(store, stream_id);
        if (next_key && store->key_exists(std::move(next_key.value())).get()) {
            output.insert(stream_id);
        }
    }
    return output;
}

void fix_slice_rowcounts(std::vector<AppendMapEntry>& entries, size_t complete_rowcount) {
    for(auto& entry : entries) {
        complete_rowcount = entry.slice_and_key_.slice_.fix_row_count(static_cast<ssize_t>(complete_rowcount));
    }
}

TimeseriesDescriptor pack_timeseries_descriptor(
    const StreamDescriptor& descriptor,
    size_t total_rows,
    std::optional<AtomKey>&& next_key,
    arcticdb::proto::descriptors::NormalizationMetadata&& norm_meta) {
    auto tsd = make_timeseries_descriptor(total_rows, descriptor, std::move(norm_meta), std::nullopt, std::nullopt, std::move(next_key), false);
    return tsd;
}

SegmentInMemory incomplete_segment_from_frame(
    const std::shared_ptr<pipelines::InputTensorFrame>& frame,
    size_t existing_rows,
    std::optional<entity::AtomKey>&& prev_key,
    bool allow_sparse
    ) {
    using namespace arcticdb::stream;

    auto offset_in_frame = 0;
    auto slice_num_for_column = 0;
    const auto num_rows = frame->num_rows;
    auto index_tensor = std::move(frame->index_tensor);
    const bool has_index = frame->has_index();
    const auto index = std::move(frame->index);

    auto field_tensors = std::move(frame->field_tensors);
    auto output = std::visit([&](const auto& idx) {
        using IdxType = std::decay_t<decltype(idx)>;
        using SingleSegmentAggregator = Aggregator<IdxType, FixedSchema, NeverSegmentPolicy>;
        auto copy_prev_key = prev_key;
        auto timeseries_desc = index_descriptor_from_frame(frame, existing_rows, std::move(prev_key));
        util::check(!timeseries_desc.fields().empty(), "Expected fields not to be empty in incomplete segment");
        auto norm_meta = timeseries_desc.proto().normalization();
        auto descriptor = timeseries_desc.as_stream_descriptor();

        SegmentInMemory output;
        if (num_rows == 0) {
            output = SegmentInMemory(FixedSchema{descriptor, index}.default_descriptor(), 0, AllocationType::DYNAMIC, Sparsity::NOT_PERMITTED);
            output.set_timeseries_descriptor(pack_timeseries_descriptor(descriptor, existing_rows, std::move(copy_prev_key), std::move(norm_meta)));
            return output;
        }

        SingleSegmentAggregator agg{FixedSchema{descriptor, index}, [&](auto&& segment) {
            auto tsd = pack_timeseries_descriptor(descriptor, existing_rows + num_rows, std::move(copy_prev_key), std::move(norm_meta));
            segment.set_timeseries_descriptor(tsd);
            output = std::forward<SegmentInMemory>(segment);
        }};

        if (has_index) {
            util::check(static_cast<bool>(index_tensor), "Expected index tensor for index type {}", agg.descriptor().index());
            auto opt_error = aggregator_set_data(
                agg.descriptor().field(0).type(),
                index_tensor.value(),
                agg,
                0,
                num_rows,
                offset_in_frame,
                slice_num_for_column,
                num_rows,
                allow_sparse);

            if (opt_error.has_value()) {
                opt_error->raise(agg.descriptor().field(0).name());
            }
        }

        for(auto col = 0u; col < field_tensors.size(); ++col) {
            auto dest_col = col + agg.descriptor().index().field_count();
            auto &tensor = field_tensors[col];
            auto opt_error = aggregator_set_data(agg.descriptor().field(dest_col).type(), tensor, agg, dest_col, num_rows, offset_in_frame, slice_num_for_column,
                                num_rows, allow_sparse);
            if (opt_error.has_value()) {
                opt_error->raise(agg.descriptor().field(dest_col).name());
            }
        }

        agg.end_block_write(num_rows);
        agg.commit();
        return output;
    }, index);

    ARCTICDB_DEBUG(log::version(), "Constructed segment from frame of {} rows and {} columns at offset {}", output.row_count(), output.num_columns(), output.offset());
    return output;
}

void do_sort(SegmentInMemory& mutable_seg, const std::vector<std::string> sort_columns) {
    if(sort_columns.size() == 1)
        mutable_seg.sort(sort_columns.at(0));
    else
        mutable_seg.sort(sort_columns);
}

[[nodiscard]] folly::Future<std::vector<arcticdb::entity::AtomKey>> write_incomplete_frame_with_sorting(
    const std::shared_ptr<Store>& store,
    const StreamId& stream_id,
    const std::shared_ptr<InputTensorFrame>& frame,
    const WriteIncompleteOptions& options) {
    ARCTICDB_SAMPLE(WriteIncompleteFrameWithSorting, 0)
    log::version().debug("Command: write_incomplete_frame_with_sorting {}", stream_id);

    util::check(
        options.sort_on_index || (options.sort_columns && !options.sort_columns->empty()),
        "Should call write_incomplete_frame when sorting not required");

    using namespace arcticdb::pipelines;

    auto index_range = frame->index_range;
    const auto index = std::move(frame->index);

    bool sparsify_floats{false};

    auto next_key = std::nullopt;
    auto segment = incomplete_segment_from_frame(frame, 0, next_key, sparsify_floats);
    if (options.sort_on_index) {
        util::check(frame->has_index(), "Sort requested on index but no index supplied");
        std::vector<std::string> cols;
        for (auto i = 0UL; i < frame->desc.index().field_count(); ++i) {
            cols.emplace_back(frame->desc.fields(i).name());
        }
        if (options.sort_columns) {
            for (auto& extra_sort_col : *options.sort_columns) {
                if (std::find(std::begin(cols), std::end(cols), extra_sort_col) == std::end(cols))
                    cols.emplace_back(extra_sort_col);
            }
        }
        do_sort(segment, cols);
    } else {
        do_sort(segment, *options.sort_columns);
    }

    auto timeseries_desc = index_descriptor_from_frame(frame, 0, std::nullopt);
    auto stream_desc = frame->desc;
    auto norm_meta = timeseries_desc.proto().normalization();
    auto tsd = pack_timeseries_descriptor(frame->desc, frame->num_rows, std::nullopt, std::move(norm_meta));
    segment.set_timeseries_descriptor(tsd);

    bool is_timestamp_index = std::holds_alternative<stream::TimeseriesIndex>(frame->index);
    bool is_sorted = is_timestamp_index && (options.sort_on_index || (
        is_timestamp_index && options.sort_columns && options.sort_columns->at(0) == segment.descriptor().field(0).name()));

    // Have to give each its own string pool for thread safety
    bool filter_down_stringpool{true};
    auto segments = segment.split(options.write_options.segment_row_size, filter_down_stringpool);
    auto res = std::visit([&segments, &store, &stream_id, &norm_meta, &stream_desc, is_sorted](auto&& idx) {
        using IdxType = std::decay_t<decltype(idx)>;

        return folly::window(std::move(segments), [is_sorted, stream_id, store, norm_meta, stream_desc](SegmentInMemory&& seg) mutable {
            auto tsd = pack_timeseries_descriptor(stream_desc, seg.row_count(), std::nullopt, std::move(norm_meta));
            seg.set_timeseries_descriptor(tsd);
            if (is_sorted) {
                seg.descriptor().set_sorted(SortedValue::ASCENDING);
            }
            const auto local_index_start = IdxType::start_value_for_segment(seg);
            const auto local_index_end = IdxType::end_value_for_segment(seg);
            stream::StreamSink::PartialKey pk{KeyType::APPEND_DATA, 0, stream_id, local_index_start, local_index_end};
            return store->write(pk, std::move(seg))
                .thenValueInline([](VariantKey&& res) {
                    return to_atom(std::move(res));
                });
        }, write_window_size());
    }, index);

    return folly::collect(res).via(&async::io_executor());
}

[[nodiscard]] folly::Future<std::vector<arcticdb::entity::AtomKey>> write_incomplete_frame(
    const std::shared_ptr<Store>& store,
    const StreamId& stream_id,
    const std::shared_ptr<InputTensorFrame>& frame,
    const WriteIncompleteOptions& options) {
    ARCTICDB_SAMPLE(WriteIncompleteFrame, 0)
    log::version().debug("Command: write_incomplete_frame {}", stream_id);

    util::check(
        !options.sort_on_index && (!options.sort_columns || options.sort_columns->empty()),
        "Should call write_incomplete_frame_with_sorting when sorting required");

    using namespace arcticdb::pipelines;

    sorting::check<ErrorCode::E_UNSORTED_DATA>(
        !options.validate_index || options.sort_columns || options.sort_on_index || index_is_not_timeseries_or_is_sorted_ascending(*frame),
        "When writing/appending staged data in parallel, with no sort columns supplied, input data must be sorted.");

    auto index_range = frame->index_range;
    const auto index = std::move(frame->index);

    WriteOptions write_options = options.write_options;
    write_options.column_group_size = std::numeric_limits<size_t>::max(); // column slicing not supported yet (makes it hard
    // to infer the schema we want after compaction)

    auto slicing_policy = FixedSlicer{write_options.column_group_size, write_options.segment_row_size};
    auto slices = slice(*frame, slicing_policy);

    if (slices.empty()) {
        // We still write in this case because a user might only stage empty segments. After the user finalizes
        // they will just get an empty dataframe.
        size_t existing_rows = 0;
        auto timeseries_desc = index_descriptor_from_frame(frame, existing_rows, std::nullopt);
        util::check(!timeseries_desc.fields().empty(), "Expected fields not to be empty in incomplete segment");
        auto norm_meta = timeseries_desc.proto().normalization();
        auto descriptor = timeseries_desc.as_stream_descriptor();
        SegmentInMemory output{FixedSchema{descriptor, index}.default_descriptor(), 0, AllocationType::DYNAMIC, Sparsity::NOT_PERMITTED};
        output.set_timeseries_descriptor(pack_timeseries_descriptor(descriptor, existing_rows, std::nullopt, std::move(norm_meta)));
        return store->write(
            KeyType::APPEND_DATA,
            VersionId(0),
            stream_id,
            index_range.start_,
            index_range.end_,
            std::move(output))
            .thenValueInline([](VariantKey&& res) {
                return std::vector<AtomKey>{to_atom(std::move(res))};
            });
    }

    util::check(!slices.empty(), "Unexpected empty slice in write_incomplete_frame");
    auto slice_and_rowcount = get_slice_and_rowcount(slices);

    IndexPartialKey key{stream_id, VersionId(0)};
    auto de_dup_map = std::make_shared<DeDupMap>();

    auto desc = frame->desc;
    arcticdb::proto::descriptors::NormalizationMetadata norm_meta = frame->norm_meta;
    auto user_meta = frame->user_meta;
    auto bucketize_dynamic = frame->bucketize_dynamic;
    bool sparsify_floats{false};

    TypedStreamVersion typed_stream_version{stream_id, VersionId{0}, KeyType::APPEND_DATA};
    return folly::collect(folly::window(std::move(slice_and_rowcount),
        [frame, slicing_policy, key = std::move(key),
         store, sparsify_floats, typed_stream_version = std::move(typed_stream_version),
            bucketize_dynamic, de_dup_map, desc, norm_meta, user_meta](
            auto&& slice) {
            return async::submit_cpu_task(WriteToSegmentTask(
                frame,
                slice.first,
                slicing_policy,
                get_partial_key_gen(frame, typed_stream_version),
                slice.second,
                frame->index,
                sparsify_floats))
                .thenValue([store, de_dup_map, bucketize_dynamic, desc, norm_meta, user_meta](
                    std::tuple<stream::StreamSink::PartialKey,
                               SegmentInMemory,
                               pipelines::FrameSlice> &&ks) {
                    auto& seg = std::get<SegmentInMemory>(ks);
                    auto norm_meta_copy = norm_meta;
                    auto prev_key = std::nullopt;
                    auto next_key = std::nullopt;
                    TimeseriesDescriptor tsd = make_timeseries_descriptor(
                        seg.row_count(),
                        desc,
                        std::move(norm_meta_copy),
                        user_meta,
                        prev_key,
                        next_key,
                        bucketize_dynamic
                    );
                    seg.set_timeseries_descriptor(tsd);

                    // Just inherit sortedness from the overall frame for now. This is not mathematically correct when our
                    // slicing happens to break an unordered df up in to ordered chunks, but should be OK in practice since
                    // the user did stage unordered data.
                    seg.descriptor().set_sorted(tsd.sorted());

                    return std::move(ks);
                })
                .thenValue([store, de_dup_map](auto&& ks) {
                    return store->async_write(ks, de_dup_map);
                })
                .thenValueInline([](SliceAndKey&& sk) {
                    return sk.key();
                });
        },
        write_window_size())).via(&async::io_executor());
}

std::vector<AtomKey> write_parallel_impl(
    const std::shared_ptr<Store>& store,
    const StreamId& stream_id,
    const std::shared_ptr<InputTensorFrame>& frame,
    const WriteIncompleteOptions& options) {
<<<<<<< HEAD
    const bool should_sort = options.sort_on_index || (options.sort_columns && !options.sort_columns->empty());
    auto write_incomplete_func = should_sort ? &write_incomplete_frame_with_sorting : &write_incomplete_frame;
    return write_incomplete_func(store, stream_id, frame, options).get();
=======
    // Apply validation for new symbols, but don't interfere with pre-existing symbols that would fail our modern validation.
    CheckOutcome check_outcome = verify_symbol_key(stream_id);
    if (std::holds_alternative<Error>(check_outcome) && !store->key_exists_sync(RefKey{stream_id, KeyType::VERSION_REF})) {
        std::get<Error>(check_outcome).throw_error();
    }

    if (options.sort_on_index || (options.sort_columns && !options.sort_columns->empty())) {
        write_incomplete_frame_with_sorting(store, stream_id, frame, options).get();
    } else {
        write_incomplete_frame(store, stream_id, frame, options ).get();
    }
>>>>>>> d468fec9
}

std::vector<SliceAndKey> get_incomplete(
    const std::shared_ptr<Store> &store,
    const StreamId &stream_id,
    const pipelines::FilterRange &range,
    uint64_t last_row,
    bool via_iteration,
    bool load_data) {
    using namespace arcticdb::pipelines;

    auto entries = get_incomplete_append_slices_for_stream_id(store, stream_id, via_iteration, load_data);

    util::variant_match(range,
                        [](const RowRange &) {
                            util::raise_rte("Only timestamp based ranges supported for filtering.");
                        },
                        [&entries](const IndexRange &index_range) {
                            std::erase_if(entries, [&](const auto &entry) {
                                return !intersects(index_range, entry.slice_and_key_.key().index_range());
                            });
                        },
                        [](const auto &) {
                            // Don't know what to do with this index
                        }
    );

    fix_slice_rowcounts(entries, last_row);
    std::vector<SliceAndKey> output;
    output.reserve(entries.size());
    for (const auto& entry : entries)
        output.push_back(entry.slice_and_key_);

    return output;
}

void write_head(const std::shared_ptr<Store>& store, const AtomKey& next_key, size_t total_rows) {
    ARCTICDB_DEBUG(log::version(), "Writing append map head with key {}", next_key);
    auto desc = stream_descriptor(next_key.id(), RowCountIndex{}, {});
    SegmentInMemory segment(desc);
    auto tsd = pack_timeseries_descriptor(desc, total_rows, next_key, {});
    segment.set_timeseries_descriptor(tsd);
    store->write_sync(KeyType::APPEND_REF, next_key.id(), std::move(segment));
}

void remove_incomplete_segments(
    const std::shared_ptr<Store>& store,
    const StreamId& stream_id) {
    delete_keys_of_type_for_stream(store, stream_id, KeyType::APPEND_DATA);
}

void remove_incomplete_segments(
    const std::shared_ptr<Store>& store, const std::unordered_set<StreamId>& sids, const std::string& common_prefix
) {
    auto match_stream_id =  [&sids](const VariantKey & k){ return sids.contains(variant_key_id(k)); };
    delete_keys_of_type_if(store, match_stream_id, KeyType::APPEND_DATA, common_prefix);
}

std::vector<AppendMapEntry> load_via_list(
        const std::shared_ptr<Store>& store,
        const StreamId& stream_id,
        bool load_data) {
    using namespace arcticdb::pipelines;

    ARCTICDB_DEBUG(log::version(), "Getting incomplete segments for stream {}", stream_id);
    ARCTICDB_SAMPLE_DEFAULT(GetIncomplete)

    auto [next_key, total_rows] = read_head(store, stream_id);
    std::vector<AppendMapEntry> output;

    try {
        while (next_key) {
            auto entry = entry_from_key(store, next_key.value(), load_data);
            next_key = entry.next_key_;
            output.emplace_back(std::move(entry));
        }
    } catch (const storage::KeyNotFoundException&) {
        // Most likely compacted up to this point
    }
    return output;
}

std::pair<std::optional<AtomKey>, size_t> read_head(const std::shared_ptr<StreamSource>& store, StreamId stream_id) {
    auto ref_key = RefKey{std::move(stream_id), KeyType::APPEND_REF};
    auto output = std::make_pair<std::optional<AtomKey>, size_t>(std::nullopt, 0);
    try {
        auto [key, seg] = store->read_sync(ref_key);
        const auto &tsd = seg.index_descriptor();
        if (tsd.proto().has_next_key())
            output.first = key_from_proto(tsd.proto().next_key());

        output.second = tsd.total_rows();
    } catch (storage::KeyNotFoundException& ex) {
        ARCTICDB_RUNTIME_DEBUG(log::version(), "Failed to get head of append list for {}: {}", ref_key, ex.what());
    }

    return output;
}

std::pair<TimeseriesDescriptor, std::optional<SegmentInMemory>> get_descriptor_and_data(
    const std::shared_ptr<StreamSource>& store,
    const AtomKey& k,
    bool load_data,
    storage::ReadKeyOpts opts) {
    if(load_data) {
        auto seg = store->read_sync(k, opts).second;
        return std::make_pair(seg.index_descriptor(), std::make_optional<SegmentInMemory>(seg));
    } else {
        auto seg_ptr = store->read_compressed_sync(k, opts).segment_ptr();
        auto tsd = decode_timeseries_descriptor_for_incompletes(*seg_ptr);
        internal::check<ErrorCode::E_ASSERTION_FAILURE>(tsd.has_value(), "Failed to decode timeseries descriptor");
        return std::make_pair(std::move(*tsd), std::nullopt);
    }
}

AppendMapEntry create_entry(const TimeseriesDescriptor& tsd) {
    AppendMapEntry entry;

    if(tsd.proto().has_next_key())
        entry.next_key_ = key_from_proto(tsd.proto().next_key());

    entry.total_rows_ = tsd.total_rows();
    return entry;
}

AppendMapEntry entry_from_key(const std::shared_ptr<StreamSource>& store, const AtomKey& key, bool load_data) {
    auto opts = storage::ReadKeyOpts{};
    opts.dont_warn_about_missing_key = true;
    auto [tsd, seg] = get_descriptor_and_data(store, key, load_data, opts);
    auto entry = create_entry(tsd);
    auto descriptor = std::make_shared<StreamDescriptor>();
    auto desc = std::make_shared<StreamDescriptor>(tsd.as_stream_descriptor());
    auto index_field_count = desc->index().field_count();
    auto field_count = desc->fields().size();
    if (seg) {
        seg->attach_descriptor(desc);
    }

    auto frame_slice = FrameSlice{desc, ColRange{index_field_count, field_count}, RowRange{0, entry.total_rows_}};
    entry.slice_and_key_ = SliceAndKey{std::move(frame_slice), key, std::move(seg)};
    return entry;
}

void append_incomplete(
    const std::shared_ptr<Store>& store,
    const StreamId& stream_id,
    const std::shared_ptr<InputTensorFrame>& frame,
    bool validate_index) {
    using namespace arcticdb::proto::descriptors;
    using namespace arcticdb::stream;
    ARCTICDB_SAMPLE_DEFAULT(AppendIncomplete)
    ARCTICDB_DEBUG(log::version(), "Writing incomplete frame for stream {}", stream_id);

    sorting::check<ErrorCode::E_UNSORTED_DATA>(
        !validate_index || index_is_not_timeseries_or_is_sorted_ascending(*frame),
        "When appending staged data input data must be sorted.");

    auto [next_key, total_rows] = read_head(store, stream_id);
    const auto num_rows = frame->num_rows;
    total_rows += num_rows;
    auto desc = frame->desc.clone();

    auto index_range = frame->index_range;
    auto segment = incomplete_segment_from_frame(frame, 0, std::move(next_key), false);

    auto new_key = store->write(
                KeyType::APPEND_DATA,
                VersionId(0),
                stream_id,
                index_range.start_,
                index_range.end_,
                std::move(segment)).get();

    ARCTICDB_DEBUG(log::version(),
                   "Wrote incomplete frame for stream {}, {} rows, {} total rows",
                   stream_id,
                   num_rows,
                   total_rows);

    write_head(store, to_atom(new_key), total_rows);
}

void append_incomplete_segment(
        const std::shared_ptr<Store>& store,
        const StreamId& stream_id,
        SegmentInMemory &&seg) {
    using namespace arcticdb::proto::descriptors;
    using namespace arcticdb::stream;
    ARCTICDB_SAMPLE_DEFAULT(AppendIncomplete)
    ARCTICDB_DEBUG(log::version(), "Writing incomplete segment for stream {}", stream_id);

    auto [next_key, total_rows] = read_head(store, stream_id);

    auto start_index = TimeseriesIndex::start_value_for_segment(seg);
    auto end_index = TimeseriesIndex::end_value_for_segment(seg);
    auto seg_row_count = seg.row_count();

    auto desc = stream_descriptor(stream_id, RowCountIndex{}, {});
    auto tsd = pack_timeseries_descriptor(desc, seg_row_count, std::move(next_key), {});
    seg.set_timeseries_descriptor(tsd);

    auto new_key = store->write(
            arcticdb::stream::KeyType::APPEND_DATA,
            0,
            stream_id,
            start_index,
            end_index,
            std::move(seg)).get();

    total_rows += seg_row_count;
    ARCTICDB_DEBUG(log::version(), "Wrote incomplete frame for stream {}, {} rows, {} total rows", stream_id, seg_row_count, total_rows);
    write_head(store, to_atom(std::move(new_key)), total_rows);
}

std::vector<AppendMapEntry> get_incomplete_append_slices_for_stream_id(
        const std::shared_ptr<Store> &store,
        const StreamId &stream_id,
        bool via_iteration,
        bool load_data) {
    using namespace arcticdb::pipelines;
    std::vector<AppendMapEntry> entries;

    if(via_iteration) {
        entries = load_via_iteration(store, stream_id, load_data);
    } else {
        entries = load_via_list(store, stream_id, load_data);
    }

    if(!entries.empty()) {
        auto index_desc = entries[0].descriptor().index();

        if (index_desc.type() != IndexDescriptorImpl::Type::ROWCOUNT) {
            std::sort(std::begin(entries), std::end(entries));
        } else {
            // Can't sensibly sort rowcount indexes, so you'd better have written them in the right order
            std::reverse(std::begin(entries), std::end(entries));
        }
    }
    return entries;
}

std::vector<VariantKey> read_incomplete_keys_for_symbol(
    const std::shared_ptr<Store>& store,
    const StreamId& stream_id,
    bool via_iteration
) {
    const std::vector<AppendMapEntry> entries =
        get_incomplete_append_slices_for_stream_id(store, stream_id, via_iteration, false);
    std::vector<VariantKey> slice_and_key;
    slice_and_key.reserve(entries.size());
    std::transform(entries.cbegin(), entries.cend(), std::back_inserter(slice_and_key), [](const AppendMapEntry& entry) { return entry.slice_and_key_.key();});
    return slice_and_key;
}

std::optional<int64_t> latest_incomplete_timestamp(
    const std::shared_ptr<Store>& store,
    const StreamId& stream_id
    ) {
    auto [next_key, total_rows] = read_head(store, stream_id);
    if(next_key && store->key_exists(next_key.value()).get())
        return next_key.value().end_time();

    return std::nullopt;
}
}<|MERGE_RESOLUTION|>--- conflicted
+++ resolved
@@ -408,23 +408,15 @@
     const StreamId& stream_id,
     const std::shared_ptr<InputTensorFrame>& frame,
     const WriteIncompleteOptions& options) {
-<<<<<<< HEAD
-    const bool should_sort = options.sort_on_index || (options.sort_columns && !options.sort_columns->empty());
-    auto write_incomplete_func = should_sort ? &write_incomplete_frame_with_sorting : &write_incomplete_frame;
-    return write_incomplete_func(store, stream_id, frame, options).get();
-=======
     // Apply validation for new symbols, but don't interfere with pre-existing symbols that would fail our modern validation.
     CheckOutcome check_outcome = verify_symbol_key(stream_id);
     if (std::holds_alternative<Error>(check_outcome) && !store->key_exists_sync(RefKey{stream_id, KeyType::VERSION_REF})) {
         std::get<Error>(check_outcome).throw_error();
     }
 
-    if (options.sort_on_index || (options.sort_columns && !options.sort_columns->empty())) {
-        write_incomplete_frame_with_sorting(store, stream_id, frame, options).get();
-    } else {
-        write_incomplete_frame(store, stream_id, frame, options ).get();
-    }
->>>>>>> d468fec9
+    const bool should_sort = options.sort_on_index || (options.sort_columns && !options.sort_columns->empty());
+    auto write_incomplete_func = should_sort ? &write_incomplete_frame_with_sorting : &write_incomplete_frame;
+    return write_incomplete_func(store, stream_id, frame, options).get();
 }
 
 std::vector<SliceAndKey> get_incomplete(
