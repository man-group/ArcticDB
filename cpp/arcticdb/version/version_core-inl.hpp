/* Copyright 2023 Man Group Operations Limited
 *
 * Use of this software is governed by the Business Source License 1.1 included in the file licenses/BSL.txt.
 *
 * As of the Change Date specified in that file, in accordance with the Business Source License, use of this software will be governed by the Apache License, version 2.0.
 */

#ifndef ARCTICDB_VERSION_CORE_H_
#error "This should only be included by version_core.hpp"
#endif

#include <arcticdb/util/movable_priority_queue.hpp>
#include <arcticdb/stream/merge.hpp>
#include <arcticdb/pipeline/index_utils.hpp>
#include <arcticdb/stream/segment_aggregator.hpp>

namespace arcticdb {

template <typename IndexType, typename SegmentationPolicy, typename DensityPolicy, typename Callable>
void merge_frames_for_keys_impl(
    const StreamId& target_id,
    const IndexType& index,
    SegmentationPolicy segmentation_policy,
    const std::vector<AtomKey>& index_keys,
    const pipelines::ReadQuery &query,
    std::shared_ptr <Store> store,
    Callable&& func) {
    ARCTICDB_DEBUG(log::version(), "Merging keys");
    using namespace arcticdb::pipelines;
    using KeySupplier = folly::Function<std::vector<entity::AtomKey>()>;
    using StreamReaderType = arcticdb::stream::StreamReader<AtomKey, KeySupplier, SegmentInMemory::Row>;

    struct StreamMergeWrapper {
        StreamMergeWrapper(
            KeySupplier &&key_supplier,
            std::shared_ptr <StreamSource> store,
            const IndexRange &index_range,
            StreamId id) :
            stream_reader_(std::move(key_supplier), std::move(store), storage::ReadKeyOpts{}, index_range),
            iterator_(stream_reader_.iterator_rows()),
            row_(iterator_.next()),
            id_(std::move(id)){
        }

        bool advance() {
            row_ = iterator_.next();
            return static_cast<bool>(row_);
        }

        SegmentInMemory::Row& row() {
            return row_.value();
        }

        const StreamId& id() const { return id_; }

    private:
        StreamReaderType stream_reader_;
        StreamReaderType::RowsIteratorType iterator_;
        std::optional<SegmentInMemory::Row> row_;
        StreamId id_;
    };

    IndexRange index_range = unspecified_range();
    if (std::holds_alternative<IndexRange>(query.row_filter))
        index_range = std::get<IndexRange>(query.row_filter);

    auto compare = [](const std::unique_ptr<StreamMergeWrapper>& left,
                      const std::unique_ptr<StreamMergeWrapper>& right) {
        return pipelines::index::index_value_from_row(left->row(), IndexDescriptor::Type::TIMESTAMP, 0) >
            pipelines::index::index_value_from_row(right->row(), IndexDescriptor::Type::TIMESTAMP, 0);
    };

    movable_priority_queue<std::unique_ptr<StreamMergeWrapper>, std::vector<std::unique_ptr<StreamMergeWrapper>>, decltype(compare)> input_streams{compare};

    for (const auto& index_key : index_keys) {
        auto key_func = [index_key]() { return std::vector<AtomKey> {index_key}; };
        input_streams.emplace(std::make_unique<StreamMergeWrapper>(std::move(key_func), store, index_range, index_key.id()));
    }

    using AggregatorType = Aggregator<IndexType, DynamicSchema, SegmentationPolicy, DensityPolicy>;
    AggregatorType agg{DynamicSchema{index.create_stream_descriptor(target_id, {}), index}, std::move(func), std::move(segmentation_policy)};
    do_merge<IndexType, AggregatorType, decltype(input_streams)>(input_streams, agg, true);
}

template <typename SegmentationPolicy, typename Callable>
void merge_frames_for_keys(
    const StreamId& target_id,
    stream::Index&& index,
    SegmentationPolicy&& segmentation_policy,
    stream::VariantColumnPolicy density_policy,
    const std::vector <AtomKey>& index_keys,
    const pipelines::ReadQuery &query,
    std::shared_ptr <Store> store,
    Callable&& func) {
    std::visit([&] (auto idx, auto density) {
        merge_frames_for_keys_impl<decltype(idx), SegmentationPolicy, decltype(density), std::decay_t<decltype(func)>>(
            target_id, idx, std::move(segmentation_policy), index_keys, query, store, std::move(func));
    }, index, density_policy);

}

template <typename IndexType, typename SchemaType, typename SegmentationPolicy, typename DensityPolicy, typename IteratorType>
void do_compact(
    IteratorType target_start,
    IteratorType target_end,
    const std::shared_ptr<pipelines::PipelineContext>& pipeline_context,
    std::vector<folly::Future<VariantKey>>& fut_vec,
    std::vector<pipelines::FrameSlice>& slices,
    const std::shared_ptr<Store>& store,
    bool convert_int_to_float,
    std::optional<size_t> segment_size,
    bool check_index_sorted){
        auto index = stream::index_type_from_descriptor(pipeline_context->descriptor());
        stream::SegmentAggregator<IndexType, SchemaType, SegmentationPolicy, DensityPolicy>
        aggregator{
            [&slices](pipelines::FrameSlice &&slice) {
                slices.emplace_back(std::move(slice));
            },
            SchemaType{pipeline_context->descriptor(), index},
            [&fut_vec, &store, &pipeline_context](SegmentInMemory &&segment) {
                auto local_index_start = IndexType::start_value_for_segment(segment);
                auto local_index_end = pipelines::end_index_generator(IndexType::end_value_for_segment(segment));
                stream::StreamSink::PartialKey
                pk{KeyType::TABLE_DATA, pipeline_context->version_id_, pipeline_context->stream_id_, local_index_start, local_index_end};
                fut_vec.emplace_back(store->write(pk, std::move(segment)));
            },
            segment_size.has_value() ? SegmentationPolicy{*segment_size} : SegmentationPolicy{}
        };

        for(auto it = target_start; it != target_end; ++it) {
            auto sk = [&it](){
                if constexpr(std::is_same_v<IteratorType, pipelines::PipelineContext::iterator>)
                    return it->slice_and_key();
                else
                    return *it;
            }();
            if (sk.slice().rows().diff() == 0) {
                continue;
            }
<<<<<<< HEAD
            const auto& segment = sk.segment(store);
            sorting::check<ErrorCode::E_UNSORTED_DATA>(
                !check_index_sorted || segment.descriptor().sorted() == SortedValue::ASCENDING,
                "Cannot compact unordered segment. Try using sort_and_finalize_staged_data."
            );
=======
>>>>>>> 8461ff17
            aggregator.add_segment(
                std::move(sk.segment(store)),
                sk.slice(),
                convert_int_to_float
            );
            sk.unset_segment();
        }
        aggregator.commit();
}

[[nodiscard]] inline ReadOptions defragmentation_read_options_generator(const WriteOptions &options){
    ReadOptions read_options;
    read_options.set_dynamic_schema(options.dynamic_schema);
    return read_options;
}

} // namespace arcticdb<|MERGE_RESOLUTION|>--- conflicted
+++ resolved
@@ -137,14 +137,13 @@
             if (sk.slice().rows().diff() == 0) {
                 continue;
             }
-<<<<<<< HEAD
+
             const auto& segment = sk.segment(store);
             sorting::check<ErrorCode::E_UNSORTED_DATA>(
                 !check_index_sorted || segment.descriptor().sorted() == SortedValue::ASCENDING,
-                "Cannot compact unordered segment. Try using sort_and_finalize_staged_data."
+                "Cannot compact unordered segment."
             );
-=======
->>>>>>> 8461ff17
+
             aggregator.add_segment(
                 std::move(sk.segment(store)),
                 sk.slice(),
