/* Copyright 2023 Man Group Operations Limited
 *
 * Use of this software is governed by the Business Source License 1.1 included in the file licenses/BSL.txt.
 *
 * As of the Change Date specified in that file, in accordance with the Business Source License, use of this software
 * will be governed by the Apache License, version 2.0.
 */

#pragma once

#include <arcticdb/entity/versioned_item.hpp>
#include <arcticdb/pipeline/column_stats.hpp>
#include <arcticdb/pipeline/query.hpp>
#include <arcticdb/pipeline/write_options.hpp>
#include <arcticdb/stream/incompletes.hpp>
#include <arcticdb/pipeline/pipeline_context.hpp>
#include <arcticdb/pipeline/read_options.hpp>
#include <arcticdb/entity/atom_key.hpp>
#include <arcticdb/stream/segment_aggregator.hpp>
#include <arcticdb/entity/frame_and_descriptor.hpp>
#include <arcticdb/version/version_store_objects.hpp>
#include <arcticdb/version/schema_checks.hpp>
#include <arcticdb/pipeline/slicing.hpp>
<<<<<<< HEAD
#include <arcticdb/version/merge_options.hpp>
=======
#include <arcticdb/entity/read_result.hpp>
>>>>>>> 8e6763a1
#include <string>

namespace arcticdb::version_store {

using namespace entity;
using namespace pipelines;

<<<<<<< HEAD
struct SymbolProcessingResult {
    VersionedItem versioned_item_;
    proto::descriptors::UserDefinedMetadata metadata_;
    OutputSchema output_schema_;
    std::vector<EntityId> entity_ids_;
};

enum class ReadModifyWriteIndexStrategy {
    /// The index key for the new version will contain only the data produced by the processing query.
    /// E.g. Running a filter query will produce a new version containing only the filtered data.
    REWRITE_INDEX,
    /// The index key will be a merge of the current index key and the new data.
    /// E.g. Running merge_update with 3 segments where only the middle segment is matched will keep the first and the
    /// third segment in the index and add a new segment in the middle. If REWRITE_INDEX was used it would only keep the
    /// new (middle segment)
    MERGE_INDEX
};

struct ReadVersionOutput {
    ReadVersionOutput() = delete;
    ReadVersionOutput(VersionedItem&& versioned_item, FrameAndDescriptor&& frame_and_descriptor) :
        versioned_item_(std::move(versioned_item)),
        frame_and_descriptor_(std::move(frame_and_descriptor)) {}

    ARCTICDB_MOVE_ONLY_DEFAULT(ReadVersionOutput)

    VersionedItem versioned_item_;
    FrameAndDescriptor frame_and_descriptor_;
};

struct MultiSymbolReadOutput {
    MultiSymbolReadOutput() = delete;
    MultiSymbolReadOutput(
            std::vector<VersionedItem>&& versioned_items,
            std::vector<proto::descriptors::UserDefinedMetadata>&& metadatas, FrameAndDescriptor&& frame_and_descriptor
    ) :
        versioned_items_(std::move(versioned_items)),
        metadatas_(std::move(metadatas)),
        frame_and_descriptor_(std::move(frame_and_descriptor)) {}

    ARCTICDB_MOVE_ONLY_DEFAULT(MultiSymbolReadOutput)

    std::vector<VersionedItem> versioned_items_;
    std::vector<proto::descriptors::UserDefinedMetadata> metadatas_;
    FrameAndDescriptor frame_and_descriptor_;
};

=======
>>>>>>> 8e6763a1
VersionedItem write_dataframe_impl(
        const std::shared_ptr<Store>& store, VersionId version_id, const std::shared_ptr<InputFrame>& frame,
        const WriteOptions& options, const std::shared_ptr<DeDupMap>& de_dup_map = std::make_shared<DeDupMap>(),
        bool allow_sparse = false, bool validate_index = false
);

std::tuple<IndexPartialKey, SlicingPolicy> get_partial_key_and_slicing_policy(
        const WriteOptions& options, const InputFrame& frame, VersionId version_id, bool validate_index
);

folly::Future<entity::AtomKey> async_write_dataframe_impl(
        const std::shared_ptr<Store>& store, VersionId version_id, const std::shared_ptr<pipelines::InputFrame>& frame,
        const WriteOptions& options, const std::shared_ptr<DeDupMap>& de_dup_map, bool allow_sparse, bool validate_index
);

folly::Future<AtomKey> async_append_impl(
        const std::shared_ptr<Store>& store, const UpdateInfo& update_info, const std::shared_ptr<InputFrame>& frame,
        const WriteOptions& options, bool validate_index, bool empty_types
);

VersionedItem append_impl(
        const std::shared_ptr<Store>& store, const UpdateInfo& update_info, const std::shared_ptr<InputFrame>& frame,
        const WriteOptions& options, bool validate_index, bool empty_types
);

VersionedItem update_impl(
        const std::shared_ptr<Store>& store, const UpdateInfo& update_info, const UpdateQuery& query,
        const std::shared_ptr<InputFrame>& frame, WriteOptions&& options, bool dynamic_schema, bool empty_types
);

folly::Future<AtomKey> async_update_impl(
        const std::shared_ptr<Store>& store, const UpdateInfo& update_info, const UpdateQuery& query,
        const std::shared_ptr<InputFrame>& frame, WriteOptions&& options, bool dynamic_schema, bool empty_types
);

VersionedItem delete_range_impl(
        const std::shared_ptr<Store>& store, const StreamId& stream_id, const UpdateInfo& update_info,
        const UpdateQuery& query, const WriteOptions&& options, bool dynamic_schema
);

AtomKey index_key_to_column_stats_key(const IndexTypeKey& index_key);

void create_column_stats_impl(
        const std::shared_ptr<Store>& store, const VersionedItem& versioned_item, ColumnStats& column_stats,
        const ReadOptions& read_options
);

void drop_column_stats_impl(
        const std::shared_ptr<Store>& store, const VersionedItem& versioned_item,
        const std::optional<ColumnStats>& column_stats_to_drop
);

FrameAndDescriptor read_column_stats_impl(const std::shared_ptr<Store>& store, const VersionedItem& versioned_item);

ColumnStats get_column_stats_info_impl(const std::shared_ptr<Store>& store, const VersionedItem& versioned_item);

folly::Future<ReadVersionOutput> read_multi_key(
        const std::shared_ptr<Store>& store, const ReadOptions& read_options, const SegmentInMemory& index_key_seg,
        std::any& handler_data
);

folly::Future<std::vector<EntityId>> schedule_remaining_iterations(
        std::vector<std::vector<EntityId>>&& entity_ids_vec_fut,
        std::shared_ptr<std::vector<std::shared_ptr<Clause>>> clauses
);

folly::Future<std::vector<EntityId>> schedule_clause_processing(
        std::shared_ptr<ComponentManager> component_manager,
        std::vector<folly::Future<pipelines::SegmentAndSlice>>&& segment_and_slice_futures,
        std::vector<std::vector<size_t>>&& processing_unit_indexes,
        std::shared_ptr<std::vector<std::shared_ptr<Clause>>> clauses
);

FrameAndDescriptor read_index_impl(const std::shared_ptr<Store>& store, const VersionedItem& version);

std::variant<VersionedItem, CompactionError> compact_incomplete_impl(
        const std::shared_ptr<Store>& store, const StreamId& stream_id,
        const std::optional<proto::descriptors::UserDefinedMetadata>& user_meta, const UpdateInfo& update_info,
        const CompactIncompleteParameters& compaction_parameters, const WriteOptions& write_options,
        std::shared_ptr<PipelineContext>& pipeline_context
);

struct PredefragmentationInfo {
    std::shared_ptr<PipelineContext> pipeline_context;
    std::shared_ptr<ReadQuery> read_query;
    size_t segments_need_compaction;
    std::optional<size_t> append_after;
};

PredefragmentationInfo get_pre_defragmentation_info(
        const std::shared_ptr<Store>& store, const StreamId& stream_id, const UpdateInfo& update_info,
        const WriteOptions& options, size_t segment_size
);

bool is_symbol_fragmented_impl(size_t segments_need_compaction);

VersionedItem defragment_symbol_data_impl(
        const std::shared_ptr<Store>& store, const StreamId& stream_id, const UpdateInfo& update_info,
        const WriteOptions& options, size_t segment_size
);

std::variant<VersionedItem, CompactionError> sort_merge_impl(
        const std::shared_ptr<Store>& store, const StreamId& stream_id,
        const std::optional<proto::descriptors::UserDefinedMetadata>& user_meta, const UpdateInfo& update_info,
        const CompactIncompleteParameters& compaction_parameters, const WriteOptions& write_options,
        std::shared_ptr<PipelineContext>& pipeline_context
);

void add_index_columns_to_query(const ReadQuery& read_query, const TimeseriesDescriptor& desc);

folly::Future<ReadVersionOutput> read_frame_for_version(
        const std::shared_ptr<Store>& store, const std::variant<VersionedItem, StreamId>& version_info,
        const std::shared_ptr<ReadQuery>& read_query, const ReadOptions& read_options, std::any& handler_data
);

folly::Future<SymbolProcessingResult> read_and_process(
        const std::shared_ptr<Store>& store, const std::variant<VersionedItem, StreamId>& version_info,
        const std::shared_ptr<ReadQuery>& read_query, const ReadOptions& read_options,
        std::shared_ptr<ComponentManager> component_manager
);

class DeleteIncompleteKeysOnExit {
  public:
    DeleteIncompleteKeysOnExit(
            std::shared_ptr<PipelineContext> pipeline_context, std::shared_ptr<Store> store, bool via_iteration,
            std::optional<std::vector<StageResult>> stage_results
    );

    ARCTICDB_NO_MOVE_OR_COPY(DeleteIncompleteKeysOnExit)

    ~DeleteIncompleteKeysOnExit();

    void release() { released_ = true; }

  private:
    std::shared_ptr<PipelineContext> context_;
    std::shared_ptr<Store> store_;
    bool via_iteration_;
    bool released_ = false;
    std::optional<std::vector<StageResult>> stage_results_;
};
void delete_incomplete_keys(PipelineContext& pipeline_context, Store& store);

std::optional<DeleteIncompleteKeysOnExit> get_delete_keys_on_failure(
        const std::shared_ptr<PipelineContext>& pipeline_context, const std::shared_ptr<Store>& store,
        const CompactIncompleteParameters& parameters
);

folly::Future<SegmentInMemory> prepare_output_frame(
        std::vector<SliceAndKey>&& items, const std::shared_ptr<PipelineContext>& pipeline_context,
        const std::shared_ptr<Store>& store, const ReadOptions& read_options, std::any& handler_data
);

VersionedItem read_modify_write_impl(
        const std::shared_ptr<Store>& store, const std::variant<VersionedItem, StreamId>& version_info,
<<<<<<< HEAD
        std::unique_ptr<proto::descriptors::UserDefinedMetadata>&& user_meta, std::shared_ptr<ReadQuery> read_query,
        const ReadOptions& read_options, const WriteOptions& write_options,
        const IndexPartialKey& target_partial_index_key, ReadModifyWriteIndexStrategy index_strategy
);

VersionedItem merge_update_impl(
        const std::shared_ptr<Store>& store, const std::variant<VersionedItem, StreamId>& version_info,
        std::unique_ptr<proto::descriptors::UserDefinedMetadata>&& user_meta, const ReadOptions& read_options,
        const WriteOptions& write_options, const IndexPartialKey& target_partial_index_key,
        std::vector<std::string>&& on, bool match_on_timeseries_index, const MergeStrategy& strategy,
        const std::shared_ptr<InputFrame>& source
);
=======
        std::unique_ptr<proto::descriptors::UserDefinedMetadata>&& user_meta,
        const std::shared_ptr<ReadQuery>& read_query, const ReadOptions& read_options,
        const WriteOptions& write_options, const IndexPartialKey& target_partial_index_key
);

std::shared_ptr<PipelineContext> setup_pipeline_context(
        const std::shared_ptr<Store>& store, const std::variant<VersionedItem, StreamId>& version_info,
        ReadQuery& read_query, const ReadOptions& read_options
);

>>>>>>> 8e6763a1
} // namespace arcticdb::version_store

namespace arcticdb {

using CompactionWrittenKeys = std::vector<VariantKey>;
using CompactionResult = std::variant<CompactionWrittenKeys, Error>;

void remove_written_keys(Store* store, CompactionWrittenKeys&& written_keys);

bool is_segment_unsorted(const SegmentInMemory& segment);

size_t n_segments_live_during_compaction();

CheckOutcome check_schema_matches_incomplete(
        const StreamDescriptor& stream_descriptor_incomplete, const StreamDescriptor& pipeline_context,
        const bool convert_int_to_float = false
);

struct CompactionOptions {
    bool convert_int_to_float{false};
    bool validate_index{true};
    bool perform_schema_checks{true};
};

template<
        typename IndexType, typename SchemaType, typename SegmentationPolicy, typename DensityPolicy,
        typename IteratorType>
[[nodiscard]] CompactionResult do_compact(
        IteratorType to_compact_start, IteratorType to_compact_end,
        const std::shared_ptr<pipelines::PipelineContext>& pipeline_context, std::vector<pipelines::FrameSlice>& slices,
        const std::shared_ptr<Store>& store, std::optional<size_t> segment_size, const CompactionOptions& options
) {
    CompactionResult result;
    auto index = stream::index_type_from_descriptor(pipeline_context->descriptor());

    std::vector<folly::Future<VariantKey>> write_futures;

    auto semaphore = std::make_shared<folly::NativeSemaphore>(n_segments_live_during_compaction());
    stream::SegmentAggregator<IndexType, SchemaType, SegmentationPolicy, DensityPolicy> aggregator{
            [&slices](pipelines::FrameSlice&& slice) { slices.emplace_back(std::move(slice)); },
            SchemaType{pipeline_context->descriptor(), index},
            [&write_futures, &store, &pipeline_context, &semaphore](SegmentInMemory&& segment) {
                auto local_index_start = IndexType::start_value_for_segment(segment);
                auto local_index_end = pipelines::end_index_generator(IndexType::end_value_for_segment(segment));
                const PartialKey pk{
                        KeyType::TABLE_DATA,
                        pipeline_context->version_id_,
                        pipeline_context->stream_id_,
                        local_index_start,
                        local_index_end
                };

                write_futures.emplace_back(store->write_maybe_blocking(pk, std::move(segment), semaphore));
            },
            segment_size.has_value() ? SegmentationPolicy{*segment_size} : SegmentationPolicy{}
    };

    [[maybe_unused]] size_t count = 0;
    for (auto it = to_compact_start; it != to_compact_end; ++it) {
        auto sk = [&it]() {
            if constexpr (std::is_same_v<IteratorType, pipelines::PipelineContext::iterator>)
                return it->slice_and_key();
            else
                return *it;
        }();
        if (sk.slice().rows().diff() == 0) {
            continue;
        }

        const SegmentInMemory& segment = sk.segment(store);
        ARCTICDB_DEBUG(
                log::version(),
                "do_compact Symbol {} Segment {}: Segment has rows {} columns {} uncompressed bytes {}",
                pipeline_context->stream_id_,
                count++,
                segment.row_count(),
                segment.columns().size(),
                segment.descriptor().uncompressed_bytes()
        );

        if (!index_names_match(segment.descriptor(), pipeline_context->descriptor())) {
            auto written_keys = folly::collect(write_futures).get();
            remove_written_keys(store.get(), std::move(written_keys));
            return Error{
                    throw_error<ErrorCode::E_DESCRIPTOR_MISMATCH>,
                    fmt::format(
                            "Index names in segment {} and pipeline context {} do not match",
                            segment.descriptor(),
                            pipeline_context->descriptor()
                    )
            };
        }

        if (options.validate_index && is_segment_unsorted(segment)) {
            auto written_keys = folly::collect(write_futures).get();
            remove_written_keys(store.get(), std::move(written_keys));
            return Error{throw_error<ErrorCode::E_UNSORTED_DATA>, "Cannot compact unordered segment"};
        }

        if constexpr (std::is_same_v<SchemaType, FixedSchema>) {
            if (options.perform_schema_checks) {
                CheckOutcome outcome = check_schema_matches_incomplete(
                        segment.descriptor(), pipeline_context->descriptor(), options.convert_int_to_float
                );
                if (std::holds_alternative<Error>(outcome)) {
                    auto written_keys = folly::collect(write_futures).get();
                    remove_written_keys(store.get(), std::move(written_keys));
                    return std::get<Error>(std::move(outcome));
                }
            }
        }

        aggregator.add_segment(std::move(sk.segment(store)), sk.slice(), options.convert_int_to_float);
        sk.unset_segment();
    }

    aggregator.commit();
    return folly::collect(std::move(write_futures)).get();
}

} // namespace arcticdb<|MERGE_RESOLUTION|>--- conflicted
+++ resolved
@@ -21,25 +21,14 @@
 #include <arcticdb/version/version_store_objects.hpp>
 #include <arcticdb/version/schema_checks.hpp>
 #include <arcticdb/pipeline/slicing.hpp>
-<<<<<<< HEAD
 #include <arcticdb/version/merge_options.hpp>
-=======
 #include <arcticdb/entity/read_result.hpp>
->>>>>>> 8e6763a1
 #include <string>
 
 namespace arcticdb::version_store {
 
 using namespace entity;
 using namespace pipelines;
-
-<<<<<<< HEAD
-struct SymbolProcessingResult {
-    VersionedItem versioned_item_;
-    proto::descriptors::UserDefinedMetadata metadata_;
-    OutputSchema output_schema_;
-    std::vector<EntityId> entity_ids_;
-};
 
 enum class ReadModifyWriteIndexStrategy {
     /// The index key for the new version will contain only the data produced by the processing query.
@@ -52,37 +41,6 @@
     MERGE_INDEX
 };
 
-struct ReadVersionOutput {
-    ReadVersionOutput() = delete;
-    ReadVersionOutput(VersionedItem&& versioned_item, FrameAndDescriptor&& frame_and_descriptor) :
-        versioned_item_(std::move(versioned_item)),
-        frame_and_descriptor_(std::move(frame_and_descriptor)) {}
-
-    ARCTICDB_MOVE_ONLY_DEFAULT(ReadVersionOutput)
-
-    VersionedItem versioned_item_;
-    FrameAndDescriptor frame_and_descriptor_;
-};
-
-struct MultiSymbolReadOutput {
-    MultiSymbolReadOutput() = delete;
-    MultiSymbolReadOutput(
-            std::vector<VersionedItem>&& versioned_items,
-            std::vector<proto::descriptors::UserDefinedMetadata>&& metadatas, FrameAndDescriptor&& frame_and_descriptor
-    ) :
-        versioned_items_(std::move(versioned_items)),
-        metadatas_(std::move(metadatas)),
-        frame_and_descriptor_(std::move(frame_and_descriptor)) {}
-
-    ARCTICDB_MOVE_ONLY_DEFAULT(MultiSymbolReadOutput)
-
-    std::vector<VersionedItem> versioned_items_;
-    std::vector<proto::descriptors::UserDefinedMetadata> metadatas_;
-    FrameAndDescriptor frame_and_descriptor_;
-};
-
-=======
->>>>>>> 8e6763a1
 VersionedItem write_dataframe_impl(
         const std::shared_ptr<Store>& store, VersionId version_id, const std::shared_ptr<InputFrame>& frame,
         const WriteOptions& options, const std::shared_ptr<DeDupMap>& de_dup_map = std::make_shared<DeDupMap>(),
@@ -238,7 +196,6 @@
 
 VersionedItem read_modify_write_impl(
         const std::shared_ptr<Store>& store, const std::variant<VersionedItem, StreamId>& version_info,
-<<<<<<< HEAD
         std::unique_ptr<proto::descriptors::UserDefinedMetadata>&& user_meta, std::shared_ptr<ReadQuery> read_query,
         const ReadOptions& read_options, const WriteOptions& write_options,
         const IndexPartialKey& target_partial_index_key, ReadModifyWriteIndexStrategy index_strategy
@@ -251,18 +208,11 @@
         std::vector<std::string>&& on, bool match_on_timeseries_index, const MergeStrategy& strategy,
         const std::shared_ptr<InputFrame>& source
 );
-=======
-        std::unique_ptr<proto::descriptors::UserDefinedMetadata>&& user_meta,
-        const std::shared_ptr<ReadQuery>& read_query, const ReadOptions& read_options,
-        const WriteOptions& write_options, const IndexPartialKey& target_partial_index_key
-);
 
 std::shared_ptr<PipelineContext> setup_pipeline_context(
         const std::shared_ptr<Store>& store, const std::variant<VersionedItem, StreamId>& version_info,
         ReadQuery& read_query, const ReadOptions& read_options
 );
-
->>>>>>> 8e6763a1
 } // namespace arcticdb::version_store
 
 namespace arcticdb {
