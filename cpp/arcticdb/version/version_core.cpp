--- conflicted
+++ resolved
@@ -1512,16 +1512,12 @@
 
             for(auto sk = segments.begin(); sk != segments.end(); ++sk) {
                 SegmentInMemory segment = sk->release_segment(store);
-<<<<<<< HEAD
-                segment.drop_empty_columns();
-=======
                 // Empty columns can appear only of one staged segment is empty and adds column which
                 // does not appear in any other segment. There can also be empty columns if all segments
                 // are empty in that case this loop won't be reached as segments.size() will be 0
                 if (write_options.dynamic_schema) {
                     segment.drop_empty_columns();
                 }
->>>>>>> d607f94f
                 aggregator.add_segment(std::move(segment), sk->slice(), options.convert_int_to_float_);
             }
             aggregator.commit();
