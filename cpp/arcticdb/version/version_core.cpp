/* Copyright 2023 Man Group Operations Limited
 *
 * Use of this software is governed by the Business Source License 1.1 included in the file licenses/BSL.txt.
 *
 * As of the Change Date specified in that file, in accordance with the Business Source License, use of this software will be governed by the Apache License, version 2.0.
 */

#include <folly/futures/FutureSplitter.h>

#include <arcticdb/version/version_core.hpp>
#include <arcticdb/pipeline/write_options.hpp>
#include <arcticdb/stream/index.hpp>
#include <arcticdb/pipeline/query.hpp>
#include <arcticdb/pipeline/read_pipeline.hpp>
#include <arcticdb/async/task_scheduler.hpp>
#include <arcticdb/async/tasks.hpp>
#include <arcticdb/util/key_utils.hpp>
#include <arcticdb/util/optional_defaults.hpp>
#include <arcticdb/util/name_validation.hpp>
#include <arcticdb/stream/append_map.hpp>
#include <arcticdb/pipeline/pipeline_context.hpp>
#include <arcticdb/pipeline/read_frame.hpp>
#include <arcticdb/pipeline/read_options.hpp>
#include <arcticdb/stream/stream_sink.hpp>
#include <arcticdb/stream/stream_writer.hpp>
#include <arcticdb/entity/type_utils.hpp>
#include <arcticdb/stream/schema.hpp>
#include <arcticdb/pipeline/index_writer.hpp>
#include <arcticdb/pipeline/index_utils.hpp>
#include <arcticdb/util/composite.hpp>
#include <arcticdb/pipeline/column_mapping.hpp>
#include <arcticdb/version/schema_checks.hpp>
#include <arcticdb/version/version_utils.hpp>
#include <arcticdb/entity/merge_descriptors.hpp>
#include <arcticdb/processing/component_manager.hpp>

namespace arcticdb::version_store {

void modify_descriptor(const std::shared_ptr<pipelines::PipelineContext>& pipeline_context, const ReadOptions& read_options) {

    if (opt_false(read_options.force_strings_to_object_) || opt_false(read_options.force_strings_to_fixed_))
        pipeline_context->orig_desc_ = pipeline_context->desc_;

    auto& desc = *pipeline_context->desc_;
    if (opt_false(read_options.force_strings_to_object_)) {
        auto& fields = desc.fields();
        for (Field& field_desc : fields) {
            if (field_desc.type().data_type() == DataType::ASCII_FIXED64)
                set_data_type(DataType::ASCII_DYNAMIC64, field_desc.mutable_type());

            if (field_desc.type().data_type() == DataType::UTF_FIXED64)
                set_data_type(DataType::UTF_DYNAMIC64, field_desc.mutable_type());
        }
    } else if (opt_false(read_options.force_strings_to_fixed_)) {
        auto& fields = desc.fields();
        for (Field& field_desc : fields) {
            if (field_desc.type().data_type() == DataType::ASCII_DYNAMIC64)
                set_data_type(DataType::ASCII_FIXED64, field_desc.mutable_type());

            if (field_desc.type().data_type() == DataType::UTF_DYNAMIC64)
                set_data_type(DataType::UTF_FIXED64, field_desc.mutable_type());
        }
    }
}

VersionedItem write_dataframe_impl(
    const std::shared_ptr<Store>& store,
    VersionId version_id,
    const std::shared_ptr<pipelines::InputTensorFrame>& frame,
    const WriteOptions& options,
    const std::shared_ptr<DeDupMap>& de_dup_map,
    bool sparsify_floats,
    bool validate_index
    ) {
    ARCTICDB_SUBSAMPLE_DEFAULT(WaitForWriteCompletion)
    ARCTICDB_DEBUG(log::version(), "write_dataframe_impl stream_id: {} , version_id: {}, {} rows", frame->desc.id(), version_id, frame->num_rows);
    auto atom_key_fut = async_write_dataframe_impl(store, version_id, frame, options, de_dup_map, sparsify_floats, validate_index);
    return VersionedItem(std::move(atom_key_fut).get());
}

folly::Future<entity::AtomKey> async_write_dataframe_impl(
    const std::shared_ptr<Store>& store,
    VersionId version_id,
    const std::shared_ptr<InputTensorFrame>& frame,
    const WriteOptions& options,
    const std::shared_ptr<DeDupMap> &de_dup_map,
    bool sparsify_floats,
    bool validate_index
    ) {
    ARCTICDB_SAMPLE(DoWrite, 0)
    if (version_id == 0)
        verify_symbol_key(frame->desc.id());
    // Slice the frame according to the write options
    frame->set_bucketize_dynamic(options.bucketize_dynamic);
    auto slicing_arg = get_slicing_policy(options, *frame);
    auto partial_key = IndexPartialKey{frame->desc.id(), version_id};
    if (validate_index && !index_is_not_timeseries_or_is_sorted_ascending(*frame)) {
        sorting::raise<ErrorCode::E_UNSORTED_DATA>("When calling write with validate_index enabled, input data must be sorted");
    }
    return write_frame(std::move(partial_key), frame, slicing_arg, store, de_dup_map, sparsify_floats);
}

namespace {
IndexDescriptorImpl check_index_match(const arcticdb::stream::Index& index, const IndexDescriptorImpl& desc) {
    if (std::holds_alternative<stream::TimeseriesIndex>(index))
        util::check(
            desc.type() == IndexDescriptor::Type::TIMESTAMP || desc.type() == IndexDescriptor::Type::EMPTY,
                    "Index mismatch, cannot update a non-timeseries-indexed frame with a timeseries");
    else
        util::check(desc.type() == IndexDescriptorImpl::Type::ROWCOUNT,
                    "Index mismatch, cannot update a timeseries with a non-timeseries-indexed frame");

    return desc;
}
}

void sorted_data_check_append(const InputTensorFrame& frame, index::IndexSegmentReader& index_segment_reader){
    if (!index_is_not_timeseries_or_is_sorted_ascending(frame)) {
        sorting::raise<ErrorCode::E_UNSORTED_DATA>("When calling append with validate_index enabled, input data must be sorted");
    }
    sorting::check<ErrorCode::E_UNSORTED_DATA>(
        !std::holds_alternative<stream::TimeseriesIndex>(frame.index) ||
        index_segment_reader.tsd().sorted() == SortedValue::ASCENDING,
        "When calling append with validate_index enabled, the existing data must be sorted");
}

folly::Future<AtomKey> async_append_impl(
    const std::shared_ptr<Store>& store,
    const UpdateInfo& update_info,
    const std::shared_ptr<InputTensorFrame>& frame,
    const WriteOptions& options,
    bool validate_index,
    bool empty_types) {

    util::check(update_info.previous_index_key_.has_value(), "Cannot append as there is no previous index key to append to");
    const StreamId stream_id = frame->desc.id();
    ARCTICDB_DEBUG(log::version(), "append stream_id: {} , version_id: {}", stream_id, update_info.next_version_id_);
    auto index_segment_reader = index::get_index_reader(*(update_info.previous_index_key_), store);
    bool bucketize_dynamic = index_segment_reader.bucketize_dynamic();
    auto row_offset = index_segment_reader.tsd().total_rows();
    util::check_rte(!index_segment_reader.is_pickled(), "Cannot append to pickled data");
    frame->set_offset(static_cast<ssize_t>(row_offset));
    fix_descriptor_mismatch_or_throw(APPEND, options.dynamic_schema, index_segment_reader, *frame, empty_types);
    if (validate_index) {
        sorted_data_check_append(*frame, index_segment_reader);
    }

    frame->set_bucketize_dynamic(bucketize_dynamic);
    auto slicing_arg = get_slicing_policy(options, *frame);
    return append_frame(IndexPartialKey{stream_id, update_info.next_version_id_}, frame, slicing_arg, index_segment_reader, store, options.dynamic_schema, options.ignore_sort_order);
}

VersionedItem append_impl(
    const std::shared_ptr<Store>& store,
    const UpdateInfo& update_info,
    const std::shared_ptr<InputTensorFrame>& frame,
    const WriteOptions& options,
    bool validate_index,
    bool empty_types) {

    ARCTICDB_SUBSAMPLE_DEFAULT(WaitForWriteCompletion)
    auto version_key_fut = async_append_impl(store,
                                             update_info,
                                             frame,
                                             options,
                                             validate_index,
                                             empty_types);
    auto version_key = std::move(version_key_fut).get();
    auto versioned_item = VersionedItem(to_atom(std::move(version_key)));
    ARCTICDB_DEBUG(log::version(), "write_dataframe_impl stream_id: {} , version_id: {}", versioned_item.symbol(), update_info.next_version_id_);
    return versioned_item;
}

namespace {
bool is_before(const IndexRange& a, const IndexRange& b) {
    return a.start_ < b.start_;
}

bool is_after(const IndexRange& a, const IndexRange& b) {
    return a.end_ > b.end_;
}

template <class KeyContainer>
    void ensure_keys_line_up(const KeyContainer& slice_and_keys) {
    std::optional<size_t> start;
    std::optional<size_t> end;
    SliceAndKey prev{};
    for(const auto& sk : slice_and_keys) {
        util::check(!start || sk.slice_.row_range.first == end.value(),
                    "Can't update as there is a sorting mismatch at key {} relative to previous key {} - expected index {} got {}",
                    sk, prev, end.value(), start.value());

        start = sk.slice_.row_range.first;
        end = sk.slice_.row_range.second;
        prev = sk;
    }
}

inline std::pair<std::vector<SliceAndKey>, std::vector<SliceAndKey>> intersecting_segments(
    const std::vector<SliceAndKey>& affected_keys,
    const IndexRange& front_range,
    const IndexRange& back_range,
    VersionId version_id,
    const std::shared_ptr<Store>& store
) {
    std::vector<SliceAndKey> intersect_before;
    std::vector<SliceAndKey> intersect_after;

    for (const auto& affected_slice_and_key : affected_keys) {
        const auto& affected_range = affected_slice_and_key.key().index_range();
        if (intersects(affected_range, front_range) && !overlaps(affected_range, front_range) &&
            is_before(affected_range, front_range)) {
            auto front_overlap_key = rewrite_partial_segment(
                affected_slice_and_key,
                front_range,
                version_id,
                AffectedSegmentPart::START,
                store
            );
            if (front_overlap_key)
                intersect_before.push_back(*front_overlap_key);
        }

        if (intersects(affected_range, back_range) && !overlaps(affected_range, back_range) &&
            is_after(affected_range, back_range)) {
            auto back_overlap_key = rewrite_partial_segment(
                affected_slice_and_key,
                back_range,
                version_id,
                AffectedSegmentPart::END,
                store
            );
            if (back_overlap_key)
                intersect_after.push_back(*back_overlap_key);
        }
    }
    return std::make_pair(std::move(intersect_before), std::move(intersect_after));
}

} // namespace

VersionedItem delete_range_impl(
    const std::shared_ptr<Store>& store,
    const AtomKey& prev,
    const UpdateQuery& query,
    const WriteOptions&& ,
    bool dynamic_schema) {

    const StreamId& stream_id = prev.id();
    auto version_id = get_next_version_from_key(prev);
    util::check(std::holds_alternative<IndexRange>(query.row_filter), "Delete range requires index range argument");
    const auto& index_range = std::get<IndexRange>(query.row_filter);
    ARCTICDB_DEBUG(log::version(), "Delete range in versioned dataframe for stream_id: {} , version_id = {}", stream_id, version_id);

    auto index_segment_reader = index::get_index_reader(prev, store);
    util::check_rte(!index_segment_reader.is_pickled(), "Cannot delete date range of pickled data");

    auto index = index_type_from_descriptor(index_segment_reader.tsd().as_stream_descriptor());
    util::check(std::holds_alternative<TimeseriesIndex>(index), "Delete in range will not work as expected with a non-timeseries index");

    std::vector<FilterQuery<index::IndexSegmentReader>> queries =
            build_update_query_filters<index::IndexSegmentReader>(query.row_filter, index, index_range, dynamic_schema, index_segment_reader.bucketize_dynamic());
    auto combined = combine_filter_functions(queries);
    auto affected_keys = filter_index(index_segment_reader, std::move(combined));
    std::vector<SliceAndKey> unaffected_keys;
    std::set_difference(std::begin(index_segment_reader),
                        std::end(index_segment_reader),
                        std::begin(affected_keys),
                        std::end(affected_keys),
                        std::back_inserter(unaffected_keys));

    auto [intersect_before, intersect_after] = intersecting_segments(affected_keys, index_range, index_range, version_id, store);

    auto orig_filter_range = std::holds_alternative<std::monostate>(query.row_filter) ? get_query_index_range(index, index_range) : query.row_filter;

    size_t row_count = 0;
    const std::array<std::vector<SliceAndKey>, 5> groups{
        strictly_before(orig_filter_range, unaffected_keys),
        std::move(intersect_before),
        std::move(intersect_after),
        strictly_after(orig_filter_range, unaffected_keys)};
    auto flattened_slice_and_keys = flatten_and_fix_rows(groups, row_count);

    std::sort(std::begin(flattened_slice_and_keys), std::end(flattened_slice_and_keys));
    auto version_key_fut = util::variant_match(index, [&index_segment_reader, &flattened_slice_and_keys, &stream_id, &version_id, &store] (auto idx) {
        using IndexType = decltype(idx);
        return pipelines::index::write_index<IndexType>(index_segment_reader.tsd(), std::move(flattened_slice_and_keys), IndexPartialKey{stream_id, version_id}, store);
    });
    auto version_key = std::move(version_key_fut).get();
    auto versioned_item = VersionedItem(to_atom(std::move(version_key)));
    ARCTICDB_DEBUG(log::version(), "updated stream_id: {} , version_id: {}", stream_id, version_id);
    return versioned_item;
}

void sorted_data_check_update(InputTensorFrame& frame, const index::IndexSegmentReader& index_segment_reader){
    bool is_time_series = std::holds_alternative<stream::TimeseriesIndex>(frame.index);
    sorting::check<ErrorCode::E_UNSORTED_DATA>(
        is_time_series,
        "When calling update, the input data must be a time series.");
    bool input_data_is_sorted = frame.desc.sorted() == SortedValue::ASCENDING ||
                                frame.desc.sorted() == SortedValue::UNKNOWN;
    // If changing this error message, the corresponding message in _normalization.py::restrict_data_to_date_range_only should also be updated
    sorting::check<ErrorCode::E_UNSORTED_DATA>(
        input_data_is_sorted,
        "When calling update, the input data must be sorted.");
    bool existing_data_is_sorted = index_segment_reader.sorted() == SortedValue::ASCENDING ||
                                    index_segment_reader.sorted() == SortedValue::UNKNOWN;
    sorting::check<ErrorCode::E_UNSORTED_DATA>(
         existing_data_is_sorted,
        "When calling update, the existing data must be sorted.");
}

VersionedItem update_impl(
    const std::shared_ptr<Store>& store,
    const UpdateInfo& update_info,
    const UpdateQuery& query,
    const std::shared_ptr<InputTensorFrame>& frame,
    const WriteOptions&& options,
    bool dynamic_schema,
    bool empty_types) {
    util::check(update_info.previous_index_key_.has_value(), "Cannot update as there is no previous index key to update into");
    const StreamId stream_id = frame->desc.id();
    ARCTICDB_DEBUG(log::version(), "Update versioned dataframe for stream_id: {} , version_id = {}", stream_id, update_info.previous_index_key_->version_id());
    auto index_segment_reader = index::get_index_reader(*(update_info.previous_index_key_), store);
    util::check_rte(!index_segment_reader.is_pickled(), "Cannot update pickled data");
    auto index_desc = check_index_match(frame->index, index_segment_reader.tsd().index());
    util::check(
        index_desc.type() == IndexDescriptor::Type::TIMESTAMP || index_desc.type() == IndexDescriptor::Type::EMPTY,
        "Update not supported for non-timeseries indexes"
    );
    sorted_data_check_update(*frame, index_segment_reader);
    bool bucketize_dynamic = index_segment_reader.bucketize_dynamic();
    (void)check_and_mark_slices(index_segment_reader, dynamic_schema, false, std::nullopt, bucketize_dynamic);
    fix_descriptor_mismatch_or_throw(UPDATE, dynamic_schema, index_segment_reader, *frame, empty_types);

    std::vector<FilterQuery<index::IndexSegmentReader>> queries =
        build_update_query_filters<index::IndexSegmentReader>(query.row_filter, frame->index, frame->index_range, dynamic_schema, index_segment_reader.bucketize_dynamic());
    auto combined = combine_filter_functions(queries);
    auto affected_keys = filter_index(index_segment_reader, std::move(combined));
    std::vector<SliceAndKey> unaffected_keys;
    std::set_difference(std::begin(index_segment_reader),
                        std::end(index_segment_reader),
                        std::begin(affected_keys),
                        std::end(affected_keys),
                        std::back_inserter(unaffected_keys));

    util::check(affected_keys.size() + unaffected_keys.size() == index_segment_reader.size(), "Unaffected vs affected keys split was inconsistent {} + {} != {}",
                affected_keys.size(), unaffected_keys.size(), index_segment_reader.size());

    frame->set_bucketize_dynamic(bucketize_dynamic);
    auto slicing_arg = get_slicing_policy(options, *frame);

    auto new_slice_and_keys = slice_and_write(frame, slicing_arg, IndexPartialKey{stream_id, update_info.next_version_id_}, store).wait().value();
    std::sort(std::begin(new_slice_and_keys), std::end(new_slice_and_keys));

    IndexRange orig_filter_range;
    auto[intersect_before, intersect_after] = util::variant_match(query.row_filter,
                        [&](std::monostate) {
                            util::check(std::holds_alternative<TimeseriesIndex>(frame->index), "Update with row count index is not permitted");
                            orig_filter_range = frame->index_range;
                            if (new_slice_and_keys.empty()) {
                                // If there are no new keys, then we can't intersect with the existing data.
                                return std::make_pair(std::vector<SliceAndKey>{}, std::vector<SliceAndKey>{});
                            }
                            auto front_range = new_slice_and_keys.begin()->key().index_range();
                            auto back_range = new_slice_and_keys.rbegin()->key().index_range();
                            back_range.adjust_open_closed_interval();
                            return intersecting_segments(affected_keys, front_range, back_range, update_info.next_version_id_, store);
                        },
                        [&](const IndexRange& idx_range) {
                            orig_filter_range = idx_range;
                            return intersecting_segments(affected_keys, idx_range, idx_range, update_info.next_version_id_, store);
                        },
                        [](const RowRange&)-> std::pair<std::vector<SliceAndKey>, std::vector<SliceAndKey>> {
                            util::raise_rte("Unexpected row_range in update query");
                        }
    );

    size_t row_count = 0;
    const size_t new_keys_size = new_slice_and_keys.size();
    const std::array<std::vector<SliceAndKey>, 5> groups{
        strictly_before(orig_filter_range, unaffected_keys),
        std::move(intersect_before),
        std::move(new_slice_and_keys),
        std::move(intersect_after),
        strictly_after(orig_filter_range, unaffected_keys)};
    auto flattened_slice_and_keys = flatten_and_fix_rows(groups, row_count);

    util::check(unaffected_keys.size() + new_keys_size + (affected_keys.size() * 2) >= flattened_slice_and_keys.size(),
                "Output size mismatch: {} + {} + (2 * {}) < {}",
                unaffected_keys.size(), new_keys_size, affected_keys.size(), flattened_slice_and_keys.size());

    std::sort(std::begin(flattened_slice_and_keys), std::end(flattened_slice_and_keys));
    auto tsd = index::get_merged_tsd(row_count, dynamic_schema, index_segment_reader.tsd(), frame);
    auto version_key_fut = index::write_index(stream::index_type_from_descriptor(tsd.as_stream_descriptor()), std::move(tsd), std::move(flattened_slice_and_keys), IndexPartialKey{stream_id, update_info.next_version_id_}, store);
    auto version_key = std::move(version_key_fut).get();
    auto versioned_item = VersionedItem(to_atom(std::move(version_key)));
    ARCTICDB_DEBUG(log::version(), "updated stream_id: {} , version_id: {}", stream_id, update_info.next_version_id_);
    return versioned_item;
}

FrameAndDescriptor read_multi_key(
    const std::shared_ptr<Store>& store,
    const SegmentInMemory& index_key_seg) {
    std::vector<AtomKey> keys;
    for (size_t idx = 0; idx < index_key_seg.row_count(); idx++) {
        keys.push_back(stream::read_key_row(index_key_seg, static_cast<ssize_t>(idx)));
    }

    AtomKey dup{keys[0]};
    ReadQuery read_query;
    auto res = read_dataframe_impl(store, VersionedItem{std::move(dup)}, read_query, {});

    TimeseriesDescriptor multi_key_desc{index_key_seg.index_descriptor()};
    multi_key_desc.mutable_proto().mutable_normalization()->CopyFrom(res.desc_.proto().normalization());
    return {res.frame_, multi_key_desc, keys, std::shared_ptr<BufferHolder>{}};
}

Composite<EntityIds> process_clauses(
        std::shared_ptr<ComponentManager> component_manager,
        std::vector<folly::Future<pipelines::SegmentAndSlice>>&& segment_and_slice_futures,
        const std::vector<std::vector<size_t>>& processing_unit_indexes,
        std::vector<std::shared_ptr<Clause>> clauses ) { // pass by copy deliberately as we don't want to modify read_query
    std::vector<folly::FutureSplitter<pipelines::SegmentAndSlice>> segment_and_slice_future_splitters;
    segment_and_slice_future_splitters.reserve(segment_and_slice_futures.size());
    for (auto&& future: segment_and_slice_futures) {
        segment_and_slice_future_splitters.emplace_back(folly::splitFuture(std::move(future)));
    }

    // Map from index in segment_and_slice_future_splitters to the number of processing units that require that segment
    std::vector<size_t> segment_proc_unit_counts(segment_and_slice_futures.size(), 0);
    for (const auto& list: processing_unit_indexes) {
        for (auto idx: list) {
            internal::check<ErrorCode::E_ASSERTION_FAILURE>(
                    idx < segment_proc_unit_counts.size(),
                    "Index {} in processing_unit_indexes out of bounds >{}", idx, segment_proc_unit_counts.size() - 1);
            segment_proc_unit_counts[idx]++;
        }
    }
    internal::check<ErrorCode::E_ASSERTION_FAILURE>(
            std::all_of(segment_proc_unit_counts.begin(), segment_proc_unit_counts.end(), [](const size_t& val) { return val != 0; }),
            "All segments should be needed by at least one ProcessingUnit");
    // Convert vector of vectors into vector of 1-element composites
    // At this stage, each Composite contains a single list of entity IDs, which may refer to a row-slice, a column-slice, a
    // general rectangular slice, or some more exotic collection of segments based on the clause's processing
    // parallelisation.
    std::vector<Composite<EntityIds>> vec_comp_entity_ids;
    vec_comp_entity_ids.reserve(processing_unit_indexes.size());
    for (const auto& list: processing_unit_indexes) {
        EntityIds entity_ids;
        for (auto idx: list) {
            entity_ids.emplace_back(idx);
        }
        vec_comp_entity_ids.emplace_back(Composite<EntityIds>(std::move(entity_ids)));
    }

    // Used to make sure each entity is only added into the component manager once
    std::vector<std::mutex> entity_added_mtx(segment_and_slice_futures.size());
    std::vector<bool> entity_added(segment_and_slice_futures.size(), false);
    std::vector<folly::Future<Composite<EntityIds>>> futures;
    bool first_clause{true};
    // Reverse the order of clauses and iterate through them backwards so that the erase is efficient
    std::reverse(clauses.begin(), clauses.end());
    while (!clauses.empty()) {
        for (auto&& comp_entity_ids: vec_comp_entity_ids) {
            if (first_clause) {
                internal::check<ErrorCode::E_ASSERTION_FAILURE>(comp_entity_ids.is_single(),
                                                                "Expected Composite of size 1 on entry to process_clauses");
                std::vector<folly::Future<pipelines::SegmentAndSlice>> local_futs;
                for (auto id: std::get<EntityIds>(comp_entity_ids[0])) {
                    local_futs.emplace_back(segment_and_slice_future_splitters[id].getFuture());
                }
                futures.emplace_back(
                        folly::collect(local_futs)
                        .via(&async::cpu_executor())
                        .thenValue([component_manager,
                                           &segment_proc_unit_counts,
                                           &entity_added_mtx,
                                           &entity_added,
                                           &clauses,
                                           comp_entity_ids = std::move(comp_entity_ids)](std::vector<pipelines::SegmentAndSlice>&& segment_and_slices) mutable {
                            auto entity_ids = std::get<EntityIds>(comp_entity_ids[0]);
                            for (auto&& [idx, segment_and_slice]: folly::enumerate(segment_and_slices)) {
                                std::lock_guard<std::mutex> lock(entity_added_mtx[entity_ids[idx]]);
                                if (!entity_added[entity_ids[idx]]) {
                                    component_manager->add(
                                            std::make_shared<SegmentInMemory>(std::move(segment_and_slice.segment_in_memory_)),
                                            entity_ids[idx], segment_proc_unit_counts[entity_ids[idx]]);
                                    component_manager->add(
                                            std::make_shared<RowRange>(std::move(segment_and_slice.ranges_and_key_.row_range_)),
                                            entity_ids[idx]);
                                    component_manager->add(
                                            std::make_shared<ColRange>(std::move(segment_and_slice.ranges_and_key_.col_range_)),
                                            entity_ids[idx]);
                                    component_manager->add(
                                            std::make_shared<AtomKey>(std::move(segment_and_slice.ranges_and_key_.key_)),
                                            entity_ids[idx]);
                                    entity_added[entity_ids[idx]] = true;
                                }
                            }
                            return async::submit_cpu_task(async::MemSegmentProcessingTask(clauses, std::move(comp_entity_ids)));
                        }));
            } else {
                futures.emplace_back(
                        async::submit_cpu_task(
                                async::MemSegmentProcessingTask(clauses,
                                                                std::move(comp_entity_ids))
                        )
                );
            }
        }
        first_clause = false;
        vec_comp_entity_ids = folly::collect(futures).get();
        futures.clear();
        while (clauses.size() > 0 && !clauses.back()->clause_info().requires_repartition_) {
            clauses.erase(clauses.end() - 1);
        }
        if (clauses.size() > 0 && clauses.back()->clause_info().requires_repartition_) {
            vec_comp_entity_ids = clauses.back()->repartition(std::move(vec_comp_entity_ids)).value();
            clauses.erase(clauses.end() - 1);
        }
    }
    return merge_composites(std::move(vec_comp_entity_ids));
}

void set_output_descriptors(
        const Composite<ProcessingUnit>& comp_processing_units,
        const std::vector<std::shared_ptr<Clause>>& clauses,
        const std::shared_ptr<PipelineContext>& pipeline_context) {
    std::optional<std::string> index_column;
    for (auto clause = clauses.rbegin(); clause != clauses.rend(); ++clause) {
        if (auto new_index = (*clause)->clause_info().new_index_; new_index.has_value()) {
            index_column = new_index;
            auto mutable_index = pipeline_context->norm_meta_->mutable_df()->mutable_common()->mutable_index();
            mutable_index->set_name(*new_index);
            mutable_index->clear_fake_name();
            mutable_index->set_is_physically_stored(true);
            break;
        }
    }
    std::optional<StreamDescriptor> new_stream_descriptor;
    comp_processing_units.broadcast([&new_stream_descriptor](const auto& proc) {
        if (!new_stream_descriptor.has_value()) {
            if (proc.segments_.has_value() && proc.segments_->size() > 0) {
                new_stream_descriptor = std::make_optional<StreamDescriptor>();
                new_stream_descriptor->set_index(proc.segments_->at(0)->descriptor().index());
                for (size_t idx = 0; idx < new_stream_descriptor->index().field_count(); idx++) {
                    new_stream_descriptor->add_field(proc.segments_->at(0)->descriptor().field(idx));
                }
            }
        }
        if (new_stream_descriptor.has_value() && proc.segments_.has_value()) {
            std::vector<std::shared_ptr<FieldCollection>> fields;
            for (const auto& segment: *proc.segments_) {
                fields.push_back(segment->descriptor().fields_ptr());
            }
            new_stream_descriptor = merge_descriptors(*new_stream_descriptor,
                                                      fields,
                                                      std::vector<std::string>{});
        }
    });
    if (new_stream_descriptor.has_value()) {
        // Columns might be in a different order to the original dataframe, so reorder here
        auto original_stream_descriptor = pipeline_context->descriptor();
        StreamDescriptor final_stream_descriptor{original_stream_descriptor.id()};
        final_stream_descriptor.set_index(new_stream_descriptor->index());
        // Erase field from new_stream_descriptor as we add them to final_stream_descriptor, as all fields left in new_stream_descriptor
        // after these operations were created by the processing pipeline, and so should be appended
        // Index columns should always appear first
        if (index_column.has_value()) {
            auto opt_idx = new_stream_descriptor->find_field(*index_column);
            internal::check<ErrorCode::E_ASSERTION_FAILURE>(opt_idx.has_value(), "New index column not found in processing pipeline");
            final_stream_descriptor.add_field(new_stream_descriptor->field(*opt_idx));
            new_stream_descriptor->erase_field(*opt_idx);
        }
        for (const auto& field: original_stream_descriptor.fields()) {
            if (auto position = new_stream_descriptor->find_field(field.name()); position.has_value()) {
                final_stream_descriptor.add_field(new_stream_descriptor->field(*position));

                new_stream_descriptor->erase_field(*position);
            }
        }
        for (const auto& field: new_stream_descriptor->fields()) {
            final_stream_descriptor.add_field(field);
        }
        pipeline_context->set_descriptor(final_stream_descriptor);
    }
}

std::shared_ptr<std::unordered_set<std::string>> columns_to_decode(const std::shared_ptr<PipelineContext>& pipeline_context) {
    std::shared_ptr<std::unordered_set<std::string>> res;
<<<<<<< HEAD
    ARCTICDB_DEBUG(
        log::version(),
        "Creating columns list with {} bits set",
        pipeline_context->overall_column_bitset_ ? pipeline_context->overall_column_bitset_->count() : 0
    );
=======
    ARCTICDB_DEBUG(log::version(), "Creating columns list with {} bits set", pipeline_context->overall_column_bitset_ ? pipeline_context->overall_column_bitset_->count() : -1);
>>>>>>> 0a33f5a2
    if(pipeline_context->overall_column_bitset_) {
        res = std::make_shared<std::unordered_set<std::string>>();
        auto en = pipeline_context->overall_column_bitset_->first();
        auto en_end = pipeline_context->overall_column_bitset_->end();
        while (en < en_end) {
            ARCTICDB_DEBUG(log::version(), "Adding field {}", pipeline_context->desc_->field(*en).name());
            res->insert(std::string(pipeline_context->desc_->field(*en++).name()));
        }
    }
    return res;
}

std::vector<RangesAndKey> generate_ranges_and_keys(const std::vector<SliceAndKey>& slice_and_keys) {
    std::vector<RangesAndKey> res;
    res.reserve(slice_and_keys.size());
    for (auto& slice_and_key: slice_and_keys) {
        internal::check<ErrorCode::E_ASSERTION_FAILURE>(slice_and_key.key_.has_value(), "Missing key in pipeline context");
        // Take a copy here as things like defrag need the keys in pipeline_context->slice_and_keys_ that aren't being modified at the end
        auto key = *slice_and_key.key_;
        res.emplace_back(slice_and_key.slice_, std::move(key));
    }
    return res;
}

/*
 * Processes the slices in the given pipeline_context.
 *
 * Slices are processed in an order defined by the first clause in the pipeline, with slices corresponding to the same
 * processing unit collected into a single Composite<SliceAndKey>. Slices contained within a single
 * Composite<SliceAndKey> are processed within a single thread.
 *
 * The processing of a Composite<SliceAndKey> is scheduled via the Async Store. Within a single thread, the
 * segments will be retrieved from storage and decompressed before being passed to a MemSegmentProcessingTask which
 * will process all clauses up until a reducing clause.
 */
std::vector<SliceAndKey> read_and_process(
    const std::shared_ptr<Store>& store,
    const std::shared_ptr<PipelineContext>& pipeline_context,
    const ReadQuery& read_query,
    const ReadOptions& read_options,
    size_t start_from
    ) {
    auto component_manager = std::make_shared<ComponentManager>();
    ProcessingConfig processing_config{opt_false(read_options.dynamic_schema_), pipeline_context->rows_};
    for (auto& clause: read_query.clauses_) {
        clause->set_processing_config(processing_config);
        clause->set_component_manager(component_manager);
    }

    // Generate RangesAndKey objects from pipeline SliceAndKey objects
    auto ranges_and_keys = generate_ranges_and_keys(pipeline_context->slice_and_keys_);

    // Each element of the vector corresponds to one processing unit containing the list of indexes in ranges_and_keys required for that processing unit
    // i.e. if the first processing unit needs ranges_and_keys[0] and ranges_and_keys[1], and the second needs ranges_and_keys[2] and ranges_and_keys[3]
    // then the structure will be {{0, 1}, {2, 3}}
    std::vector<std::vector<size_t>> processing_unit_indexes = read_query.clauses_[0]->structure_for_processing(ranges_and_keys, start_from);
    component_manager->set_next_entity_id(ranges_and_keys.size());

    // Start reading as early as possible
    auto segment_and_slice_futures = store->batch_read_uncompressed(std::move(ranges_and_keys), columns_to_decode(pipeline_context));

    auto processed_entity_ids = process_clauses(component_manager,
                                                std::move(segment_and_slice_futures),
                                                processing_unit_indexes,
                                                read_query.clauses_);
    auto comp_processing_units = gather_entities(component_manager, std::move(processed_entity_ids));

    if (std::any_of(read_query.clauses_.begin(), read_query.clauses_.end(), [](const std::shared_ptr<Clause>& clause) {
        return clause->clause_info().modifies_output_descriptor_;
    })) {
        set_output_descriptors(comp_processing_units, read_query.clauses_, pipeline_context);
    }
    return collect_segments(std::move(comp_processing_units));
}

SegmentInMemory read_direct(const std::shared_ptr<Store>& store,
                            const std::shared_ptr<PipelineContext>& pipeline_context,
                            std::shared_ptr<BufferHolder> buffers,
                            const ReadOptions& read_options) {
    ARCTICDB_DEBUG(log::version(), "Allocating frame");
    ARCTICDB_SAMPLE_DEFAULT(ReadDirect)
    auto frame = allocate_frame(pipeline_context);
    util::print_total_mem_usage(__FILE__, __LINE__, __FUNCTION__);

    ARCTICDB_DEBUG(log::version(), "Fetching frame data");
    fetch_data(frame, pipeline_context, store, opt_false(read_options.dynamic_schema_), buffers).get();
    util::print_total_mem_usage(__FILE__, __LINE__, __FUNCTION__);
    return frame;
}

void add_index_columns_to_query(const ReadQuery& read_query, const TimeseriesDescriptor& desc) {
    if (read_query.columns.has_value()) {
        auto index_columns = stream::get_index_columns_from_descriptor(desc);
        if(index_columns.empty())
            return;

        std::vector<std::string> index_columns_to_add;
        for(const auto& index_column : index_columns) {
            if(std::find(std::begin(*read_query.columns), std::end(*read_query.columns), index_column) == std::end(*read_query.columns))
                index_columns_to_add.push_back(std::string(index_column));
        }
        read_query.columns->insert(std::begin(*read_query.columns), std::begin(index_columns_to_add), std::end(index_columns_to_add));
    }
}

FrameAndDescriptor read_segment_impl(
    const std::shared_ptr<Store>& store,
    const VariantKey& key) {
    auto [_, seg] = store->read_sync(key);
    return frame_and_descriptor_from_segment(std::move(seg));
}

FrameAndDescriptor read_index_impl(
    const std::shared_ptr<Store>& store,
    const VersionedItem& version) {
    return read_segment_impl(store, version.key_);
}

std::optional<pipelines::index::IndexSegmentReader> get_index_segment_reader(
    const std::shared_ptr<Store>& store,
    const std::shared_ptr<PipelineContext>& pipeline_context,
    const VersionedItem& version_info) {
    std::pair<entity::VariantKey, SegmentInMemory> index_key_seg;
    try {
        index_key_seg = store->read_sync(version_info.key_);
    } catch (const std::exception& ex) {
        ARCTICDB_DEBUG(log::version(), "Key not found from versioned item {}: {}", version_info.key_, ex.what());
        throw storage::NoDataFoundException(fmt::format("When trying to read version {} of symbol `{}`, failed to read key {}: {}",
                                                        version_info.version(),
                                                        version_info.symbol(),
                                                        version_info.key_,
                                                        ex.what()));
    }

    if (variant_key_type(index_key_seg.first) == KeyType::MULTI_KEY) {
        pipeline_context->multi_key_ = index_key_seg.second;
        return std::nullopt;
    }
    return std::make_optional<pipelines::index::IndexSegmentReader>(std::move(index_key_seg.second));
}

void read_indexed_keys_to_pipeline(
    const std::shared_ptr<Store>& store,
    const std::shared_ptr<PipelineContext>& pipeline_context,
    const VersionedItem& version_info,
    ReadQuery& read_query,
    const ReadOptions& read_options
    ) {
    auto maybe_reader = get_index_segment_reader(store, pipeline_context, version_info);
    if(!maybe_reader)
        return;

    auto index_segment_reader = std::move(maybe_reader.value());
    user_input::check<ErrorCode::E_INVALID_USER_ARGUMENT>(
        !(index_segment_reader.tsd().proto().normalization().has_custom() && read_query.columns &&
          read_query.columns->empty()),
        "Reading the index column is not supported when recursive or custom normalizers are used."
    );
    user_input::check<ErrorCode::E_INVALID_USER_ARGUMENT>(
        !(index_segment_reader.is_pickled() && read_query.columns && read_query.columns->empty()),
        "Reading index columns is not supported with pickled data."
    );
    ARCTICDB_DEBUG(log::version(), "Read index segment with {} keys", index_segment_reader.size());
    check_column_and_date_range_filterable(index_segment_reader, read_query);

    add_index_columns_to_query(read_query, index_segment_reader.tsd());

    const auto& tsd = index_segment_reader.tsd();
    read_query.calculate_row_filter(static_cast<int64_t>(tsd.total_rows()));
    bool bucketize_dynamic = index_segment_reader.bucketize_dynamic();
    pipeline_context->desc_ = tsd.as_stream_descriptor();

    bool dynamic_schema = opt_false(read_options.dynamic_schema_);
    auto queries = get_column_bitset_and_query_functions<index::IndexSegmentReader>(
        read_query,
        pipeline_context,
        dynamic_schema,
        bucketize_dynamic);

    pipeline_context->slice_and_keys_ = filter_index(index_segment_reader, combine_filter_functions(queries));
    pipeline_context->total_rows_ = pipeline_context->calc_rows();
    pipeline_context->rows_ = index_segment_reader.tsd().total_rows();
    pipeline_context->norm_meta_ = std::make_unique<arcticdb::proto::descriptors::NormalizationMetadata>(std::move(*index_segment_reader.mutable_tsd().mutable_proto().mutable_normalization()));
    pipeline_context->user_meta_ = std::make_unique<arcticdb::proto::descriptors::UserDefinedMetadata>(std::move(*index_segment_reader.mutable_tsd().mutable_proto().mutable_user_meta()));
    pipeline_context->bucketize_dynamic_ = bucketize_dynamic;
}

void read_incompletes_to_pipeline(
    const std::shared_ptr<Store>& store,
    std::shared_ptr<PipelineContext>& pipeline_context,
    const ReadQuery& read_query,
    const ReadOptions& read_options,
    bool convert_int_to_float,
    bool via_iteration,
    bool sparsify) {

    auto incomplete_segments = get_incomplete(
        store,
        pipeline_context->stream_id_,
        read_query.row_filter,
        pipeline_context->last_row(),
        via_iteration,
        false);

    if(incomplete_segments.empty())
        return;

    // Mark the start point of the incompletes, so we know that there is no column slicing after this point
    pipeline_context->incompletes_after_ = pipeline_context->slice_and_keys_.size();

    // If there are only incompletes we need to add the index here
    if(pipeline_context->slice_and_keys_.empty()) {
        add_index_columns_to_query(read_query, incomplete_segments.begin()->segment(store).index_descriptor());
    }

    auto first_seg = incomplete_segments.begin()->segment(store);
    if (!pipeline_context->desc_)
        pipeline_context->desc_ = first_seg.descriptor();

    if (!pipeline_context->norm_meta_) {
        pipeline_context->norm_meta_ = std::make_unique<arcticdb::proto::descriptors::NormalizationMetadata>();
        auto segment_tsd = first_seg.index_descriptor();
        pipeline_context->norm_meta_->CopyFrom(segment_tsd.proto().normalization());
        ensure_timeseries_norm_meta(*pipeline_context->norm_meta_, pipeline_context->stream_id_, sparsify);
    }

    pipeline_context->desc_ = merge_descriptors(pipeline_context->descriptor(), incomplete_segments, read_query.columns);
    modify_descriptor(pipeline_context, read_options);
    if (convert_int_to_float) {
        stream::convert_descriptor_types(*pipeline_context->desc_);
    }

    generate_filtered_field_descriptors(pipeline_context, read_query.columns);
    pipeline_context->slice_and_keys_.insert(std::end(pipeline_context->slice_and_keys_), std::begin(incomplete_segments),  std::end(incomplete_segments));
    pipeline_context->total_rows_ = pipeline_context->calc_rows();
}

void check_incompletes_index_ranges_dont_overlap(const std::shared_ptr<PipelineContext>& pipeline_context,
                                                 const std::optional<SortedValue>& previous_sorted_value) {
    /*
     Does nothing if the symbol is not timestamp-indexed
     Checks:
      - that the existing data is not known to be unsorted in the case of a parallel append
      - that the index ranges of incomplete segments do not overlap with one another
      - that the earliest timestamp in an incomplete segment is greater than the latest timestamp existing in the
        symbol in the case of a parallel append
     */
    if (pipeline_context->descriptor().index().type() == IndexDescriptorImpl::Type::TIMESTAMP) {
        std::optional<timestamp> last_existing_index_value;
        // Beginning of incomplete segments == beginning of all segments implies all segments are incompletes, so we are
        // writing, not appending
        if (pipeline_context->incompletes_begin() != pipeline_context->begin()) {
            sorting::check<ErrorCode::E_UNSORTED_DATA>(
                    !previous_sorted_value.has_value() ||
                    *previous_sorted_value == SortedValue::ASCENDING ||
                    *previous_sorted_value == SortedValue::UNKNOWN,
                    "Cannot append staged segments to existing data as existing data is not sorted in ascending order");
            auto last_indexed_slice_and_key = std::prev(pipeline_context->incompletes_begin())->slice_and_key();
            // -1 as end_time is stored as 1 greater than the last index value in the segment
            last_existing_index_value = last_indexed_slice_and_key.key().end_time() - 1;
        }

        // Use ordered set so we only need to compare adjacent elements
        std::set<TimestampRange> unique_timestamp_ranges;
        for (auto it = pipeline_context->incompletes_begin(); it!= pipeline_context->end(); it++) {
            sorting::check<ErrorCode::E_UNSORTED_DATA>(
                    !last_existing_index_value.has_value() || it->slice_and_key().key().start_time() >= *last_existing_index_value,
                    "Cannot append staged segments to existing data as incomplete segment contains index value < existing data (in UTC): {} <= {}",
                    date_and_time(it->slice_and_key().key().start_time()),
                    date_and_time(*last_existing_index_value));
            auto [_, inserted] = unique_timestamp_ranges.insert({it->slice_and_key().key().start_time(), it->slice_and_key().key().end_time()});
            // This is correct because incomplete segments aren't column sliced
            sorting::check<ErrorCode::E_UNSORTED_DATA>(
                    inserted,
                    "Cannot finalize staged data as 2 or more incomplete segments cover identical index values (in UTC): ({}, {})",
                    date_and_time(it->slice_and_key().key().start_time()), date_and_time(it->slice_and_key().key().end_time()));
        };
        for (auto it = unique_timestamp_ranges.begin(); it != unique_timestamp_ranges.end(); it++) {
            auto next_it = std::next(it);
            if (next_it != unique_timestamp_ranges.end()) {
                sorting::check<ErrorCode::E_UNSORTED_DATA>(
                        next_it->first >= it->second,
                        "Cannot finalize staged data as incomplete segment index values overlap one another (in UTC): ({}, {}) intersects ({}, {})",
                        date_and_time(it->first),
                        date_and_time(it->second - 1),
                        date_and_time(next_it->first),
                        date_and_time(next_it->second - 1));
            }
        }
    }
}

void copy_frame_data_to_buffer(const SegmentInMemory& destination, size_t target_index, SegmentInMemory& source, size_t source_index, const RowRange& row_range) {
    auto num_rows = row_range.diff();
    if (num_rows == 0) {
        return;
    }
    auto& src_column = source.column(static_cast<position_t>(source_index));
    auto& dst_column = destination.column(static_cast<position_t>(target_index));
    auto& buffer = dst_column.data().buffer();
    auto dst_rawtype_size = sizeof_datatype(dst_column.type());
    auto offset = dst_rawtype_size * (row_range.first - destination.offset());
    auto total_size = dst_rawtype_size * num_rows;
    buffer.assert_size(offset + total_size);

    auto src_data = src_column.data();
    auto dst_ptr = buffer.data() + offset;

    auto type_promotion_error_msg = fmt::format("Can't promote type {} to type {} in field {}",
                                                src_column.type(), dst_column.type(), destination.field(target_index).name());
    if (is_empty_type(src_column.type().data_type())) {
        dst_column.type().visit_tag([&](auto dst_desc_tag) {
            util::default_initialize<decltype(dst_desc_tag)>(dst_ptr, num_rows * dst_rawtype_size);
        });
    // Do not use src_column.is_sparse() here, as that misses columns that are dense, but have fewer than num_rows values
    } else if (src_column.opt_sparse_map().has_value() && has_valid_type_promotion(src_column.type(), dst_column.type())) {
        details::visit_type(dst_column.type().data_type(), [&](auto dst_tag) {
            using dst_type_info = ScalarTypeInfo<decltype(dst_tag)>;
            util::default_initialize<typename dst_type_info::TDT>(dst_ptr, num_rows * dst_rawtype_size);
            auto typed_dst_ptr = reinterpret_cast<typename dst_type_info::RawType*>(dst_ptr);
            details::visit_type(src_column.type().data_type(), [&](auto src_tag) {
                using src_type_info = ScalarTypeInfo<decltype(src_tag)>;
                Column::for_each_enumerated<typename src_type_info::TDT>(src_column, [typed_dst_ptr](auto enumerating_it) {
                    typed_dst_ptr[enumerating_it.idx()] = static_cast<typename dst_type_info::RawType>(enumerating_it.value());
                });
            });
        });
    } else if (trivially_compatible_types(src_column.type(), dst_column.type())) {
        details::visit_type(src_column.type().data_type() ,[&src_data, &dst_ptr] (auto src_desc_tag) {
            using SourceTDT = ScalarTagType<decltype(src_desc_tag)>;
            using SourceType =  typename decltype(src_desc_tag)::DataTypeTag::raw_type;
            while (auto block = src_data.template next<SourceTDT>()) {
                const auto row_count = block->row_count();
                memcpy(dst_ptr, block->data(), row_count * sizeof(SourceType));
                dst_ptr += row_count * sizeof(SourceType);
            }
        });
    } else if (has_valid_type_promotion(src_column.type(), dst_column.type())) {
        details::visit_type(dst_column.type().data_type() ,[&src_data, &dst_ptr, &src_column, &type_promotion_error_msg] (auto dest_desc_tag) {
            using DestinationType =  typename decltype(dest_desc_tag)::DataTypeTag::raw_type;
            auto typed_dst_ptr = reinterpret_cast<DestinationType *>(dst_ptr);
            details::visit_type(src_column.type().data_type() ,[&src_data, &typed_dst_ptr, &type_promotion_error_msg] (auto src_desc_tag) {
                using source_type_info = ScalarTypeInfo<decltype(src_desc_tag)>;
                if constexpr(std::is_arithmetic_v<typename source_type_info::RawType> && std::is_arithmetic_v<DestinationType>) {
                    const auto src_cend = src_data.cend<typename source_type_info::TDT>();
                    for (auto src_it = src_data.cbegin<typename source_type_info::TDT>(); src_it != src_cend; ++src_it) {
                        *typed_dst_ptr++ = static_cast<DestinationType>(*src_it);
                    }
                } else {
                    util::raise_rte(type_promotion_error_msg.c_str());
                }
            });
        });
    } else {
        util::raise_rte(type_promotion_error_msg.c_str());
    }
}

void copy_segments_to_frame(const std::shared_ptr<Store>& store, const std::shared_ptr<PipelineContext>& pipeline_context, const SegmentInMemory& frame) {
    for (auto context_row : folly::enumerate(*pipeline_context)) {
        auto& slice_and_key = context_row->slice_and_key();
        auto& segment = slice_and_key.segment(store);
        const auto index_field_count = get_index_field_count(frame);
        for (auto idx = 0u; idx < index_field_count && context_row->fetch_index(); ++idx) {
            copy_frame_data_to_buffer(frame, idx, segment, idx, slice_and_key.slice_.row_range);
        }

        auto field_count = slice_and_key.slice_.col_range.diff() + index_field_count;
        internal::check<ErrorCode::E_ASSERTION_FAILURE>(
                field_count == segment.descriptor().field_count(),
                "Column range does not match segment descriptor field count in copy_segments_to_frame: {} != {}",
                field_count, segment.descriptor().field_count());
        for (auto field_col = index_field_count; field_col < field_count; ++field_col) {
            const auto& field_name = context_row->descriptor().fields(field_col).name();
            auto frame_loc_opt = frame.column_index(field_name);
            if (!frame_loc_opt)
                continue;

            copy_frame_data_to_buffer(frame, *frame_loc_opt, segment, field_col, context_row->slice_and_key().slice_.row_range);
        }
    }
}

SegmentInMemory prepare_output_frame(
        std::vector<SliceAndKey>&& items,
        const std::shared_ptr<PipelineContext>& pipeline_context,
        const std::shared_ptr<Store>& store,
        const ReadOptions& read_options) {
    pipeline_context->clear_vectors();
    pipeline_context->slice_and_keys_ = std::move(items);
	std::sort(std::begin(pipeline_context->slice_and_keys_), std::end(pipeline_context->slice_and_keys_), [] (const auto& left, const auto& right) {
		return std::tie(left.slice_.row_range, left.slice_.col_range) < std::tie(right.slice_.row_range, right.slice_.col_range);
	});
    adjust_slice_rowcounts(pipeline_context);
    const auto dynamic_schema = opt_false(read_options.dynamic_schema_);
    mark_index_slices(pipeline_context, dynamic_schema, pipeline_context->bucketize_dynamic_);
    pipeline_context->ensure_vectors();

    for(auto row : *pipeline_context) {
        row.set_compacted(false);
        row.set_descriptor(row.slice_and_key().segment(store).descriptor_ptr());
        row.set_string_pool(row.slice_and_key().segment(store).string_pool_ptr());
    }

    auto frame = allocate_frame(pipeline_context);
    copy_segments_to_frame(store, pipeline_context, frame);

    return frame;
}

AtomKey index_key_to_column_stats_key(const IndexTypeKey& index_key) {
    // Note that we use the creation timestamp and content hash of the related index key
    // This gives a strong paper-trail if archaeology is required
    return atom_key_builder()
            .version_id(index_key.version_id())
            .creation_ts(index_key.creation_ts())
            .content_hash(index_key.content_hash())
            .build(index_key.id(), KeyType::COLUMN_STATS);
}

void create_column_stats_impl(
    const std::shared_ptr<Store>& store,
    const VersionedItem& versioned_item,
    ColumnStats& column_stats,
    const ReadOptions& read_options
) {
    using namespace arcticdb::pipelines;
    auto clause = column_stats.clause();
    if (!clause.has_value()) {
        log::version().warn("Cannot create empty column stats");
        return;
    }
    ReadQuery read_query({std::make_shared<Clause>(std::move(*clause))});

    auto column_stats_key = index_key_to_column_stats_key(versioned_item.key_);
    std::optional<SegmentInMemory> old_segment;
    try {
        old_segment = store->read(column_stats_key).get().second;
        ColumnStats old_column_stats{old_segment->fields()};
        // No need to redo work for any stats that already exist
        column_stats.drop(old_column_stats, false);
        // If all the column stats we are being asked to create already exist, there's no work to do
        if (column_stats.segment_column_names().empty()) {
            return;
        }
    } catch (...) {
        // Old segment doesn't exist
    }

    auto pipeline_context = std::make_shared<PipelineContext>();
    pipeline_context->stream_id_ = versioned_item.key_.id();
    read_indexed_keys_to_pipeline(store, pipeline_context, versioned_item, read_query, read_options);

    schema::check<ErrorCode::E_UNSUPPORTED_INDEX_TYPE>(
            !pipeline_context->multi_key_,
            "Column stats generation not supported with multi-indexed symbols"
            );
    schema::check<ErrorCode::E_OPERATION_NOT_SUPPORTED_WITH_PICKLED_DATA>(
            !pipeline_context->is_pickled(),
            "Cannot create column stats on pickled data"
            );

    auto segs = read_and_process(store, pipeline_context, read_query, read_options, 0u);
    schema::check<ErrorCode::E_COLUMN_DOESNT_EXIST>(!segs.empty(), "Cannot create column stats for nonexistent columns");

    // Convert SliceAndKey vector into SegmentInMemory vector
    std::vector<SegmentInMemory> segments_in_memory;
    for (auto& seg: segs)  {
        segments_in_memory.emplace_back(seg.release_segment(store));
    }
    SegmentInMemory new_segment = merge_column_stats_segments(segments_in_memory);
    new_segment.descriptor().set_id(versioned_item.key_.id());

    storage::UpdateOpts update_opts;
    update_opts.upsert_ = true;
    if (!old_segment.has_value()) {
        // Old segment doesn't exist, just write new one
        store->update(column_stats_key, std::move(new_segment), update_opts).get();
        return;
    } else {
        // Check that the start and end index columns match
        internal::check<ErrorCode::E_ASSERTION_FAILURE>(
                new_segment.column(0) == old_segment->column(0) && new_segment.column(1) == old_segment->column(1),
                "Cannot create column stats, existing column stats row-groups do not match");
        old_segment->concatenate(std::move(new_segment));
        store->update(column_stats_key, std::move(*old_segment), update_opts).get();
    }
}

void drop_column_stats_impl(
    const std::shared_ptr<Store>& store,
    const VersionedItem& versioned_item,
    const std::optional<ColumnStats>& column_stats_to_drop
) {
    storage::RemoveOpts remove_opts;
    remove_opts.ignores_missing_key_ = true;
    auto column_stats_key = index_key_to_column_stats_key(versioned_item.key_);
    if (!column_stats_to_drop.has_value()) {
        // Drop all column stats
        store->remove_key(column_stats_key, remove_opts).get();
    } else {
        SegmentInMemory segment_in_memory;
        try {
            segment_in_memory = store->read(column_stats_key).get().second;
        } catch (const std::exception& e) {
            log::version().warn("No column stats exist to drop: {}", e.what());
            return;
        }
        ColumnStats column_stats{segment_in_memory.fields()};
        column_stats.drop(*column_stats_to_drop);
        auto columns_to_keep = column_stats.segment_column_names();
        if (columns_to_keep.empty()) {
            // Drop all column stats
            store->remove_key(column_stats_key, remove_opts).get();
        } else {
            auto old_fields = segment_in_memory.fields().clone();
            for (const auto& field: old_fields) {
                auto column_name = field.name();
                if (!columns_to_keep.contains(std::string{column_name}) && column_name != start_index_column_name && column_name != end_index_column_name) {
                    segment_in_memory.drop_column(column_name);
                }
            }
            storage::UpdateOpts update_opts;
            update_opts.upsert_ = true;
            store->update(column_stats_key, std::move(segment_in_memory), update_opts).get();
        }
    }
}

FrameAndDescriptor read_column_stats_impl(
    const std::shared_ptr<Store>& store,
    const VersionedItem& versioned_item) {
    auto column_stats_key = index_key_to_column_stats_key(versioned_item.key_);
    // Remove try-catch once AsyncStore methods raise the new error codes themselves
    try {
        auto segment_in_memory = store->read(column_stats_key).get().second;
        TimeseriesDescriptor tsd;
        tsd.set_total_rows(segment_in_memory.row_count());
        tsd.set_stream_descriptor(segment_in_memory.descriptor());
        return {SegmentInMemory(std::move(segment_in_memory)), tsd, {}, {}};
    } catch (const std::exception& e) {
        storage::raise<ErrorCode::E_KEY_NOT_FOUND>("Failed to read column stats key: {}", e.what());
    }
}

ColumnStats get_column_stats_info_impl(
    const std::shared_ptr<Store>& store,
    const VersionedItem& versioned_item) {
    auto column_stats_key = index_key_to_column_stats_key(versioned_item.key_);
    // Remove try-catch once AsyncStore methods raise the new error codes themselves
    try {
        auto stream_descriptor = std::get<StreamDescriptor>(store->read_metadata_and_descriptor(column_stats_key).get());
        return ColumnStats(stream_descriptor.fields());
    } catch (const std::exception& e) {
        storage::raise<ErrorCode::E_KEY_NOT_FOUND>("Failed to read column stats key: {}", e.what());
    }
}

SegmentInMemory do_direct_read_or_process(
        const std::shared_ptr<Store>& store,
        ReadQuery& read_query,
        const ReadOptions& read_options,
        const std::shared_ptr<PipelineContext>& pipeline_context,
        const std::shared_ptr<BufferHolder>& buffers) {
    SegmentInMemory frame;
    if(!read_query.clauses_.empty()) {
        ARCTICDB_SAMPLE(RunPipelineAndOutput, 0)
        util::check_rte(!pipeline_context->is_pickled(),"Cannot filter pickled data");
        auto segs = read_and_process(store, pipeline_context, read_query, read_options, 0u);

        frame = prepare_output_frame(std::move(segs), pipeline_context, store, read_options);
    } else {
        ARCTICDB_SAMPLE(MarkAndReadDirect, 0)
        util::check_rte(!(pipeline_context->is_pickled() && std::holds_alternative<RowRange>(read_query.row_filter)), "Cannot use head/tail/row_range with pickled data, use plain read instead");
        mark_index_slices(pipeline_context, opt_false(read_options.dynamic_schema_), pipeline_context->bucketize_dynamic_);
        frame = read_direct(store, pipeline_context, buffers, read_options);
    }
    return frame;
}

FrameAndDescriptor read_dataframe_impl(
    const std::shared_ptr<Store>& store,
    const std::variant<VersionedItem, StreamId>& version_info,
    ReadQuery& read_query,
    const ReadOptions& read_options
    ) {
    using namespace arcticdb::pipelines;
    auto pipeline_context = std::make_shared<PipelineContext>();

    if(std::holds_alternative<StreamId>(version_info)) {
        pipeline_context->stream_id_ = std::get<StreamId>(version_info);
    } else {
        pipeline_context->stream_id_ = std::get<VersionedItem>(version_info).key_.id();
        read_indexed_keys_to_pipeline(store, pipeline_context, std::get<VersionedItem>(version_info), read_query, read_options);
    }

    if (pipeline_context->multi_key_) {
        user_input::check<ErrorCode::E_INVALID_USER_ARGUMENT>(
            !read_query.columns || (!pipeline_context->only_index_columns_selected() && !read_query.columns->empty()),
            "Reading the index column is not supported when recursive or custom normalizers are used."
        );
        return read_multi_key(store, *pipeline_context->multi_key_);
    }

    if(opt_false(read_options.incompletes_)) {
        util::check(std::holds_alternative<IndexRange>(read_query.row_filter), "Streaming read requires date range filter");
        const auto& query_range = std::get<IndexRange>(read_query.row_filter);
        const auto existing_range = pipeline_context->index_range();
        if(!existing_range.specified_ || query_range.end_ > existing_range.end_)
            read_incompletes_to_pipeline(store, pipeline_context, read_query, read_options, false, false, false);
    }

    if(std::holds_alternative<StreamId>(version_info) && !pipeline_context->incompletes_after_) {
        missing_data::raise<ErrorCode::E_NO_SYMBOL_DATA>(
                "read_dataframe_impl: read returned no data for symbol {} (found no versions or append data)", pipeline_context->stream_id_);
    }

    modify_descriptor(pipeline_context, read_options);
    generate_filtered_field_descriptors(pipeline_context, read_query.columns);
    ARCTICDB_DEBUG(log::version(), "Fetching data to frame");

    auto buffers = std::make_shared<BufferHolder>();
    auto frame = do_direct_read_or_process(store, read_query, read_options, pipeline_context, buffers);

    ARCTICDB_DEBUG(log::version(), "Reduce and fix columns");
    reduce_and_fix_columns(pipeline_context, frame, read_options);
    if (read_query.columns &&
        read_query.columns->empty() &&
        pipeline_context->descriptor().index().type() == IndexDescriptor::Type::ROWCOUNT) {
        frame.set_row_id(pipeline_context->rows_ - 1);
    }
    return {std::move(frame), timeseries_descriptor_from_pipeline_context(pipeline_context, {}, pipeline_context->bucketize_dynamic_), {}, buffers};
}

VersionedItem collate_and_write(
    const std::shared_ptr<Store>& store,
    const std::shared_ptr<PipelineContext>& pipeline_context,
    const std::vector<FrameSlice>& slices,
    std::vector<VariantKey> keys,
    size_t append_after,
    const std::optional<arcticdb::proto::descriptors::UserDefinedMetadata>& user_meta
    ) {
    util::check(keys.size() == slices.size(), "Mismatch between slices size and key size");
    TimeseriesDescriptor tsd;

    tsd.set_stream_descriptor(pipeline_context->descriptor());
    tsd.set_total_rows(pipeline_context->total_rows_);
    auto& tsd_proto = tsd.mutable_proto();
    tsd_proto.mutable_normalization()->CopyFrom(*pipeline_context->norm_meta_);
    if(user_meta)
        tsd_proto.mutable_user_meta()->CopyFrom(*user_meta);

    auto index = stream::index_type_from_descriptor(pipeline_context->descriptor());
    return util::variant_match(index, [&store, &pipeline_context, &slices, &keys, &append_after, &tsd] (auto idx) {
        using IndexType = decltype(idx);
        index::IndexWriter<IndexType> writer(store, IndexPartialKey{pipeline_context->stream_id_, pipeline_context->version_id_}, std::move(tsd));
        auto end = std::begin(pipeline_context->slice_and_keys_);
        std::advance(end, append_after);
        ARCTICDB_DEBUG(log::version(), "Adding {} existing keys and {} new keys: ", std::distance(std::begin(pipeline_context->slice_and_keys_), end), keys.size());
        for(auto sk = std::begin(pipeline_context->slice_and_keys_); sk < end; ++sk)
            writer.add(sk->key(), sk->slice());

        for (auto key : folly::enumerate(keys)) {
            writer.add(to_atom(*key), slices[key.index]);
        }
        auto index_key =  writer.commit();
        return VersionedItem{to_atom(std::move(index_key).get())};
    });
}

VersionedItem sort_merge_impl(
    const std::shared_ptr<Store>& store,
    const StreamId& stream_id,
    const std::optional<arcticdb::proto::descriptors::UserDefinedMetadata>& norm_meta,
    const UpdateInfo& update_info,
    const CompactIncompleteOptions& options) {
    auto pipeline_context = std::make_shared<PipelineContext>();
    pipeline_context->stream_id_ = stream_id;
    pipeline_context->version_id_ = update_info.next_version_id_;
    ReadQuery read_query;

    std::optional<SortedValue> previous_sorted_value;
    if(options.append_ && update_info.previous_index_key_.has_value()) {
        read_indexed_keys_to_pipeline(store, pipeline_context, *(update_info.previous_index_key_), read_query, ReadOptions{});
        previous_sorted_value.emplace(pipeline_context->desc_->sorted());
    }

    auto num_versioned_rows = pipeline_context->total_rows_;

    read_incompletes_to_pipeline(store,
                                 pipeline_context,
                                 read_query,
                                 ReadOptions{},
                                 options.convert_int_to_float_,
                                 options.via_iteration_,
                                 options.sparsify_);

    std::vector<entity::VariantKey> delete_keys;
    for(auto sk = pipeline_context->incompletes_begin(); sk != pipeline_context->end(); ++sk) {
        const auto& slice_and_key = sk->slice_and_key();
        util::check(slice_and_key.key().type() == KeyType::APPEND_DATA, "Deleting incorrect key type {}", slice_and_key.key().type());
        delete_keys.emplace_back(slice_and_key.key());
    }

    std::vector<FrameSlice> slices;
    std::vector<folly::Future<VariantKey>> fut_vec;
    std::optional<SegmentInMemory> last_indexed;
    auto index = stream::index_type_from_descriptor(pipeline_context->descriptor());
    util::variant_match(index,
        [&](const stream::TimeseriesIndex &timeseries_index) {
            read_query.clauses_.emplace_back(std::make_shared<Clause>(SortClause{timeseries_index.name()}));
            read_query.clauses_.emplace_back(std::make_shared<Clause>(RemoveColumnPartitioningClause{}));
            //const auto split_size = ConfigsMap::instance()->get_int("Split.RowCount", 10000);
            //read_query.clauses_.emplace_back(std::make_shared<Clause>(SplitClause{static_cast<size_t>(split_size)}));

            read_query.clauses_.emplace_back(std::make_shared<Clause>(MergeClause{timeseries_index, SparseColumnPolicy{}, stream_id, pipeline_context->descriptor()}));
            auto segments = read_and_process(store, pipeline_context, read_query, ReadOptions{}, pipeline_context->incompletes_after());
            pipeline_context->total_rows_ = num_versioned_rows + get_slice_rowcounts(segments);

            auto index = index_type_from_descriptor(pipeline_context->descriptor());
            stream::SegmentAggregator<TimeseriesIndex, DynamicSchema, RowCountSegmentPolicy, SparseColumnPolicy>
            aggregator{
                [&slices](FrameSlice &&slice) {
                    slices.emplace_back(std::move(slice));
                },
                DynamicSchema{pipeline_context->descriptor(), index},
                [pipeline_context=pipeline_context, &fut_vec, &store](SegmentInMemory &&segment) {
                    auto local_index_start = TimeseriesIndex::start_value_for_segment(segment);
                    auto local_index_end = TimeseriesIndex::end_value_for_segment(segment);
                    stream::StreamSink::PartialKey
                    pk{KeyType::TABLE_DATA, pipeline_context->version_id_, pipeline_context->stream_id_, local_index_start, local_index_end};
                    fut_vec.emplace_back(store->write(pk, std::move(segment)));
                }};

            for(auto sk = segments.begin(); sk != segments.end(); ++sk) {
                aggregator.add_segment(
                    std::move(sk->segment(store)),
                    sk->slice(),
                    options.convert_int_to_float_);

                sk->unset_segment();
            }
            aggregator.commit();
            pipeline_context->desc_->set_sorted(deduce_sorted(previous_sorted_value.value_or(SortedValue::ASCENDING), SortedValue::ASCENDING));
        },
        [&](const auto &) {
            util::raise_rte("Sort merge only supports datetime indexed data. You data does not have a datetime index.");
        }
        );

    auto keys = folly::collect(fut_vec).get();
    auto vit = collate_and_write(
        store,
        pipeline_context,
        slices,
        keys,
        pipeline_context->incompletes_after(),
        norm_meta);

    store->remove_keys(delete_keys).get();
    return vit;
}

VersionedItem compact_incomplete_impl(
    const std::shared_ptr<Store>& store,
    const StreamId& stream_id,
    const std::optional<arcticdb::proto::descriptors::UserDefinedMetadata>& user_meta,
    const UpdateInfo& update_info,
    const CompactIncompleteOptions& options,
    const WriteOptions& write_options) {

    auto pipeline_context = std::make_shared<PipelineContext>();
    pipeline_context->stream_id_ = stream_id;
    pipeline_context->version_id_ = update_info.next_version_id_;
    ReadQuery read_query;
    ReadOptions read_options;
    read_options.set_dynamic_schema(true);

    std::optional<SegmentInMemory> last_indexed;
    std::optional<SortedValue> previous_sorted_value;
    if(options.append_ && update_info.previous_index_key_.has_value()) {
        read_indexed_keys_to_pipeline(store, pipeline_context, *(update_info.previous_index_key_), read_query, read_options);
        previous_sorted_value.emplace(pipeline_context->desc_->sorted());
    }

    auto prev_size = pipeline_context->slice_and_keys_.size();
    read_incompletes_to_pipeline(store,
                                 pipeline_context,
                                 ReadQuery{},
                                 ReadOptions{},
                                 options.convert_int_to_float_,
                                 options.via_iteration_,
                                 options.sparsify_);
    if (pipeline_context->slice_and_keys_.size() == prev_size) {
        util::raise_rte("No incomplete segments found for {}", stream_id);
    }
    if (options.validate_index_) {
        check_incompletes_index_ranges_dont_overlap(pipeline_context, previous_sorted_value);
    }
    const auto& first_seg = pipeline_context->slice_and_keys_.begin()->segment(store);

    std::vector<entity::VariantKey> delete_keys;
    for(auto sk = pipeline_context->incompletes_begin(); sk != pipeline_context->end(); ++sk) {
        util::check(sk->slice_and_key().key().type() == KeyType::APPEND_DATA, "Deleting incorrect key type {}", sk->slice_and_key().key().type());
        delete_keys.emplace_back(sk->slice_and_key().key());
    }

    std::vector<folly::Future<VariantKey>> fut_vec;
    std::vector<FrameSlice> slices;
    bool dynamic_schema = write_options.dynamic_schema;
    const auto index = index_type_from_descriptor(first_seg.descriptor());
    auto policies = std::make_tuple(
        index,
        dynamic_schema ? VariantSchema{DynamicSchema::default_schema(index, stream_id)} : VariantSchema{FixedSchema::default_schema(index, stream_id)},
        options.sparsify_ ? VariantColumnPolicy{SparseColumnPolicy{}} : VariantColumnPolicy{DenseColumnPolicy{}}
        );

    util::variant_match(std::move(policies), [
        &fut_vec, &slices, pipeline_context=pipeline_context, &store, &options, &previous_sorted_value, &write_options] (auto &&idx, auto &&schema, auto &&column_policy) {
        using IndexType = std::remove_reference_t<decltype(idx)>;
        using SchemaType = std::remove_reference_t<decltype(schema)>;
        using ColumnPolicyType = std::remove_reference_t<decltype(column_policy)>;
        do_compact<IndexType, SchemaType, RowCountSegmentPolicy, ColumnPolicyType>(
                pipeline_context->incompletes_begin(),
                pipeline_context->end(),
                pipeline_context,
                fut_vec,
                slices,
                store,
                options.convert_int_to_float_,
                write_options.segment_row_size);
        if constexpr(std::is_same_v<IndexType, TimeseriesIndex>) {
            pipeline_context->desc_->set_sorted(deduce_sorted(previous_sorted_value.value_or(SortedValue::ASCENDING), SortedValue::ASCENDING));
        }
    });

    auto keys = folly::collect(fut_vec).get();
    auto vit = collate_and_write(
        store,
        pipeline_context,
        slices,
        keys,
        pipeline_context->incompletes_after(),
        user_meta);

    store->remove_keys(delete_keys).get();
    return vit;
}

PredefragmentationInfo get_pre_defragmentation_info(
        const std::shared_ptr<Store>& store,
        const StreamId& stream_id,
        const UpdateInfo& update_info,
        const WriteOptions& options,
        size_t segment_size) {
    util::check(update_info.previous_index_key_.has_value(), "No latest undeleted version found for data compaction");

    auto pipeline_context = std::make_shared<PipelineContext>();
    pipeline_context->stream_id_ = stream_id;
    pipeline_context->version_id_ = update_info.next_version_id_;

    ReadQuery read_query;
    read_indexed_keys_to_pipeline(store, pipeline_context, *(update_info.previous_index_key_), read_query, defragmentation_read_options_generator(options));

    using CompactionStartInfo = std::pair<size_t, size_t>;//row, segment_append_after
    std::vector<CompactionStartInfo> first_col_segment_idx;
    const auto& slice_and_keys = pipeline_context->slice_and_keys_;
    first_col_segment_idx.reserve(slice_and_keys.size());
    std::optional<CompactionStartInfo> compaction_start_info;
    size_t segment_idx = 0, num_to_segments_after_compact = 0, new_segment_row_size = 0;
    for(auto it = slice_and_keys.begin(); it != slice_and_keys.end(); ++it) {
        auto &slice = it->slice();

        if (slice.row_range.diff() < segment_size && !compaction_start_info)
            compaction_start_info = {slice.row_range.start(), segment_idx};
            
        if (slice.col_range.start() == pipeline_context->descriptor().index().field_count()){//where data column starts
            first_col_segment_idx.emplace_back(slice.row_range.start(), segment_idx);
            if (new_segment_row_size == 0)
                ++num_to_segments_after_compact;
            new_segment_row_size += slice.row_range.diff();
            if (new_segment_row_size >= segment_size)
                new_segment_row_size = 0;
        }
        ++segment_idx;
        if (compaction_start_info && slice.row_range.start() < compaction_start_info->first){
            auto start_point = std::lower_bound(first_col_segment_idx.begin(), first_col_segment_idx.end(), slice.row_range.start(), [](auto lhs, auto rhs){return lhs.first < rhs;});
            if (start_point != first_col_segment_idx.end())
                compaction_start_info = *start_point;
            else {
                log::version().warn("Missing segment containing column 0 for row {}; Resetting compaction starting point to 0", slice.row_range.start());
                compaction_start_info = {0u, 0u};
            }
        }
    }
    return {pipeline_context, read_query, first_col_segment_idx.size() - num_to_segments_after_compact, compaction_start_info ? std::make_optional<size_t>(compaction_start_info->second) : std::nullopt};
}

bool is_symbol_fragmented_impl(size_t segments_need_compaction){
    return static_cast<int64_t>(segments_need_compaction) >= ConfigsMap::instance()->get_int("SymbolDataCompact.SegmentCount", 100);
}

VersionedItem defragment_symbol_data_impl(
        const std::shared_ptr<Store>& store,
        const StreamId& stream_id,
        const UpdateInfo& update_info,
        const WriteOptions& options,
        size_t segment_size) {
    auto pre_defragmentation_info = get_pre_defragmentation_info(store, stream_id, update_info, options, segment_size);
    util::check(is_symbol_fragmented_impl(pre_defragmentation_info.segments_need_compaction) && pre_defragmentation_info.append_after.has_value(), "Nothing to compact in defragment_symbol_data");

    // in the new index segment, we will start appending after this value
    std::vector<folly::Future<VariantKey>> fut_vec;
    std::vector<FrameSlice> slices;
    const auto index = index_type_from_descriptor(pre_defragmentation_info.pipeline_context->descriptor());
    auto policies = std::make_tuple(
        index,
        options.dynamic_schema ? VariantSchema{DynamicSchema::default_schema(index, stream_id)} : VariantSchema{FixedSchema::default_schema(index, stream_id)}
        );

    util::variant_match(std::move(policies), [
        &fut_vec, &slices, &store, &options, &pre_defragmentation_info, segment_size=segment_size] (auto &&idx, auto &&schema) {
        pre_defragmentation_info.read_query.clauses_.emplace_back(std::make_shared<Clause>(RemoveColumnPartitioningClause{}));
        auto segments = read_and_process(store, pre_defragmentation_info.pipeline_context, pre_defragmentation_info.read_query, defragmentation_read_options_generator(options), pre_defragmentation_info.append_after.value());
        using IndexType = std::remove_reference_t<decltype(idx)>;
        using SchemaType = std::remove_reference_t<decltype(schema)>;
        do_compact<IndexType, SchemaType, RowCountSegmentPolicy, DenseColumnPolicy>(
            segments.begin(),
            segments.end(),
            pre_defragmentation_info.pipeline_context,
            fut_vec,
            slices,
            store,
            false,
            segment_size);
    });

    auto keys = folly::collect(fut_vec).get();
    auto vit = collate_and_write(
        store,
        pre_defragmentation_info.pipeline_context,
        slices,
        keys,
        pre_defragmentation_info.append_after.value(),
        std::nullopt);
    
    return vit;
}

} //namespace arcticdb::version_store<|MERGE_RESOLUTION|>--- conflicted
+++ resolved
@@ -589,15 +589,7 @@
 
 std::shared_ptr<std::unordered_set<std::string>> columns_to_decode(const std::shared_ptr<PipelineContext>& pipeline_context) {
     std::shared_ptr<std::unordered_set<std::string>> res;
-<<<<<<< HEAD
-    ARCTICDB_DEBUG(
-        log::version(),
-        "Creating columns list with {} bits set",
-        pipeline_context->overall_column_bitset_ ? pipeline_context->overall_column_bitset_->count() : 0
-    );
-=======
     ARCTICDB_DEBUG(log::version(), "Creating columns list with {} bits set", pipeline_context->overall_column_bitset_ ? pipeline_context->overall_column_bitset_->count() : -1);
->>>>>>> 0a33f5a2
     if(pipeline_context->overall_column_bitset_) {
         res = std::make_shared<std::unordered_set<std::string>>();
         auto en = pipeline_context->overall_column_bitset_->first();
