/* Copyright 2023 Man Group Operations Limited
 *
 * Use of this software is governed by the Business Source License 1.1 included in the file licenses/BSL.txt.
 *
 * As of the Change Date specified in that file, in accordance with the Business Source License, use of this software will be governed by the Apache License, version 2.0.
 */

#include <folly/futures/FutureSplitter.h>

#include <arcticdb/version/version_core.hpp>
#include <arcticdb/pipeline/write_options.hpp>
#include <arcticdb/stream/index.hpp>
#include <arcticdb/pipeline/query.hpp>
#include <arcticdb/pipeline/read_pipeline.hpp>
#include <arcticdb/async/task_scheduler.hpp>
#include <arcticdb/async/tasks.hpp>
#include <arcticdb/util/name_validation.hpp>
#include <arcticdb/stream/incompletes.hpp>
#include <arcticdb/pipeline/pipeline_context.hpp>
#include <arcticdb/pipeline/read_frame.hpp>
#include <arcticdb/pipeline/read_options.hpp>
#include <arcticdb/pipeline/column_mapping.hpp>
#include <arcticdb/stream/stream_sink.hpp>
#include <arcticdb/stream/schema.hpp>
#include <arcticdb/pipeline/index_writer.hpp>
#include <arcticdb/pipeline/index_utils.hpp>
#include <arcticdb/version/schema_checks.hpp>
#include <arcticdb/version/version_utils.hpp>
#include <arcticdb/entity/merge_descriptors.hpp>
#include <arcticdb/processing/component_manager.hpp>
#include <ranges>

namespace arcticdb::version_store {

namespace ranges = std::ranges;

void modify_descriptor(const std::shared_ptr<pipelines::PipelineContext>& pipeline_context, const ReadOptions& read_options) {

    if (opt_false(read_options.force_strings_to_object()) || opt_false(read_options.force_strings_to_fixed()))
        pipeline_context->orig_desc_ = pipeline_context->desc_;

    auto& desc = *pipeline_context->desc_;
    if (opt_false(read_options.force_strings_to_object())) {
        auto& fields = desc.fields();
        for (Field& field_desc : fields) {
            if (field_desc.type().data_type() == DataType::ASCII_FIXED64)
                set_data_type(DataType::ASCII_DYNAMIC64, field_desc.mutable_type());

            if (field_desc.type().data_type() == DataType::UTF_FIXED64)
                set_data_type(DataType::UTF_DYNAMIC64, field_desc.mutable_type());
        }
    } else if (opt_false(read_options.force_strings_to_fixed())) {
        auto& fields = desc.fields();
        for (Field& field_desc : fields) {
            if (field_desc.type().data_type() == DataType::ASCII_DYNAMIC64)
                set_data_type(DataType::ASCII_FIXED64, field_desc.mutable_type());

            if (field_desc.type().data_type() == DataType::UTF_DYNAMIC64)
                set_data_type(DataType::UTF_FIXED64, field_desc.mutable_type());
        }
    }
}

VersionedItem write_dataframe_impl(
    const std::shared_ptr<Store>& store,
    VersionId version_id,
    const std::shared_ptr<pipelines::InputTensorFrame>& frame,
    const WriteOptions& options,
    const std::shared_ptr<DeDupMap>& de_dup_map,
    bool sparsify_floats,
    bool validate_index
    ) {
    ARCTICDB_SUBSAMPLE_DEFAULT(WaitForWriteCompletion)
    ARCTICDB_DEBUG(log::version(), "write_dataframe_impl stream_id: {} , version_id: {}, {} rows", frame->desc.id(), version_id, frame->num_rows);
    auto atom_key_fut = async_write_dataframe_impl(store, version_id, frame, options, de_dup_map, sparsify_floats, validate_index);
    return {std::move(atom_key_fut).get()};
}

folly::Future<entity::AtomKey> async_write_dataframe_impl(
    const std::shared_ptr<Store>& store,
    VersionId version_id,
    const std::shared_ptr<InputTensorFrame>& frame,
    const WriteOptions& options,
    const std::shared_ptr<DeDupMap> &de_dup_map,
    bool sparsify_floats,
    bool validate_index
    ) {
    ARCTICDB_SAMPLE(DoWrite, 0)
    if (version_id == 0)
        verify_symbol_key(frame->desc.id());
    // Slice the frame according to the write options
    frame->set_bucketize_dynamic(options.bucketize_dynamic);
    auto slicing_arg = get_slicing_policy(options, *frame);
    auto partial_key = IndexPartialKey{frame->desc.id(), version_id};
    if (validate_index && !index_is_not_timeseries_or_is_sorted_ascending(*frame)) {
        sorting::raise<ErrorCode::E_UNSORTED_DATA>("When calling write with validate_index enabled, input data must be sorted");
    }
    return write_frame(std::move(partial_key), frame, slicing_arg, store, de_dup_map, sparsify_floats);
}

namespace {
IndexDescriptorImpl check_index_match(const arcticdb::stream::Index& index, const IndexDescriptorImpl& desc) {
    if (std::holds_alternative<stream::TimeseriesIndex>(index))
        util::check(
            desc.type() == IndexDescriptor::Type::TIMESTAMP || desc.type() == IndexDescriptor::Type::EMPTY,
                    "Index mismatch, cannot update a non-timeseries-indexed frame with a timeseries");
    else
        util::check(desc.type() == IndexDescriptorImpl::Type::ROWCOUNT,
                    "Index mismatch, cannot update a timeseries with a non-timeseries-indexed frame");

    return desc;
}
}

void sorted_data_check_append(const InputTensorFrame& frame, index::IndexSegmentReader& index_segment_reader){
    if (!index_is_not_timeseries_or_is_sorted_ascending(frame)) {
        sorting::raise<ErrorCode::E_UNSORTED_DATA>("When calling append with validate_index enabled, input data must be sorted");
    }
    sorting::check<ErrorCode::E_UNSORTED_DATA>(
        !std::holds_alternative<stream::TimeseriesIndex>(frame.index) ||
        index_segment_reader.tsd().sorted() == SortedValue::ASCENDING,
        "When calling append with validate_index enabled, the existing data must be sorted");
}

folly::Future<AtomKey> async_append_impl(
    const std::shared_ptr<Store>& store,
    const UpdateInfo& update_info,
    const std::shared_ptr<InputTensorFrame>& frame,
    const WriteOptions& options,
    bool validate_index,
    bool empty_types) {

    util::check(update_info.previous_index_key_.has_value(), "Cannot append as there is no previous index key to append to");
    const StreamId stream_id = frame->desc.id();
    ARCTICDB_DEBUG(log::version(), "append stream_id: {} , version_id: {}", stream_id, update_info.next_version_id_);
    auto index_segment_reader = index::get_index_reader(*(update_info.previous_index_key_), store);
    bool bucketize_dynamic = index_segment_reader.bucketize_dynamic();
    auto row_offset = index_segment_reader.tsd().total_rows();
    util::check_rte(!index_segment_reader.is_pickled(), "Cannot append to pickled data");
    frame->set_offset(static_cast<ssize_t>(row_offset));
    fix_descriptor_mismatch_or_throw(APPEND, options.dynamic_schema, index_segment_reader, *frame, empty_types);
    if (validate_index) {
        sorted_data_check_append(*frame, index_segment_reader);
    }

    frame->set_bucketize_dynamic(bucketize_dynamic);
    auto slicing_arg = get_slicing_policy(options, *frame);
    return append_frame(IndexPartialKey{stream_id, update_info.next_version_id_}, frame, slicing_arg, index_segment_reader, store, options.dynamic_schema, options.ignore_sort_order);
}

VersionedItem append_impl(
    const std::shared_ptr<Store>& store,
    const UpdateInfo& update_info,
    const std::shared_ptr<InputTensorFrame>& frame,
    const WriteOptions& options,
    bool validate_index,
    bool empty_types) {

    ARCTICDB_SUBSAMPLE_DEFAULT(WaitForWriteCompletion)
    auto version_key_fut = async_append_impl(store,
                                             update_info,
                                             frame,
                                             options,
                                             validate_index,
                                             empty_types);
    auto version_key = std::move(version_key_fut).get();
    auto versioned_item = VersionedItem(to_atom(std::move(version_key)));
    ARCTICDB_DEBUG(log::version(), "write_dataframe_impl stream_id: {} , version_id: {}", versioned_item.symbol(), update_info.next_version_id_);
    return versioned_item;
}

namespace {
bool is_before(const IndexRange& a, const IndexRange& b) {
    return a.start_ < b.start_;
}

bool is_after(const IndexRange& a, const IndexRange& b) {
    return a.end_ > b.end_;
}

std::vector<SliceAndKey> filter_existing_slices(std::vector<std::optional<SliceAndKey>>&& maybe_slices) {
    std::vector<SliceAndKey> result;
    for (auto& maybe_slice : maybe_slices) {
        if (maybe_slice.has_value()) {
            result.push_back(std::move(*maybe_slice));
        }
    }
    return result;
}

/// Represents all slices which are intersecting (but not overlapping) with range passed to update
/// First member is a vector of all segments intersecting with the first row-slice of the update range
/// Second member is a vector of all segments intersecting with the last row-slice of the update range
using IntersectingSegments = std::tuple<std::vector<SliceAndKey>, std::vector<SliceAndKey>>;

[[nodiscard]] folly::Future<IntersectingSegments> async_intersecting_segments(
    std::shared_ptr<std::vector<SliceAndKey>> affected_keys,
    const IndexRange& front_range,
    const IndexRange& back_range,
    VersionId version_id,
    const std::shared_ptr<Store>& store
) {
    if (!front_range.specified_ && !back_range.specified_) {
        return folly::makeFuture<IntersectingSegments>(IntersectingSegments{});
    }
    internal::check<ErrorCode::E_ASSERTION_FAILURE>(
        front_range.specified_ && back_range.specified_,
        "Both first and last index range of the update range must intersect with at least one of the slices in the dataframe");
    std::vector<folly::Future<std::optional<SliceAndKey>>> maybe_intersect_before_fut;
    std::vector<folly::Future<std::optional<SliceAndKey>>> maybe_intersect_after_fut;

    for (const auto& affected_slice_and_key : *affected_keys) {
        const auto& affected_range = affected_slice_and_key.key().index_range();
        if (intersects(affected_range, front_range) && !overlaps(affected_range, front_range) &&
            is_before(affected_range, front_range)) {
            maybe_intersect_before_fut.emplace_back(async_rewrite_partial_segment(
                affected_slice_and_key,
                front_range,
                version_id,
                AffectedSegmentPart::START,
                store
            ));
        }

        if (intersects(affected_range, back_range) && !overlaps(affected_range, back_range) &&
            is_after(affected_range, back_range)) {
            maybe_intersect_after_fut.emplace_back(async_rewrite_partial_segment(
                affected_slice_and_key,
                back_range,
                version_id,
                AffectedSegmentPart::END,
                store
            ));
        }
    }
    return collect(
        collect(maybe_intersect_before_fut).via(&async::io_executor()).thenValueInline(filter_existing_slices),
        collect(maybe_intersect_after_fut).via(&async::io_executor()).thenValueInline(filter_existing_slices)
    ).via(&async::io_executor());
}

} // namespace

VersionedItem delete_range_impl(
    const std::shared_ptr<Store>& store,
    const StreamId& stream_id,
    const UpdateInfo& update_info,
    const UpdateQuery& query,
    const WriteOptions&& ,
    bool dynamic_schema) {

    util::check(update_info.previous_index_key_.has_value(), "Cannot delete from non-existent symbol {}", stream_id);
    util::check(std::holds_alternative<IndexRange>(query.row_filter), "Delete range requires index range argument");
    const auto& index_range = std::get<IndexRange>(query.row_filter);
    ARCTICDB_DEBUG(log::version(), "Delete range in versioned dataframe for stream_id: {} , version_id = {}", stream_id, update_info.next_version_id_);

    auto index_segment_reader = index::get_index_reader(update_info.previous_index_key_.value(), store);
    util::check_rte(!index_segment_reader.is_pickled(), "Cannot delete date range of pickled data");

    auto index = index_type_from_descriptor(index_segment_reader.tsd().as_stream_descriptor());
    util::check(std::holds_alternative<TimeseriesIndex>(index), "Delete in range will not work as expected with a non-timeseries index");

    std::vector<FilterQuery<index::IndexSegmentReader>> queries =
            build_update_query_filters<index::IndexSegmentReader>(query.row_filter, index, index_range, dynamic_schema, index_segment_reader.bucketize_dynamic());
    auto combined = combine_filter_functions(queries);
    auto affected_keys = filter_index(index_segment_reader, std::move(combined));
    std::vector<SliceAndKey> unaffected_keys;
    std::set_difference(std::begin(index_segment_reader),
                        std::end(index_segment_reader),
                        std::begin(affected_keys),
                        std::end(affected_keys),
                        std::back_inserter(unaffected_keys));

    auto [intersect_before, intersect_after] = async_intersecting_segments(std::make_shared<std::vector<SliceAndKey>>(affected_keys), index_range, index_range, update_info.next_version_id_, store).get();

    auto orig_filter_range = std::holds_alternative<std::monostate>(query.row_filter) ? get_query_index_range(index, index_range) : query.row_filter;

    size_t row_count = 0;
    const std::array<std::vector<SliceAndKey>, 5> groups{
        strictly_before(orig_filter_range, unaffected_keys),
        std::move(intersect_before),
        std::move(intersect_after),
        strictly_after(orig_filter_range, unaffected_keys)};
    auto flattened_slice_and_keys = flatten_and_fix_rows(groups, row_count);

    std::sort(std::begin(flattened_slice_and_keys), std::end(flattened_slice_and_keys));
    auto version_key_fut = util::variant_match(index, [&index_segment_reader, &flattened_slice_and_keys, &stream_id, &update_info, &store] (auto idx) {
        using IndexType = decltype(idx);
        return pipelines::index::write_index<IndexType>(index_segment_reader.tsd(), std::move(flattened_slice_and_keys), IndexPartialKey{stream_id, update_info.next_version_id_}, store);
    });
    auto version_key = std::move(version_key_fut).get();
    auto versioned_item = VersionedItem(to_atom(std::move(version_key)));
    ARCTICDB_DEBUG(log::version(), "updated stream_id: {} , version_id: {}", stream_id, update_info.next_version_id_);
    return versioned_item;
}

void check_update_data_is_sorted(const InputTensorFrame& frame, const index::IndexSegmentReader& index_segment_reader){
    bool is_time_series = std::holds_alternative<stream::TimeseriesIndex>(frame.index);
    sorting::check<ErrorCode::E_UNSORTED_DATA>(
        is_time_series,
        "When calling update, the input data must be a time series.");
    bool input_data_is_sorted = frame.desc.sorted() == SortedValue::ASCENDING ||
                                frame.desc.sorted() == SortedValue::UNKNOWN;
    // If changing this error message, the corresponding message in _normalization.py::restrict_data_to_date_range_only should also be updated
    sorting::check<ErrorCode::E_UNSORTED_DATA>(
        input_data_is_sorted,
        "When calling update, the input data must be sorted.");
    bool existing_data_is_sorted = index_segment_reader.sorted() == SortedValue::ASCENDING ||
                                    index_segment_reader.sorted() == SortedValue::UNKNOWN;
    sorting::check<ErrorCode::E_UNSORTED_DATA>(
         existing_data_is_sorted,
        "When calling update, the existing data must be sorted.");
}

struct UpdateRanges {
    IndexRange front;
    IndexRange back;
    IndexRange original_index_range;
};


static UpdateRanges compute_update_ranges(
    const FilterRange& row_filter,
    const InputTensorFrame& update_frame,
    std::span<SliceAndKey> update_slice_and_keys
) {
    return util::variant_match(row_filter,
        [&](std::monostate) -> UpdateRanges {
            util::check(std::holds_alternative<TimeseriesIndex>(update_frame.index), "Update with row count index is not permitted");
            if (update_slice_and_keys.empty()) {
                // If there are no new keys, then we can't intersect with the existing data.
                return UpdateRanges{{}, {}, update_frame.index_range};
            }
            IndexRange back_range = update_slice_and_keys.back().key().index_range();
            back_range.adjust_open_closed_interval();
            return UpdateRanges{
                update_slice_and_keys.front().key().index_range(),
                std::move(back_range),
                update_frame.index_range};
        },
        [&](const IndexRange& idx_range) {
            return UpdateRanges{idx_range, idx_range, idx_range};
        },
        [](const RowRange&) -> UpdateRanges {
            util::raise_rte("Unexpected row_range in update query");
            return {};
        }
    );
}

static void check_can_update(
    const InputTensorFrame& frame,
    const index::IndexSegmentReader& index_segment_reader,
    const UpdateInfo& update_info,
    bool dynamic_schema,
    bool empty_types
) {
    util::check(update_info.previous_index_key_.has_value(), "Cannot update as there is no previous index key to update into");
    util::check_rte(!index_segment_reader.is_pickled(), "Cannot update pickled data");
    const auto index_desc = check_index_match(frame.index, index_segment_reader.tsd().index());
    util::check(index::is_timeseries_index(index_desc), "Update not supported for non-timeseries indexes");
    check_update_data_is_sorted(frame, index_segment_reader);
    (void)check_and_mark_slices(index_segment_reader, dynamic_schema, false, std::nullopt, index_segment_reader.bucketize_dynamic());
    fix_descriptor_mismatch_or_throw(UPDATE, dynamic_schema, index_segment_reader, frame, empty_types);
}

static std::shared_ptr<std::vector<SliceAndKey>> get_keys_affected_by_update(
    const index::IndexSegmentReader& index_segment_reader,
    const InputTensorFrame& frame,
    const UpdateQuery& query,
    bool dynamic_schema
) {
    std::vector<FilterQuery<index::IndexSegmentReader>> queries = build_update_query_filters<index::IndexSegmentReader>(
        query.row_filter,
        frame.index,
        frame.index_range,
        dynamic_schema,
        index_segment_reader.bucketize_dynamic()
    );
    return std::make_shared<std::vector<SliceAndKey>>(filter_index(index_segment_reader, combine_filter_functions(queries)));
}

static std::vector<SliceAndKey> get_keys_not_affected_by_update(
    const index::IndexSegmentReader& index_segment_reader,
    std::span<const SliceAndKey> affected_keys
) {
    std::vector<SliceAndKey> unaffected_keys;
    std::set_difference(index_segment_reader.begin(),
        index_segment_reader.end(),
        affected_keys.begin(),
        affected_keys.end(),
        std::back_inserter(unaffected_keys));
    return unaffected_keys;
}

static std::pair<std::vector<SliceAndKey>, size_t> get_slice_and_keys_for_update(
    const UpdateRanges& update_ranges,
    std::span<const SliceAndKey> unaffected_keys,
    std::span<const SliceAndKey> affected_keys,
    const IntersectingSegments& segments_intersecting_with_update_range,
    std::vector<SliceAndKey>&& new_slice_and_keys
) {
    const size_t new_keys_size = new_slice_and_keys.size();
    size_t row_count = 0;
    const std::array<std::vector<SliceAndKey>, 5> groups{
        strictly_before(update_ranges.original_index_range, unaffected_keys),
        std::move(std::get<0>(segments_intersecting_with_update_range)),
        std::move(new_slice_and_keys),
        std::move(std::get<1>(segments_intersecting_with_update_range)),
        strictly_after(update_ranges.original_index_range, unaffected_keys)};
    auto flattened_slice_and_keys = flatten_and_fix_rows(groups, row_count);
    util::check(unaffected_keys.size() + new_keys_size + (affected_keys.size() * 2) >= flattened_slice_and_keys.size(),
            "Output size mismatch: {} + {} + (2 * {}) < {}",
            unaffected_keys.size(), new_keys_size, affected_keys.size(), flattened_slice_and_keys.size());
    std::sort(std::begin(flattened_slice_and_keys), std::end(flattened_slice_and_keys));
    return {flattened_slice_and_keys, row_count};
}

folly::Future<AtomKey> async_update_impl(
    const std::shared_ptr<Store>& store,
    const UpdateInfo& update_info,
    const UpdateQuery& query,
    const std::shared_ptr<InputTensorFrame>& frame,
    WriteOptions&& options,
    bool dynamic_schema,
    bool empty_types) {
    return index::async_get_index_reader(*(update_info.previous_index_key_), store).thenValue([
        store,
        update_info,
        query,
        frame,
        options=std::move(options),
        dynamic_schema,
        empty_types
        ](index::IndexSegmentReader&& index_segment_reader) {
        check_can_update(*frame, index_segment_reader, update_info, dynamic_schema, empty_types);
        ARCTICDB_DEBUG(log::version(), "Update versioned dataframe for stream_id: {} , version_id = {}", frame->desc.id(), update_info.previous_index_key_->version_id());
        frame->set_bucketize_dynamic(index_segment_reader.bucketize_dynamic());
        return slice_and_write(frame, get_slicing_policy(options, *frame), IndexPartialKey{frame->desc.id(), update_info.next_version_id_} , store
        ).via(&async::cpu_executor()).thenValue([
            store,
            update_info,
            query,
            frame,
            dynamic_schema,
            index_segment_reader=std::move(index_segment_reader)
        ](std::vector<SliceAndKey>&& new_slice_and_keys) mutable {
            std::sort(std::begin(new_slice_and_keys), std::end(new_slice_and_keys));
            auto affected_keys = get_keys_affected_by_update(index_segment_reader, *frame, query, dynamic_schema);
            auto unaffected_keys = get_keys_not_affected_by_update(index_segment_reader, *affected_keys);
            util::check(
                affected_keys->size() + unaffected_keys.size() == index_segment_reader.size(),
                "The sum of affected keys and unaffected keys must be equal to the total number of keys {} + {} != {}",
                affected_keys->size(), unaffected_keys.size(), index_segment_reader.size());
            const UpdateRanges update_ranges = compute_update_ranges(query.row_filter, *frame, new_slice_and_keys);
            return async_intersecting_segments(
                affected_keys,
                update_ranges.front,
                update_ranges.back,
                update_info.next_version_id_,
                store).thenValue([new_slice_and_keys=std::move(new_slice_and_keys),
                    update_ranges=update_ranges,
                    unaffected_keys=std::move(unaffected_keys),
                    affected_keys=std::move(affected_keys),
                    index_segment_reader=std::move(index_segment_reader),
                    frame,
                    dynamic_schema,
                    update_info,
                    store](IntersectingSegments&& intersecting_segments) mutable {
                auto [flattened_slice_and_keys, row_count] = get_slice_and_keys_for_update(
                    update_ranges,
                    unaffected_keys,
                    *affected_keys,
                    std::move(intersecting_segments),
                    std::move(new_slice_and_keys));
                auto tsd = index::get_merged_tsd(row_count, dynamic_schema, index_segment_reader.tsd(), frame);
                return index::write_index(
                    index_type_from_descriptor(tsd.as_stream_descriptor()),
                    std::move(tsd),
                    std::move(flattened_slice_and_keys),
                    IndexPartialKey{frame->desc.id(), update_info.next_version_id_},
                    store
                );
            });
        });
    });
}

VersionedItem update_impl(
    const std::shared_ptr<Store>& store,
    const UpdateInfo& update_info,
    const UpdateQuery& query,
    const std::shared_ptr<InputTensorFrame>& frame,
    WriteOptions&& options,
    bool dynamic_schema,
    bool empty_types) {
    auto version_key = async_update_impl(store, update_info, query, frame, std::move(options), dynamic_schema, empty_types).get();
    auto versioned_item = VersionedItem(to_atom(std::move(version_key)));
    ARCTICDB_DEBUG(log::version(), "updated stream_id: {} , version_id: {}", frame->desc.id(), update_info.next_version_id_);
    return versioned_item;
}

folly::Future<ReadVersionOutput> read_multi_key(
    const std::shared_ptr<Store>& store,
    const SegmentInMemory& index_key_seg,
    std::any& handler_data) {
    std::vector<AtomKey> keys;
    for (size_t idx = 0; idx < index_key_seg.row_count(); idx++) {
        keys.emplace_back(stream::read_key_row(index_key_seg, static_cast<ssize_t>(idx)));
    }

    AtomKey dup{keys[0]};
    VersionedItem versioned_item{std::move(dup)};
    TimeseriesDescriptor multi_key_desc{index_key_seg.index_descriptor()};

    return read_frame_for_version(store, versioned_item, std::make_shared<ReadQuery>(), ReadOptions{}, handler_data)
    .thenValue([multi_key_desc=std::move(multi_key_desc), keys=std::move(keys)](ReadVersionOutput&& read_version_output) mutable {
        multi_key_desc.mutable_proto().mutable_normalization()->CopyFrom(read_version_output.frame_and_descriptor_.desc_.proto().normalization());
        read_version_output.frame_and_descriptor_.desc_ = std::move(multi_key_desc);
        read_version_output.frame_and_descriptor_.keys_ = std::move(keys);
        return std::move(read_version_output);
    });
}

void add_slice_to_component_manager(
        EntityId entity_id,
        pipelines::SegmentAndSlice& segment_and_slice,
        std::shared_ptr<ComponentManager> component_manager,
        EntityFetchCount fetch_count) {
    ARCTICDB_DEBUG(log::memory(), "Adding entity id {}", entity_id);
    component_manager->add_entity(
        entity_id,
        std::make_shared<SegmentInMemory>(std::move(segment_and_slice.segment_in_memory_)),
        std::make_shared<RowRange>(std::move(segment_and_slice.ranges_and_key_.row_range_)),
        std::make_shared<ColRange>(std::move(segment_and_slice.ranges_and_key_.col_range_)),
        std::make_shared<AtomKey>(std::move(segment_and_slice.ranges_and_key_.key_)),
        fetch_count
    );
}

size_t num_scheduling_iterations(const std::vector<std::shared_ptr<Clause>>& clauses) {
    size_t res = 1UL;
    auto it = std::next(clauses.cbegin());
    while (it != clauses.cend()) {
        auto prev_it = std::prev(it);
        if ((*prev_it)->clause_info().output_structure_ != (*it)->clause_info().input_structure_) {
            ++res;
        }
        ++it;
    }
    ARCTICDB_DEBUG(log::memory(), "Processing pipeline has {} scheduling stages after the initial read and process", res);
    return res;
}

void remove_processed_clauses(std::vector<std::shared_ptr<Clause>>& clauses) {
    // Erase all the clauses we have already scheduled to run
    ARCTICDB_SAMPLE_DEFAULT(RemoveProcessedClauses)
    auto it = std::next(clauses.cbegin());
    while (it != clauses.cend()) {
        auto prev_it = std::prev(it);
        if ((*prev_it)->clause_info().output_structure_ == (*it)->clause_info().input_structure_) {
            ++it;
        } else {
            break;
        }
    }
    clauses.erase(clauses.cbegin(), it);
}

std::pair<std::vector<std::vector<EntityId>>, std::shared_ptr<ankerl::unordered_dense::map<EntityId, size_t>>> get_entity_ids_and_position_map(
        std::shared_ptr<ComponentManager>& component_manager,
        size_t num_segments,
        std::vector<std::vector<size_t>>&& processing_unit_indexes) {
    // Map from entity id to position in segment_and_slice_futures
    auto id_to_pos = std::make_shared<ankerl::unordered_dense::map<EntityId, size_t>>();
    id_to_pos->reserve(num_segments);

    // Map from position in segment_and_slice_future_splitters to entity ids
    std::vector<EntityId> pos_to_id;
    pos_to_id.reserve(num_segments);

    auto ids = component_manager->get_new_entity_ids(num_segments);
    for (auto&& [idx, id]: folly::enumerate(ids)) {
        pos_to_id.emplace_back(id);
        id_to_pos->emplace(id, idx);
    }

    std::vector<std::vector<EntityId>> entity_work_units;
    entity_work_units.reserve(processing_unit_indexes.size());
    for (const auto& indexes: processing_unit_indexes) {
        entity_work_units.emplace_back();
        entity_work_units.back().reserve(indexes.size());
        for (auto index: indexes) {
            entity_work_units.back().emplace_back(pos_to_id[index]);
        }
    }

    return std::make_pair(std::move(entity_work_units), std::move(id_to_pos));
}

std::shared_ptr<std::vector<folly::Future<std::vector<EntityId>>>> schedule_first_iteration(
        std::shared_ptr<ComponentManager> component_manager,
        size_t num_segments,
        std::vector<std::vector<EntityId>>&& entities_by_work_unit,
        std::shared_ptr<std::vector<EntityFetchCount>>&& segment_fetch_counts,
        std::vector<FutureOrSplitter>&& segment_and_slice_future_splitters,
        std::shared_ptr<ankerl::unordered_dense::map<EntityId, size_t>>&& id_to_pos,
        std::shared_ptr<std::vector<std::shared_ptr<Clause>>>& clauses) {
    // Used to make sure each entity is only added into the component manager once
    auto slice_added_mtx = std::make_shared<std::vector<std::mutex>>(num_segments);
    auto slice_added = std::make_shared<std::vector<bool>>(num_segments, false);
    auto futures = std::make_shared<std::vector<folly::Future<std::vector<EntityId>>>>();

    for (auto&& entity_ids: entities_by_work_unit) {
        std::vector<folly::Future<pipelines::SegmentAndSlice>> local_futs;
        local_futs.reserve(entity_ids.size());
        for (auto id: entity_ids) {
            const auto pos = id_to_pos->at(id);
            auto& future_or_splitter = segment_and_slice_future_splitters[pos];
            // Some of the entities for this unit of work may be shared with other units of work
            util::variant_match(future_or_splitter,
                [&local_futs] (folly::Future<pipelines::SegmentAndSlice>& fut) {
                local_futs.emplace_back(std::move(fut));
            },
            [&local_futs] (folly::FutureSplitter<pipelines::SegmentAndSlice>& splitter) {
                local_futs.emplace_back(splitter.getFuture());
            });
        }

        futures->emplace_back(
            folly::collect(local_futs)
                .via(&async::io_executor()) // Stay on the same executor as the read so that we can inline if possible
                .thenValueInline([component_manager, segment_fetch_counts, id_to_pos, slice_added_mtx, slice_added, clauses,entity_ids = std::move(entity_ids)]
                    (std::vector<pipelines::SegmentAndSlice>&& segment_and_slices) mutable {
                    for (auto&& [idx, segment_and_slice]: folly::enumerate(segment_and_slices)) {
                        auto entity_id = entity_ids[idx];
                        auto pos = id_to_pos->at(entity_id);
                        std::lock_guard lock{slice_added_mtx->at(pos)};
                        if (!(*slice_added)[pos]) {
                            ARCTICDB_DEBUG(log::version(), "Adding entity {}", entity_id);
                            add_slice_to_component_manager(entity_id, segment_and_slice, component_manager, segment_fetch_counts->at(pos));
                            (*slice_added)[pos] = true;
                        }
                    }
                    return async::MemSegmentProcessingTask(*clauses, std::move(entity_ids))();
                }));
    }
    return futures;
}

folly::Future<std::vector<EntityId>> schedule_clause_processing(
        std::shared_ptr<ComponentManager> component_manager,
        std::vector<folly::Future<pipelines::SegmentAndSlice>>&& segment_and_slice_futures,
        std::vector<std::vector<size_t>>&& processing_unit_indexes,
        std::shared_ptr<std::vector<std::shared_ptr<Clause>>> clauses) {
    // All the shared pointers as arguments to this function and created within it are to ensure that resources are
    // correctly kept alive after this function returns its future
    const auto num_segments = segment_and_slice_futures.size();

    // Map from index in segment_and_slice_future_splitters to the number of calls to process in the first clause that
    // will require that segment
    auto segment_fetch_counts = generate_segment_fetch_counts(processing_unit_indexes, num_segments);

    auto segment_and_slice_future_splitters = split_futures(std::move(segment_and_slice_futures), *segment_fetch_counts);

    auto [entities_by_work_unit, entity_id_to_segment_pos] = get_entity_ids_and_position_map(component_manager, num_segments, std::move(processing_unit_indexes));

    // At this point we have a set of entity ids grouped by the work units produced by the original structure_for_processing,
    // and a map of those ids to the position in the vector of futures or future-splitters (which is the same order as
    // originally generated from the index via the pipeline_context and ranges_and_keys), so we can add each entity id and
    // its components to the component manager and schedule the first stage of work (i.e. from the beginning until either
    // the end of the pipeline or the next required structure_for_processing
    auto futures = schedule_first_iteration(
        component_manager,
        num_segments,
        std::move(entities_by_work_unit),
        std::move(segment_fetch_counts),
        std::move(segment_and_slice_future_splitters),
        std::move(entity_id_to_segment_pos),
        clauses);

    auto entity_ids_vec_fut = folly::collect(*futures).via(&async::io_executor());

    const auto scheduling_iterations = num_scheduling_iterations(*clauses);
    for (auto i = 1UL; i < scheduling_iterations; ++i) {
        entity_ids_vec_fut = std::move(entity_ids_vec_fut).thenValue([clauses, scheduling_iterations, i] (std::vector<std::vector<EntityId>>&& entity_id_vectors) {
            ARCTICDB_RUNTIME_DEBUG(log::memory(), "Scheduling iteration {} of {}", i, scheduling_iterations);

            util::check(!clauses->empty(), "Scheduling iteration {} has no clauses to process", scheduling_iterations);
            remove_processed_clauses(*clauses);
            auto next_units_of_work = clauses->front()->structure_for_processing(std::move(entity_id_vectors));

            std::vector<folly::Future<std::vector<EntityId>>> work_futures;
            for(auto&& unit_of_work : next_units_of_work) {
                ARCTICDB_RUNTIME_DEBUG(log::memory(), "Scheduling work for entity ids: {}", unit_of_work);
                work_futures.emplace_back(async::submit_cpu_task(async::MemSegmentProcessingTask{*clauses, std::move(unit_of_work)}));
            }

            return folly::collect(work_futures).via(&async::io_executor());
        });
    }

    return std::move(entity_ids_vec_fut).thenValueInline([](std::vector<std::vector<EntityId>>&& entity_id_vectors) {
        return flatten_entities(std::move(entity_id_vectors));
    });
}

void set_output_descriptors(
        const ProcessingUnit& proc,
        const std::vector<std::shared_ptr<Clause>>& clauses,
        const std::shared_ptr<PipelineContext>& pipeline_context) {
    std::optional<std::string> index_column;
    for (auto clause = clauses.rbegin(); clause != clauses.rend(); ++clause) {
        bool should_break = util::variant_match(
                (*clause)->clause_info().index_,
                [](const KeepCurrentIndex&) { return false; },
                [&](const KeepCurrentTopLevelIndex&) {
                    if (pipeline_context->norm_meta_->mutable_df()->mutable_common()->has_multi_index()) {
                        const auto& multi_index = pipeline_context->norm_meta_->mutable_df()->mutable_common()->multi_index();
                        auto name = multi_index.name();
                        auto tz = multi_index.tz();
                        bool fake_name{false};
                        for (auto pos: multi_index.fake_field_pos()) {
                            if (pos == 0) {
                                fake_name = true;
                                break;
                            }
                        }
                        auto mutable_index = pipeline_context->norm_meta_->mutable_df()->mutable_common()->mutable_index();
                        mutable_index->set_tz(tz);
                        mutable_index->set_is_physically_stored(true);
                        mutable_index->set_name(name);
                        mutable_index->set_fake_name(fake_name);
                    }
                    return true;
                },
                [&](const NewIndex& new_index) {
                    index_column = new_index;
                    auto mutable_index = pipeline_context->norm_meta_->mutable_df()->mutable_common()->mutable_index();
                    mutable_index->set_name(new_index);
                    mutable_index->clear_fake_name();
                    mutable_index->set_is_physically_stored(true);
                    return true;
                });
        if (should_break) {
            break;
        }
    }
    std::optional<StreamDescriptor> new_stream_descriptor;
    if (proc.segments_.has_value() && !proc.segments_->empty()) {
        new_stream_descriptor = std::make_optional<StreamDescriptor>();
        new_stream_descriptor->set_index(proc.segments_->at(0)->descriptor().index());
        for (size_t idx = 0; idx < new_stream_descriptor->index().field_count(); idx++) {
            new_stream_descriptor->add_field(proc.segments_->at(0)->descriptor().field(idx));
        }
    }
    if (new_stream_descriptor.has_value() && proc.segments_.has_value()) {
        std::vector<std::shared_ptr<FieldCollection>> fields;
        for (const auto& segment: *proc.segments_) {
            fields.push_back(segment->descriptor().fields_ptr());
        }
        new_stream_descriptor = merge_descriptors(*new_stream_descriptor,
                                                  fields,
                                                  std::vector<std::string>{});
    }
    if (new_stream_descriptor.has_value()) {
        // Finding and erasing fields from the FieldCollection contained in StreamDescriptor is O(n) in number of fields
        // So maintain map from field names to types in the new_stream_descriptor to make these operations O(1)
        // Cannot use set of FieldRef as the name in the output might match the input, but with a different type after processing
        std::unordered_map<std::string_view, TypeDescriptor> new_fields;
        for (const auto& field: new_stream_descriptor->fields()) {
            new_fields.emplace(field.name(), field.type());
        }
        // Columns might be in a different order to the original dataframe, so reorder here
        auto original_stream_descriptor = pipeline_context->descriptor();
        StreamDescriptor final_stream_descriptor{original_stream_descriptor.id()};
        final_stream_descriptor.set_index(new_stream_descriptor->index());
        // Erase field from new_fields as we add them to final_stream_descriptor, as all fields left in new_fields
        // after these operations were created by the processing pipeline, and so should be appended
        // Index columns should always appear first
        if (index_column.has_value()) {
            const auto nh = new_fields.extract(*index_column);
            internal::check<ErrorCode::E_ASSERTION_FAILURE>(!nh.empty(), "New index column not found in processing pipeline");
            final_stream_descriptor.add_field(FieldRef{nh.mapped(), nh.key()});
        }
        for (const auto& field: original_stream_descriptor.fields()) {
            if (const auto nh = new_fields.extract(field.name()); nh) {
                final_stream_descriptor.add_field(FieldRef{nh.mapped(), nh.key()});
            }
        }
        // Iterate through new_stream_descriptor->fields() rather than remaining new_fields to preserve ordering
        // e.g. if there were two projections then users will expect the column produced by the first one to appear
        // first in the output df
        for (const auto& field: new_stream_descriptor->fields()) {
            if (new_fields.contains(field.name())) {
                final_stream_descriptor.add_field(field);
            }
        }
        pipeline_context->set_descriptor(final_stream_descriptor);
    }
}

std::shared_ptr<std::unordered_set<std::string>> columns_to_decode(const std::shared_ptr<PipelineContext>& pipeline_context) {
    std::shared_ptr<std::unordered_set<std::string>> res;
    ARCTICDB_DEBUG(log::version(), "Creating columns list with {} bits set", pipeline_context->overall_column_bitset_ ? pipeline_context->overall_column_bitset_->count() : -1);
    if(pipeline_context->overall_column_bitset_) {
        res = std::make_shared<std::unordered_set<std::string>>();
        auto en = pipeline_context->overall_column_bitset_->first();
        auto en_end = pipeline_context->overall_column_bitset_->end();
        while (en < en_end) {
            ARCTICDB_DEBUG(log::version(), "Adding field {}", pipeline_context->desc_->field(*en).name());
            res->insert(std::string(pipeline_context->desc_->field(*en++).name()));
        }
    }
    return res;
}

std::vector<RangesAndKey> generate_ranges_and_keys(PipelineContext& pipeline_context) {
    std::vector<RangesAndKey> res;
    res.reserve(pipeline_context.slice_and_keys_.size());
    bool is_incomplete{false};
    for (auto it = pipeline_context.begin(); it != pipeline_context.end(); it++) {
        if (it == pipeline_context.incompletes_begin()) {
            is_incomplete = true;
        }
        auto& sk = it->slice_and_key();
        // Take a copy here as things like defrag need the keys in pipeline_context->slice_and_keys_ that aren't being modified at the end
        auto key = sk.key();
        res.emplace_back(sk.slice(), std::move(key), is_incomplete);
    }
    return res;
}

util::BitSet get_incompletes_bitset(const std::vector<RangesAndKey>& all_ranges) {
    util::BitSet output(all_ranges.size());
    util::BitSet::bulk_insert_iterator it(output);
    for(auto&& [index, range] : folly::enumerate(all_ranges)) {
        if(range.is_incomplete())
            it = index;
    }
    it.flush();
    return output;
}

std::vector<folly::Future<pipelines::SegmentAndSlice>> add_schema_check(
        const std::shared_ptr<PipelineContext> &pipeline_context,
        std::vector<folly::Future<pipelines::SegmentAndSlice>>&& segment_and_slice_futures,
        util::BitSet&& incomplete_bitset,
        const ProcessingConfig &processing_config) {
    std::vector<folly::Future<pipelines::SegmentAndSlice>> res;
    res.reserve(segment_and_slice_futures.size());
    for (size_t i = 0; i < segment_and_slice_futures.size(); ++i) {
        auto&& fut = segment_and_slice_futures.at(i);
        const bool is_incomplete = incomplete_bitset[i];
        if (is_incomplete) {
            res.push_back(
                std::move(fut)
                    .thenValueInline([pipeline_desc=pipeline_context->descriptor(), processing_config](SegmentAndSlice &&read_result) {
                        if (!processing_config.dynamic_schema_) {
                            auto check = check_schema_matches_incomplete(read_result.segment_in_memory_.descriptor(), pipeline_desc);
                            if (std::holds_alternative<Error>(check)) {
                                std::get<Error>(check).throw_error();
                            }
                        }
                        return std::move(read_result);
                    }));
        } else {
            res.push_back(std::move(fut));
        }
    }
    return res;
}

std::vector<folly::Future<pipelines::SegmentAndSlice>> generate_segment_and_slice_futures(
        const std::shared_ptr<Store> &store,
        const std::shared_ptr<PipelineContext> &pipeline_context,
        const ProcessingConfig &processing_config,
        std::vector<RangesAndKey>&& all_ranges) {
    auto incomplete_bitset = get_incompletes_bitset(all_ranges);
    auto segment_and_slice_futures = store->batch_read_uncompressed(std::move(all_ranges), columns_to_decode(pipeline_context));
    return add_schema_check(pipeline_context, std::move(segment_and_slice_futures), std::move(incomplete_bitset), processing_config);
}

/*
 * Processes the slices in the given pipeline_context.
 *
 * Slices are processed in an order defined by the first clause in the pipeline, with slices corresponding to the same
 * processing unit collected into a single ProcessingUnit. Slices contained within a single ProcessingUnit are processed
 * within a single thread.
 *
 * The processing of a ProcessingUnit is scheduled via the Async Store. Within a single thread, the
 * segments will be retrieved from storage and decompressed before being passed to a MemSegmentProcessingTask which
 * will process all clauses up until a clause that requires a repartition.
 */
folly::Future<std::vector<SliceAndKey>> read_and_process(
    const std::shared_ptr<Store>& store,
    const std::shared_ptr<PipelineContext>& pipeline_context,
    const std::shared_ptr<ReadQuery>& read_query,
    const ReadOptions& read_options
    ) {
    auto component_manager = std::make_shared<ComponentManager>();
<<<<<<< HEAD
    const ProcessingConfig processing_config{opt_false(read_options.dynamic_schema_), pipeline_context->rows_};
    for (const auto& clause: read_query->clauses_) {
=======
    ProcessingConfig processing_config{opt_false(read_options.dynamic_schema()), pipeline_context->rows_};
    for (auto& clause: read_query->clauses_) {
>>>>>>> 74d771d8
        clause->set_processing_config(processing_config);
        clause->set_component_manager(component_manager);
    }

    auto ranges_and_keys = generate_ranges_and_keys(*pipeline_context);

    // Each element of the vector corresponds to one processing unit containing the list of indexes in ranges_and_keys required for that processing unit
    // i.e. if the first processing unit needs ranges_and_keys[0] and ranges_and_keys[1], and the second needs ranges_and_keys[2] and ranges_and_keys[3]
    // then the structure will be {{0, 1}, {2, 3}}
    std::vector<std::vector<size_t>> processing_unit_indexes = read_query->clauses_[0]->structure_for_processing(ranges_and_keys);

    // Start reading as early as possible
    auto segment_and_slice_futures = generate_segment_and_slice_futures(store, pipeline_context, processing_config, std::move(ranges_and_keys));

    return schedule_clause_processing(
        component_manager,
        std::move(segment_and_slice_futures),
        std::move(processing_unit_indexes),
        std::make_shared<std::vector<std::shared_ptr<Clause>>>(read_query->clauses_))
    .via(&async::cpu_executor())
    .thenValue([component_manager, read_query, pipeline_context](std::vector<EntityId>&& processed_entity_ids) {
<<<<<<< HEAD
        auto proc = gather_entities<std::shared_ptr<SegmentInMemory>, std::shared_ptr<RowRange>, std::shared_ptr<ColRange>>(
            *component_manager,
            std::move(processed_entity_ids));
        if (ranges::any_of(read_query->clauses_, [](const std::shared_ptr<Clause>& clause) {
            return clause->clause_info().modifies_output_descriptor_;
        })) {
=======
        auto proc = gather_entities<std::shared_ptr<SegmentInMemory>,
                                    std::shared_ptr<RowRange>,
                                    std::shared_ptr<ColRange>>(*component_manager, processed_entity_ids);

        if (std::any_of(read_query->clauses_.begin(),
                        read_query->clauses_.end(),
                        [](const std::shared_ptr<Clause>& clause) {
                            return clause->clause_info().modifies_output_descriptor_;
                        })) {
>>>>>>> 74d771d8
            set_output_descriptors(proc, read_query->clauses_, pipeline_context);
        }
        return collect_segments(std::move(proc));
    });
}

void add_index_columns_to_query(const ReadQuery& read_query, const TimeseriesDescriptor& desc) {
    if (read_query.columns.has_value()) {
        auto index_columns = stream::get_index_columns_from_descriptor(desc);
        if(index_columns.empty())
            return;

        std::vector<std::string> index_columns_to_add;
        for(const auto& index_column : index_columns) {
            if(ranges::find(*read_query.columns, index_column) == std::end(*read_query.columns))
                index_columns_to_add.emplace_back(index_column);
        }
        read_query.columns->insert(std::begin(*read_query.columns), std::begin(index_columns_to_add), std::end(index_columns_to_add));
    }
}

FrameAndDescriptor read_segment_impl(
    const std::shared_ptr<Store>& store,
    const VariantKey& key) {
    auto [_, seg] = store->read_sync(key);
    return frame_and_descriptor_from_segment(std::move(seg));
}

FrameAndDescriptor read_index_impl(
    const std::shared_ptr<Store>& store,
    const VersionedItem& version) {
    return read_segment_impl(store, version.key_);
}

std::optional<pipelines::index::IndexSegmentReader> get_index_segment_reader(
    const std::shared_ptr<Store>& store,
    const std::shared_ptr<PipelineContext>& pipeline_context,
    const VersionedItem& version_info) {
    std::pair<entity::VariantKey, SegmentInMemory> index_key_seg;
    try {
        index_key_seg = store->read_sync(version_info.key_);
    } catch (const std::exception& ex) {
        ARCTICDB_DEBUG(log::version(), "Key not found from versioned item {}: {}", version_info.key_, ex.what());
        throw storage::NoDataFoundException(fmt::format("When trying to read version {} of symbol `{}`, failed to read key {}: {}",
                                                        version_info.version(),
                                                        version_info.symbol(),
                                                        version_info.key_,
                                                        ex.what()));
    }

    if (variant_key_type(index_key_seg.first) == KeyType::MULTI_KEY) {
        pipeline_context->multi_key_ = index_key_seg.second;
        return std::nullopt;
    }
    return std::make_optional<pipelines::index::IndexSegmentReader>(std::move(index_key_seg.second));
}

void check_can_read_index_only_if_required(
        const index::IndexSegmentReader& index_segment_reader,
        const ReadQuery& read_query) {
    user_input::check<ErrorCode::E_INVALID_USER_ARGUMENT>(
        !(index_segment_reader.tsd().proto().normalization().has_custom() && read_query.columns &&
            read_query.columns->empty()),
        "Reading the index column is not supported when recursive or custom normalizers are used."
    );
    user_input::check<ErrorCode::E_INVALID_USER_ARGUMENT>(
        !(index_segment_reader.is_pickled() && read_query.columns && read_query.columns->empty()),
        "Reading index columns is not supported with pickled data."
    );
}

void check_multi_key_is_not_index_only(
    const PipelineContext& pipeline_context,
    const ReadQuery& read_query) {
    user_input::check<ErrorCode::E_INVALID_USER_ARGUMENT>(
        !read_query.columns || (!pipeline_context.only_index_columns_selected() && !read_query.columns->empty()),
        "Reading the index column is not supported when recursive or custom normalizers are used."
    );
}

void read_indexed_keys_to_pipeline(
        const std::shared_ptr<Store>& store,
        const std::shared_ptr<PipelineContext>& pipeline_context,
        const VersionedItem& version_info,
        ReadQuery& read_query,
        const ReadOptions& read_options) {
    auto maybe_reader = get_index_segment_reader(store, pipeline_context, version_info);
    if(!maybe_reader)
        return;

    auto index_segment_reader = std::move(*maybe_reader);
    ARCTICDB_DEBUG(log::version(), "Read index segment with {} keys", index_segment_reader.size());
    check_can_read_index_only_if_required(index_segment_reader, read_query);
    check_column_and_date_range_filterable(index_segment_reader, read_query);
    add_index_columns_to_query(read_query, index_segment_reader.tsd());

    const auto& tsd = index_segment_reader.tsd();
    read_query.convert_to_positive_row_filter(static_cast<int64_t>(tsd.total_rows()));
    bool bucketize_dynamic = index_segment_reader.bucketize_dynamic();
    pipeline_context->desc_ = tsd.as_stream_descriptor();

    bool dynamic_schema = opt_false(read_options.dynamic_schema());
    auto queries = get_column_bitset_and_query_functions<index::IndexSegmentReader>(
        read_query,
        pipeline_context,
        dynamic_schema,
        bucketize_dynamic);

    pipeline_context->slice_and_keys_ = filter_index(index_segment_reader, combine_filter_functions(queries));
    pipeline_context->total_rows_ = pipeline_context->calc_rows();
    pipeline_context->rows_ = index_segment_reader.tsd().total_rows();
    pipeline_context->norm_meta_ = std::make_unique<arcticdb::proto::descriptors::NormalizationMetadata>(std::move(*index_segment_reader.mutable_tsd().mutable_proto().mutable_normalization()));
    pipeline_context->user_meta_ = std::make_unique<arcticdb::proto::descriptors::UserDefinedMetadata>(std::move(*index_segment_reader.mutable_tsd().mutable_proto().mutable_user_meta()));
    pipeline_context->bucketize_dynamic_ = bucketize_dynamic;
    ARCTICDB_DEBUG(log::version(), "read_indexed_keys_to_pipeline: Symbol {} Found {} keys with {} total rows", pipeline_context->slice_and_keys_.size(), pipeline_context->total_rows_, version_info.symbol());
}

// Returns true if there are staged segments
bool read_incompletes_to_pipeline(
    const std::shared_ptr<Store>& store,
    std::shared_ptr<PipelineContext>& pipeline_context,
    const ReadQuery& read_query,
    const ReadOptions& read_options,
    bool convert_int_to_float,
    bool via_iteration,
    bool sparsify,
    bool dynamic_schema) {

    auto incomplete_segments = get_incomplete(
        store,
        pipeline_context->stream_id_,
        read_query.row_filter,
        pipeline_context->last_row(),
        via_iteration,
        false);

    ARCTICDB_DEBUG(log::version(), "Symbol {}: Found {} incomplete segments", pipeline_context->stream_id_, incomplete_segments.size());
    if(incomplete_segments.empty()) {
        return false;
    }

    // In order to have the right normalization metadata and descriptor we need to find the first non-empty segment.
    // Picking an empty segment when there are non-empty ones will impact the index type and column namings.
    // If all segments are empty we will proceed as if were appending/writing and empty dataframe.
    debug::check<ErrorCode::E_ASSERTION_FAILURE>(!incomplete_segments.empty(), "Incomplete segments must be non-empty");
    const auto first_non_empty_seg = std::find_if(incomplete_segments.begin(), incomplete_segments.end(), [&](auto& slice){
        auto res = slice.segment(store).row_count() > 0;
        ARCTICDB_DEBUG(log::version(), "Testing for non-empty seg {} res={}", slice.key(), res);
        return res;
    });
    const auto& seg =
        first_non_empty_seg != incomplete_segments.end() ? first_non_empty_seg->segment(store) : incomplete_segments.begin()->segment(store);
    ARCTICDB_DEBUG(log::version(), "Symbol {}: First segment has rows {} columns {} uncompressed bytes {} descriptor {}",
                   pipeline_context->stream_id_, seg.row_count(), seg.columns().size(), seg.descriptor().uncompressed_bytes(), seg.index_descriptor());
    // Mark the start point of the incompletes, so we know that there is no column slicing after this point
    pipeline_context->incompletes_after_ = pipeline_context->slice_and_keys_.size();

    // If there are only incompletes we need to add the index here
    if(pipeline_context->slice_and_keys_.empty()) {
        add_index_columns_to_query(read_query, seg.index_descriptor());
    }
    pipeline_context->slice_and_keys_.insert(std::end(pipeline_context->slice_and_keys_), incomplete_segments.begin(), incomplete_segments.end());

    if (!pipeline_context->norm_meta_) {
        pipeline_context->norm_meta_ = std::make_unique<arcticdb::proto::descriptors::NormalizationMetadata>();
        pipeline_context->norm_meta_->CopyFrom(seg.index_descriptor().proto().normalization());
        ensure_timeseries_norm_meta(*pipeline_context->norm_meta_, pipeline_context->stream_id_, sparsify);
    }

    const StreamDescriptor &staged_desc = incomplete_segments[0].segment(store).descriptor();


    // We need to check that the index names match regardless of the dynamic schema setting
    // A more detailed check is done later in the do_compact function
    if (pipeline_context->desc_) {
        schema::check<ErrorCode::E_DESCRIPTOR_MISMATCH>(
            index_names_match(staged_desc, *pipeline_context->desc_),
            "The index names in the staged stream descriptor {} are not identical to that of the stream descriptor on storage {}",
            staged_desc,
            *pipeline_context->desc_
        );
    }

    if (dynamic_schema) {
        ARCTICDB_DEBUG(log::version(), "read_incompletes_to_pipeline: Dynamic schema");
        pipeline_context->staged_descriptor_ =
            merge_descriptors(seg.descriptor(), incomplete_segments, read_query.columns);
        if (pipeline_context->desc_) {
            const std::array fields_ptr = {pipeline_context->desc_->fields_ptr()};
            pipeline_context->desc_ =
                merge_descriptors(*pipeline_context->staged_descriptor_, fields_ptr, read_query.columns);
        } else {
            pipeline_context->desc_ = pipeline_context->staged_descriptor_;
        }
    } else {
        ARCTICDB_DEBUG(log::version(), "read_incompletes_to_pipeline: Static schema");
        [[maybe_unused]] auto& first_incomplete_seg = incomplete_segments[0].segment(store);
        ARCTICDB_DEBUG(log::version(), "Symbol {}: First incomplete segment has rows {} columns {} uncompressed bytes {} descriptor {}",
                       pipeline_context->stream_id_,
                       first_incomplete_seg.row_count(),
                       first_incomplete_seg.columns().size(),
                       first_incomplete_seg.descriptor().uncompressed_bytes(),
                       first_incomplete_seg.index_descriptor());
        if (pipeline_context->desc_) {
            schema::check<ErrorCode::E_DESCRIPTOR_MISMATCH>(
                columns_match(staged_desc, *pipeline_context->desc_),
                "When static schema is used the staged stream descriptor {} must equal the stream descriptor on storage {}",
                staged_desc,
                *pipeline_context->desc_
            );
        }
        pipeline_context->staged_descriptor_ = staged_desc;
        pipeline_context->desc_ = staged_desc;
    }

    modify_descriptor(pipeline_context, read_options);
    if (convert_int_to_float) {
        stream::convert_descriptor_types(*pipeline_context->staged_descriptor_);
    }

    generate_filtered_field_descriptors(pipeline_context, read_query.columns);
    pipeline_context->total_rows_ = pipeline_context->calc_rows();
    return true;
}

void check_incompletes_index_ranges_dont_overlap(const std::shared_ptr<PipelineContext>& pipeline_context,
                                                 const std::optional<SortedValue>& previous_sorted_value) {
    /*
     Does nothing if the symbol is not timestamp-indexed
     Checks:
      - that the existing data is not known to be unsorted in the case of a parallel append
      - that the index ranges of incomplete segments do not overlap with one another
      - that the earliest timestamp in an incomplete segment is greater than the latest timestamp existing in the
        symbol in the case of a parallel append
     */
    if (pipeline_context->descriptor().index().type() == IndexDescriptorImpl::Type::TIMESTAMP) {
        std::optional<timestamp> last_existing_index_value;
        // Beginning of incomplete segments == beginning of all segments implies all segments are incompletes, so we are
        // writing, not appending
        if (pipeline_context->incompletes_begin() != pipeline_context->begin()) {
            sorting::check<ErrorCode::E_UNSORTED_DATA>(
                    !previous_sorted_value.has_value() ||
                    *previous_sorted_value == SortedValue::ASCENDING ||
                    *previous_sorted_value == SortedValue::UNKNOWN,
                    "Cannot append staged segments to existing data as existing data is not sorted in ascending order");
            auto last_indexed_slice_and_key = std::prev(pipeline_context->incompletes_begin())->slice_and_key();
            // -1 as end_time is stored as 1 greater than the last index value in the segment
            last_existing_index_value = last_indexed_slice_and_key.key().end_time() - 1;
        }

        // Use ordered set so that we only need to compare adjacent elements
        std::set<TimestampRange> unique_timestamp_ranges;
        for (auto it = pipeline_context->incompletes_begin(); it!= pipeline_context->end(); it++) {
            if (it->slice_and_key().slice().rows().diff() == 0) {
                continue;
            }

            const auto& key = it->slice_and_key().key();
            sorting::check<ErrorCode::E_UNSORTED_DATA>(
                !last_existing_index_value.has_value() || key.start_time() >= *last_existing_index_value,
                "Cannot append staged segments to existing data as incomplete segment contains index value < existing data (in UTC): {} <= {}",
                date_and_time(key.start_time()),
                // Should never reach "" but the standard mandates that all function arguments are evaluated
                last_existing_index_value ? date_and_time(*last_existing_index_value) : ""
            );
            auto [_, inserted] = unique_timestamp_ranges.emplace(key.start_time(), key.end_time());
            // This is correct because incomplete segments aren't column sliced
            sorting::check<ErrorCode::E_UNSORTED_DATA>(
                    // If the segment is entirely covering a single index value, then duplicates are fine
                    // -1 as end_time is stored as 1 greater than the last index value in the segment
                    inserted || key.end_time() -1 == key.start_time(),
                    "Cannot finalize staged data as 2 or more incomplete segments cover identical index values (in UTC): ({}, {})",
                    date_and_time(key.start_time()), date_and_time(key.end_time()));
        }

        for (auto it = unique_timestamp_ranges.begin(); it != unique_timestamp_ranges.end(); it++) {
            auto next_it = std::next(it);
            if (next_it != unique_timestamp_ranges.end()) {
                sorting::check<ErrorCode::E_UNSORTED_DATA>(
                        // -1 as end_time is stored as 1 greater than the last index value in the segment
                        next_it->first >= it->second - 1,
                        "Cannot finalize staged data as incomplete segment index values overlap one another (in UTC): ({}, {}) intersects ({}, {})",
                        date_and_time(it->first),
                        date_and_time(it->second - 1),
                        date_and_time(next_it->first),
                        date_and_time(next_it->second - 1));
            }
        }
    }
}

void copy_frame_data_to_buffer(
        SegmentInMemory& destination,
        size_t target_index,
        SegmentInMemory& source,
        size_t source_index,
        const RowRange& row_range,
        DecodePathData shared_data,
        std::any& handler_data,
        OutputFormat output_format) {
    const auto num_rows = row_range.diff();
    if (num_rows == 0) {
        return;
    }
    auto& src_column = source.column(static_cast<position_t>(source_index));
    auto& dst_column = destination.column(static_cast<position_t>(target_index));
    auto dst_rawtype_size = data_type_size(dst_column.type(), output_format, DataTypeMode::EXTERNAL);
    auto offset = dst_rawtype_size * (row_range.first - destination.offset());
    auto total_size = dst_rawtype_size * num_rows;
    dst_column.assert_size(offset + total_size);

    auto src_data = src_column.data();
    auto dst_ptr = dst_column.bytes_at(offset, total_size);

    auto type_promotion_error_msg = fmt::format("Can't promote type {} to type {} in field {}",
                                                src_column.type(), dst_column.type(), destination.field(target_index).name());
    if(auto handler = get_type_handler(output_format, src_column.type(), dst_column.type()); handler) {
        const auto type_size = data_type_size(dst_column.type(), output_format, DataTypeMode::EXTERNAL);
        ColumnMapping mapping{src_column.type(), dst_column.type(), destination.field(target_index), type_size, num_rows, row_range.first, offset, total_size, target_index};
        handler->convert_type(src_column, dst_column, mapping, shared_data, handler_data, source.string_pool_ptr());
    } else if (is_empty_type(src_column.type().data_type())) {
        dst_column.type().visit_tag([&](auto dst_desc_tag) {
            util::default_initialize<decltype(dst_desc_tag)>(dst_ptr, num_rows * dst_rawtype_size);
        });
    // Do not use src_column.is_sparse() here, as that misses columns that are dense, but have fewer than num_rows values
    } else if (src_column.opt_sparse_map().has_value() && has_valid_type_promotion(src_column.type(), dst_column.type())) {
        details::visit_type(dst_column.type().data_type(), [&](auto dst_tag) {
            using dst_type_info = ScalarTypeInfo<decltype(dst_tag)>;
            util::default_initialize<typename dst_type_info::TDT>(dst_ptr, num_rows * dst_rawtype_size);
            auto typed_dst_ptr = reinterpret_cast<typename dst_type_info::RawType*>(dst_ptr);
            details::visit_type(src_column.type().data_type(), [&](auto src_tag) {
                using src_type_info = ScalarTypeInfo<decltype(src_tag)>;
                Column::for_each_enumerated<typename src_type_info::TDT>(src_column, [typed_dst_ptr](auto enumerating_it) {
                    typed_dst_ptr[enumerating_it.idx()] = static_cast<typename dst_type_info::RawType>(enumerating_it.value());
                });
            });
        });
    } else if (trivially_compatible_types(src_column.type(), dst_column.type())) {
        details::visit_type(src_column.type().data_type() ,[&src_data, &dst_ptr] (auto src_desc_tag) {
            using SourceTDT = ScalarTagType<decltype(src_desc_tag)>;
            using SourceType =  typename decltype(src_desc_tag)::DataTypeTag::raw_type;
            while (auto block = src_data.template next<SourceTDT>()) {
                const auto row_count = block->row_count();
                memcpy(dst_ptr, block->data(), row_count * sizeof(SourceType));
                dst_ptr += row_count * sizeof(SourceType);
            }
        });
    } else if (has_valid_type_promotion(src_column.type(), dst_column.type())) {
        details::visit_type(dst_column.type().data_type() ,[&src_data, &dst_ptr, &src_column, &type_promotion_error_msg] (auto dest_desc_tag) {
            using DestinationType =  typename decltype(dest_desc_tag)::DataTypeTag::raw_type;
            auto typed_dst_ptr = reinterpret_cast<DestinationType *>(dst_ptr);
            details::visit_type(src_column.type().data_type() ,[&src_data, &typed_dst_ptr, &type_promotion_error_msg] (auto src_desc_tag) {
                using source_type_info = ScalarTypeInfo<decltype(src_desc_tag)>;
                if constexpr(std::is_arithmetic_v<typename source_type_info::RawType> && std::is_arithmetic_v<DestinationType>) {
                    const auto src_cend = src_data.cend<typename source_type_info::TDT>();
                    for (auto src_it = src_data.cbegin<typename source_type_info::TDT>(); src_it != src_cend; ++src_it) {
                        *typed_dst_ptr++ = static_cast<DestinationType>(*src_it);
                    }
                } else {
                    util::raise_rte(type_promotion_error_msg.c_str());
                }
            });
        });
    } else {
        util::raise_rte(type_promotion_error_msg.c_str());
    }
}

struct CopyToBufferTask : async::BaseTask {
    SegmentInMemory&& source_segment_;
    SegmentInMemory target_segment_;
    FrameSlice frame_slice_;
    DecodePathData shared_data_;
    std::any& handler_data_;
    bool fetch_index_;
    OutputFormat output_format_;

    CopyToBufferTask(
            SegmentInMemory&& source_segment,
            SegmentInMemory target_segment,
            FrameSlice frame_slice,
            DecodePathData shared_data,
            std::any& handler_data,
            bool fetch_index,
            OutputFormat output_format) :
            source_segment_(std::move(source_segment)),
        target_segment_(std::move(target_segment)),
        frame_slice_(std::move(frame_slice)),
        shared_data_(std::move(shared_data)),
        handler_data_(handler_data),
        fetch_index_(fetch_index),
        output_format_(output_format){
    }

    folly::Unit operator()() {
        const auto index_field_count = get_index_field_count(target_segment_);
        for (auto idx = 0u; idx < index_field_count && fetch_index_; ++idx) {
            copy_frame_data_to_buffer(target_segment_, idx, source_segment_, idx, frame_slice_.row_range, shared_data_, handler_data_, output_format_);
        }

        auto field_count = frame_slice_.col_range.diff() + index_field_count;
        internal::check<ErrorCode::E_ASSERTION_FAILURE>(
        field_count == source_segment_.descriptor().field_count(),
        "Column range does not match segment descriptor field count in copy_segments_to_frame: {} != {}",
        field_count, source_segment_.descriptor().field_count());

        const auto& fields = source_segment_.descriptor().fields();
        for (auto field_col = index_field_count; field_col < field_count; ++field_col) {
            const auto& field = fields.at(field_col);
            const auto& field_name = field.name();
            auto frame_loc_opt = target_segment_.column_index(field_name);
            if (!frame_loc_opt)
                continue;

            copy_frame_data_to_buffer(target_segment_, *frame_loc_opt, source_segment_, field_col, frame_slice_.row_range, shared_data_, handler_data_, output_format_);
        }
        return folly::Unit{};
    }
};

folly::Future<folly::Unit> copy_segments_to_frame(
        const std::shared_ptr<Store>& store,
        const std::shared_ptr<PipelineContext>& pipeline_context,
        SegmentInMemory frame,
        std::any& handler_data,
        OutputFormat output_format) {
    std::vector<folly::Future<folly::Unit>> copy_tasks;
    DecodePathData shared_data;
    for (auto context_row : folly::enumerate(*pipeline_context)) {
        auto &slice_and_key = context_row->slice_and_key();
        auto &segment = slice_and_key.segment(store);

        copy_tasks.emplace_back(async::submit_cpu_task(
            CopyToBufferTask{
                std::move(segment),
                frame,
                context_row->slice_and_key().slice(),
                shared_data,
                handler_data,
                context_row->fetch_index(),
                output_format}));
    }
    return folly::collect(copy_tasks).via(&async::cpu_executor()).unit();
}

folly::Future<SegmentInMemory> prepare_output_frame(
        std::vector<SliceAndKey>&& items,
        const std::shared_ptr<PipelineContext>& pipeline_context,
        const std::shared_ptr<Store>& store,
        const ReadOptions& read_options,
        std::any& handler_data) {
    pipeline_context->clear_vectors();
    pipeline_context->slice_and_keys_ = std::move(items);
	std::sort(std::begin(pipeline_context->slice_and_keys_), std::end(pipeline_context->slice_and_keys_), [] (const auto& left, const auto& right) {
		return std::tie(left.slice_.row_range, left.slice_.col_range) < std::tie(right.slice_.row_range, right.slice_.col_range);
	});
    adjust_slice_rowcounts(pipeline_context);
    const auto dynamic_schema = opt_false(read_options.dynamic_schema());
    mark_index_slices(pipeline_context, dynamic_schema, pipeline_context->bucketize_dynamic_);
    pipeline_context->ensure_vectors();

    for(auto row : *pipeline_context) {
        row.set_compacted(false);
        row.set_descriptor(row.slice_and_key().segment(store).descriptor_ptr());
        row.set_string_pool(row.slice_and_key().segment(store).string_pool_ptr());
    }

    const auto allocation_type = read_options.output_format() == OutputFormat::ARROW ? AllocationType::DETACHABLE : AllocationType::PRESIZED;
    auto frame = allocate_frame(pipeline_context, read_options.output_format(), allocation_type);
    return copy_segments_to_frame(store, pipeline_context, frame, handler_data, read_options.output_format()).thenValue([frame](auto&&){ return frame; });
}

AtomKey index_key_to_column_stats_key(const IndexTypeKey& index_key) {
    // Note that we use the creation timestamp and content hash of the related index key
    // This gives a strong paper-trail if archaeology is required
    return atom_key_builder()
            .version_id(index_key.version_id())
            .creation_ts(index_key.creation_ts())
            .content_hash(index_key.content_hash())
            .build(index_key.id(), KeyType::COLUMN_STATS);
}

void create_column_stats_impl(
    const std::shared_ptr<Store>& store,
    const VersionedItem& versioned_item,
    ColumnStats& column_stats,
    const ReadOptions& read_options
) {
    using namespace arcticdb::pipelines;
    auto clause = column_stats.clause();
    if (!clause.has_value()) {
        log::version().warn("Cannot create empty column stats");
        return;
    }
    auto read_query = std::make_shared<ReadQuery>(std::vector<std::shared_ptr<Clause>>{std::make_shared<Clause>(std::move(*clause))});

    auto column_stats_key = index_key_to_column_stats_key(versioned_item.key_);
    std::optional<SegmentInMemory> old_segment;
    try {
        old_segment = store->read(column_stats_key).get().second;
        ColumnStats old_column_stats{old_segment->fields()};
        // No need to redo work for any stats that already exist
        column_stats.drop(old_column_stats, false);
        // If all the column stats we are being asked to create already exist, there's no work to do
        if (column_stats.segment_column_names().empty()) {
            return;
        }
    } catch (...) {
        // Old segment doesn't exist
    }

    auto pipeline_context = std::make_shared<PipelineContext>();
    pipeline_context->stream_id_ = versioned_item.key_.id();
    read_indexed_keys_to_pipeline(store, pipeline_context, versioned_item, *read_query, read_options);

    schema::check<ErrorCode::E_UNSUPPORTED_INDEX_TYPE>(
            !pipeline_context->multi_key_,
            "Column stats generation not supported with multi-indexed symbols"
            );
    schema::check<ErrorCode::E_OPERATION_NOT_SUPPORTED_WITH_PICKLED_DATA>(
            !pipeline_context->is_pickled(),
            "Cannot create column stats on pickled data"
            );

    auto segs = read_and_process(store, pipeline_context, read_query, read_options).get();
    schema::check<ErrorCode::E_COLUMN_DOESNT_EXIST>(!segs.empty(), "Cannot create column stats for nonexistent columns");

    // Convert SliceAndKey vector into SegmentInMemory vector
    std::vector<SegmentInMemory> segments_in_memory;
    for (auto& seg: segs)  {
        segments_in_memory.emplace_back(seg.release_segment(store));
    }
    SegmentInMemory new_segment = merge_column_stats_segments(segments_in_memory);
    new_segment.descriptor().set_id(versioned_item.key_.id());

    storage::UpdateOpts update_opts;
    update_opts.upsert_ = true;
    if (!old_segment.has_value()) {
        // Old segment doesn't exist, just write new one
        store->update(column_stats_key, std::move(new_segment), update_opts).get();
        return;
    } else {
        // Check that the start and end index columns match
        internal::check<ErrorCode::E_ASSERTION_FAILURE>(
                new_segment.column(0) == old_segment->column(0) && new_segment.column(1) == old_segment->column(1),
                "Cannot create column stats, existing column stats row-groups do not match");
        old_segment->concatenate(std::move(new_segment));
        store->update(column_stats_key, std::move(*old_segment), update_opts).get();
    }
}

void drop_column_stats_impl(
    const std::shared_ptr<Store>& store,
    const VersionedItem& versioned_item,
    const std::optional<ColumnStats>& column_stats_to_drop
) {
    storage::RemoveOpts remove_opts;
    remove_opts.ignores_missing_key_ = true;
    auto column_stats_key = index_key_to_column_stats_key(versioned_item.key_);
    if (!column_stats_to_drop.has_value()) {
        // Drop all column stats
        store->remove_key(column_stats_key, remove_opts).get();
    } else {
        SegmentInMemory segment_in_memory;
        try {
            segment_in_memory = store->read(column_stats_key).get().second;
        } catch (const std::exception& e) {
            log::version().warn("No column stats exist to drop: {}", e.what());
            return;
        }
        ColumnStats column_stats{segment_in_memory.fields()};
        column_stats.drop(*column_stats_to_drop);
        auto columns_to_keep = column_stats.segment_column_names();
        if (columns_to_keep.empty()) {
            // Drop all column stats
            store->remove_key(column_stats_key, remove_opts).get();
        } else {
            auto old_fields = segment_in_memory.fields().clone();
            for (const auto& field: old_fields) {
                auto column_name = field.name();
                if (!columns_to_keep.contains(std::string{column_name}) && column_name != start_index_column_name && column_name != end_index_column_name) {
                    segment_in_memory.drop_column(column_name);
                }
            }
            storage::UpdateOpts update_opts;
            update_opts.upsert_ = true;
            store->update(column_stats_key, std::move(segment_in_memory), update_opts).get();
        }
    }
}

FrameAndDescriptor read_column_stats_impl(
    const std::shared_ptr<Store>& store,
    const VersionedItem& versioned_item) {
    auto column_stats_key = index_key_to_column_stats_key(versioned_item.key_);
    // Remove try-catch once AsyncStore methods raise the new error codes themselves
    try {
        auto segment_in_memory = store->read(column_stats_key).get().second;
        TimeseriesDescriptor tsd;
        tsd.set_total_rows(segment_in_memory.row_count());
        tsd.set_stream_descriptor(segment_in_memory.descriptor());
        return {SegmentInMemory(std::move(segment_in_memory)), tsd, {}};
    } catch (const std::exception& e) {
        storage::raise<ErrorCode::E_KEY_NOT_FOUND>("Failed to read column stats key: {}", e.what());
    }
}

ColumnStats get_column_stats_info_impl(
    const std::shared_ptr<Store>& store,
    const VersionedItem& versioned_item) {
    auto column_stats_key = index_key_to_column_stats_key(versioned_item.key_);
    // Remove try-catch once AsyncStore methods raise the new error codes themselves
    try {
        auto stream_descriptor = std::get<StreamDescriptor>(store->read_metadata_and_descriptor(column_stats_key).get());
        return ColumnStats(stream_descriptor.fields());
    } catch (const std::exception& e) {
        storage::raise<ErrorCode::E_KEY_NOT_FOUND>("Failed to read column stats key: {}", e.what());
    }
}

folly::Future<SegmentInMemory> do_direct_read_or_process(
        const std::shared_ptr<Store>& store,
        const std::shared_ptr<ReadQuery>& read_query,
        const ReadOptions& read_options,
        const std::shared_ptr<PipelineContext>& pipeline_context,
        const DecodePathData& shared_data,
        std::any& handler_data) {
    if(!read_query->clauses_.empty()) {
        ARCTICDB_SAMPLE(RunPipelineAndOutput, 0)
        util::check_rte(!pipeline_context->is_pickled(),"Cannot filter pickled data");
        return read_and_process(store, pipeline_context, read_query, read_options)
        .thenValue([store, pipeline_context, &read_options, &handler_data](std::vector<SliceAndKey>&& segs) {
            return prepare_output_frame(std::move(segs), pipeline_context, store, read_options, handler_data);
        });
    } else {
        ARCTICDB_SAMPLE(MarkAndReadDirect, 0)
        util::check_rte(!(pipeline_context->is_pickled() && std::holds_alternative<RowRange>(read_query->row_filter)), "Cannot use head/tail/row_range with pickled data, use plain read instead");
        mark_index_slices(pipeline_context, opt_false(read_options.dynamic_schema()), pipeline_context->bucketize_dynamic_);
        const auto allocation_type = read_options.output_format() == OutputFormat::ARROW ? AllocationType::DETACHABLE : AllocationType::PRESIZED;
        auto frame = allocate_frame(pipeline_context, read_options.output_format(), allocation_type);
        util::print_total_mem_usage(__FILE__, __LINE__, __FUNCTION__);
        ARCTICDB_DEBUG(log::version(), "Fetching frame data");
        return fetch_data(std::move(frame), pipeline_context, store, *read_query, read_options, shared_data, handler_data);
    }
}

VersionedItem collate_and_write(
    const std::shared_ptr<Store>& store,
    const std::shared_ptr<PipelineContext>& pipeline_context,
    const std::vector<FrameSlice>& slices,
    std::vector<VariantKey> keys,
    size_t append_after,
    const std::optional<arcticdb::proto::descriptors::UserDefinedMetadata>& user_meta
    ) {
    util::check(keys.size() == slices.size(), "Mismatch between slices size and key size");
    TimeseriesDescriptor tsd;

    tsd.set_stream_descriptor(pipeline_context->descriptor());
    tsd.set_total_rows(pipeline_context->total_rows_);
    auto& tsd_proto = tsd.mutable_proto();
    tsd_proto.mutable_normalization()->CopyFrom(*pipeline_context->norm_meta_);
    if(user_meta)
        tsd_proto.mutable_user_meta()->CopyFrom(*user_meta);

    auto index = stream::index_type_from_descriptor(pipeline_context->descriptor());
    return util::variant_match(index, [&store, &pipeline_context, &slices, &keys, &append_after, &tsd] (auto idx) {
        using IndexType = decltype(idx);
        index::IndexWriter<IndexType> writer(store, IndexPartialKey{pipeline_context->stream_id_, pipeline_context->version_id_}, std::move(tsd));
        auto end = std::begin(pipeline_context->slice_and_keys_);
        std::advance(end, append_after);
        ARCTICDB_DEBUG(log::version(), "Adding {} existing keys and {} new keys: ", std::distance(std::begin(pipeline_context->slice_and_keys_), end), keys.size());
        for(auto sk = std::begin(pipeline_context->slice_and_keys_); sk < end; ++sk)
            writer.add(sk->key(), sk->slice());

        for (auto key : folly::enumerate(keys)) {
            writer.add(to_atom(*key), slices[key.index]);
        }
        auto index_key =  writer.commit();
        return VersionedItem{to_atom(std::move(index_key).get())};
    });
}

void delete_incomplete_keys(PipelineContext& pipeline_context, Store& store) {
    std::vector<entity::VariantKey> keys_to_delete;
    keys_to_delete.reserve(pipeline_context.slice_and_keys_.size() - pipeline_context.incompletes_after());
    for (auto sk = pipeline_context.incompletes_begin(); sk != pipeline_context.end(); ++sk) {
        const auto& slice_and_key = sk->slice_and_key();
        if (ARCTICDB_LIKELY(slice_and_key.key().type() == KeyType::APPEND_DATA)) {
            keys_to_delete.emplace_back(slice_and_key.key());
        } else {
            log::storage().error(
                "Delete incomplete keys procedure tries to delete a wrong key type {}. Key type must be {}.",
                slice_and_key.key(),
                KeyType::APPEND_DATA
            );
        }
    }

    ARCTICDB_DEBUG(log::version(), "delete_incomplete_keys Symbol {}: Deleting {} keys", pipeline_context.stream_id_, keys_to_delete.size());
    store.remove_keys(keys_to_delete).get();
}

DeleteIncompleteKeysOnExit::DeleteIncompleteKeysOnExit(
        std::shared_ptr<PipelineContext> pipeline_context,
        std::shared_ptr<Store> store,
        bool via_iteration)
            : context_(std::move(pipeline_context)),
              store_(std::move(store)),
              via_iteration_(via_iteration) {
    }

DeleteIncompleteKeysOnExit::~DeleteIncompleteKeysOnExit() {
    if(released_)
        return;

    try {
        if (context_->incompletes_after_) {
            delete_incomplete_keys(*context_, *store_);
        } else {
            // If an exception is thrown before read_incompletes_to_pipeline the keys won't be placed inside the
            // context thus they must be read manually.
            auto entries = read_incomplete_keys_for_symbol(store_, context_->stream_id_, via_iteration_);
            store_->remove_keys(entries).get();
        }
    } catch (const std::exception& e) {
        // Don't emit exceptions from destructor
        log::storage().error("Failed to delete staged segments: {}", e.what());
    }
}

std::optional<DeleteIncompleteKeysOnExit> get_delete_keys_on_failure(
    const std::shared_ptr<PipelineContext>& pipeline_context,
    const std::shared_ptr<Store>& store,
    const CompactIncompleteOptions& options) {
    if(options.delete_staged_data_on_failure_)
        return std::make_optional<DeleteIncompleteKeysOnExit>(pipeline_context, store, options.via_iteration_);
    else
        return std::nullopt;
}

VersionedItem sort_merge_impl(
    const std::shared_ptr<Store>& store,
    const StreamId& stream_id,
    const std::optional<arcticdb::proto::descriptors::UserDefinedMetadata>& norm_meta,
    const UpdateInfo& update_info,
    const CompactIncompleteOptions& options,
    const WriteOptions& write_options,
    std::shared_ptr<PipelineContext>& pipeline_context) {
    auto read_query = std::make_shared<ReadQuery>();

    std::optional<SortedValue> previous_sorted_value;
    if(options.append_ && update_info.previous_index_key_.has_value()) {
        read_indexed_keys_to_pipeline(store, pipeline_context, *(update_info.previous_index_key_), *read_query, ReadOptions{});
        if (!write_options.dynamic_schema) {
            user_input::check<ErrorCode::E_INVALID_USER_ARGUMENT>(
                pipeline_context->slice_and_keys_.front().slice().columns() == pipeline_context->slice_and_keys_.back().slice().columns(),
                "Appending using sort and finalize is not supported when existing data being appended to is column sliced."
            );
        }
        previous_sorted_value.emplace(pipeline_context->desc_->sorted());
    }
    const auto num_versioned_rows = pipeline_context->total_rows_;

    const bool has_incomplete_segments = read_incompletes_to_pipeline(
        store,
        pipeline_context,
        *read_query,
        ReadOptions{},
        options.convert_int_to_float_,
        options.via_iteration_,
        options.sparsify_,
        write_options.dynamic_schema
    );
    user_input::check<ErrorCode::E_NO_STAGED_SEGMENTS>(
        has_incomplete_segments,
        "Finalizing staged data is not allowed with empty staging area"
    );

    std::vector<FrameSlice> slices;
    std::vector<folly::Future<VariantKey>> fut_vec;
    auto semaphore = std::make_shared<folly::NativeSemaphore>(n_segments_live_during_compaction());
    auto index = stream::index_type_from_descriptor(pipeline_context->descriptor());
    util::variant_match(index,
        [&](const stream::TimeseriesIndex &timeseries_index) {
            read_query->clauses_.emplace_back(std::make_shared<Clause>(SortClause{timeseries_index.name(), pipeline_context->incompletes_after()}));
            read_query->clauses_.emplace_back(std::make_shared<Clause>(RemoveColumnPartitioningClause{}));

            read_query->clauses_.emplace_back(std::make_shared<Clause>(MergeClause{
                timeseries_index,
                SparseColumnPolicy{},
                stream_id,
                pipeline_context->descriptor(),
                write_options.dynamic_schema
            }));
            ReadOptions read_options;
            read_options.set_dynamic_schema(write_options.dynamic_schema);
            auto segments = read_and_process(store, pipeline_context, read_query, read_options).get();
            if (options.append_ && update_info.previous_index_key_ && !segments.empty()) {
                const timestamp last_index_on_disc = update_info.previous_index_key_->end_time() - 1;
                const timestamp incomplete_start =
                    std::get<timestamp>(TimeseriesIndex::start_value_for_segment(segments[0].segment(store)));
                sorting::check<ErrorCode::E_UNSORTED_DATA>(
                    last_index_on_disc <= incomplete_start,
                    "Cannot append staged segments to existing data as incomplete segment contains index value {} < existing data {}",
                    date_and_time(incomplete_start),
                    date_and_time(last_index_on_disc)
                );
            }
            pipeline_context->total_rows_ = num_versioned_rows + get_slice_rowcounts(segments);

            auto index = index_type_from_descriptor(pipeline_context->descriptor());
            stream::SegmentAggregator<TimeseriesIndex, DynamicSchema, RowCountSegmentPolicy, SparseColumnPolicy>
            aggregator{
                [&slices](FrameSlice &&slice) {
                    slices.emplace_back(std::move(slice));
                },
                DynamicSchema{*pipeline_context->staged_descriptor_, index},
                [pipeline_context, &fut_vec, &store, &semaphore](SegmentInMemory &&segment) {
                    const auto local_index_start = TimeseriesIndex::start_value_for_segment(segment);
                    const auto local_index_end = TimeseriesIndex::end_value_for_segment(segment);
                    stream::StreamSink::PartialKey
                    pk{KeyType::TABLE_DATA, pipeline_context->version_id_, pipeline_context->stream_id_, local_index_start, local_index_end};
                    fut_vec.emplace_back(store->write_maybe_blocking(pk, std::move(segment), semaphore));
                },
                RowCountSegmentPolicy(write_options.segment_row_size)};

            [[maybe_unused]] size_t count = 0;
            for(auto& sk : segments) {
                SegmentInMemory segment = sk.release_segment(store);

                ARCTICDB_DEBUG(log::version(), "sort_merge_impl Symbol {} Segment {}: Segment has rows {} columns {} uncompressed bytes {}",
                               pipeline_context->stream_id_, count++, segment.row_count(), segment.columns().size(),
                               segment.descriptor().uncompressed_bytes());
                // Empty columns can appear only of one staged segment is empty and adds column which
                // does not appear in any other segment. There can also be empty columns if all segments
                // are empty in that case this loop won't be reached as segments.size() will be 0
                if (write_options.dynamic_schema) {
                    segment.drop_empty_columns();
                }

                aggregator.add_segment(std::move(segment), sk.slice(), options.convert_int_to_float_);
            }
            aggregator.commit();
            pipeline_context->desc_->set_sorted(deduce_sorted(previous_sorted_value.value_or(SortedValue::ASCENDING), SortedValue::ASCENDING));
        },
        [&](const auto &) {
            util::raise_rte("Sort merge only supports datetime indexed data. You data does not have a datetime index.");
        }
        );

    auto keys = folly::collect(fut_vec).get();
    auto vit = collate_and_write(
        store,
        pipeline_context,
        slices,
        keys,
        pipeline_context->incompletes_after(),
        norm_meta);
    return vit;
}

VersionedItem compact_incomplete_impl(
    const std::shared_ptr<Store>& store,
    const StreamId& stream_id,
    const std::optional<arcticdb::proto::descriptors::UserDefinedMetadata>& user_meta,
    const UpdateInfo& update_info,
    const CompactIncompleteOptions& options,
    const WriteOptions& write_options,
    std::shared_ptr<PipelineContext>& pipeline_context) {

    ReadQuery read_query;
    ReadOptions read_options;
    read_options.set_dynamic_schema(true);
    std::optional<SegmentInMemory> last_indexed;
    std::optional<SortedValue> previous_sorted_value;

    if(options.append_ && update_info.previous_index_key_.has_value()) {
        read_indexed_keys_to_pipeline(store, pipeline_context, *(update_info.previous_index_key_), read_query, read_options);
        if (!write_options.dynamic_schema) {
            user_input::check<ErrorCode::E_INVALID_USER_ARGUMENT>(
                pipeline_context->slice_and_keys_.front().slice().columns() == pipeline_context->slice_and_keys_.back().slice().columns(),
                "Appending using sort and finalize is not supported when existing data being appended to is column sliced."
            );
        }
        previous_sorted_value.emplace(pipeline_context->desc_->sorted());
    }

    const bool has_incomplete_segments = read_incompletes_to_pipeline(
        store,
        pipeline_context,
        read_query,
        ReadOptions{},
        options.convert_int_to_float_,
        options.via_iteration_,
        options.sparsify_,
        write_options.dynamic_schema
    );
    user_input::check<ErrorCode::E_NO_STAGED_SEGMENTS>(
        has_incomplete_segments,
        "Finalizing staged data is not allowed with empty staging area"
    );
    if (options.validate_index_) {
        check_incompletes_index_ranges_dont_overlap(pipeline_context, previous_sorted_value);
    }
    const auto& first_seg = pipeline_context->slice_and_keys_.begin()->segment(store);

    std::vector<FrameSlice> slices;
    bool dynamic_schema = write_options.dynamic_schema;
    const auto index = index_type_from_descriptor(first_seg.descriptor());
    auto policies = std::make_tuple(
        index,
        dynamic_schema ? VariantSchema{DynamicSchema::default_schema(index, stream_id)} : VariantSchema{FixedSchema::default_schema(index, stream_id)},
        options.sparsify_ ? VariantColumnPolicy{SparseColumnPolicy{}} : VariantColumnPolicy{DenseColumnPolicy{}}
        );

    CompactionResult result = util::variant_match(std::move(policies), [
        &slices, pipeline_context=pipeline_context, &store, &options, &previous_sorted_value, &write_options] (auto &&idx, auto &&schema, auto &&column_policy) {
        using IndexType = std::remove_reference_t<decltype(idx)>;
        using SchemaType = std::remove_reference_t<decltype(schema)>;
        using ColumnPolicyType = std::remove_reference_t<decltype(column_policy)>;
        constexpr bool validate_index_sorted = IndexType::type() == IndexDescriptorImpl::Type::TIMESTAMP;

        CompactionResult result = do_compact<IndexType, SchemaType, RowCountSegmentPolicy, ColumnPolicyType>(
                pipeline_context->incompletes_begin(),
                pipeline_context->end(),
                pipeline_context,
                slices,
                store,
                options.convert_int_to_float_,
                write_options.segment_row_size,
                validate_index_sorted,
                check_schema_matches_incomplete);
        if constexpr(std::is_same_v<IndexType, TimeseriesIndex>) {
            pipeline_context->desc_->set_sorted(deduce_sorted(previous_sorted_value.value_or(SortedValue::ASCENDING), SortedValue::ASCENDING));
        }

        return result;
    });

    return util::variant_match(std::move(result),
                        [&slices, &pipeline_context, &store, &user_meta](CompactionWrittenKeys& written_keys) -> VersionedItem {
                            auto vit = collate_and_write(
                                store,
                                pipeline_context,
                                slices,
                                std::move(written_keys),
                                pipeline_context->incompletes_after(),
                                user_meta);
                            return vit;
                        },
                        [](Error& error) -> VersionedItem {
                            error.throw_error();
                            return VersionedItem{}; // unreachable
                        }
                    );
}

PredefragmentationInfo get_pre_defragmentation_info(
        const std::shared_ptr<Store>& store,
        const StreamId& stream_id,
        const UpdateInfo& update_info,
        const WriteOptions& options,
        size_t segment_size) {
    util::check(update_info.previous_index_key_.has_value(), "No latest undeleted version found for data compaction");

    auto pipeline_context = std::make_shared<PipelineContext>();
    pipeline_context->stream_id_ = stream_id;
    pipeline_context->version_id_ = update_info.next_version_id_;

    auto read_query = std::make_shared<ReadQuery>();
    read_indexed_keys_to_pipeline(store, pipeline_context, *(update_info.previous_index_key_), *read_query, defragmentation_read_options_generator(options));

    using CompactionStartInfo = std::pair<size_t, size_t>;//row, segment_append_after
    std::vector<CompactionStartInfo> first_col_segment_idx;
    const auto& slice_and_keys = pipeline_context->slice_and_keys_;
    first_col_segment_idx.reserve(slice_and_keys.size());
    std::optional<CompactionStartInfo> compaction_start_info;
    size_t segment_idx = 0, num_to_segments_after_compact = 0, new_segment_row_size = 0;
    for(const auto & slice_and_key : slice_and_keys) {
        auto &slice = slice_and_key.slice();

        if (slice.row_range.diff() < segment_size && !compaction_start_info)
            compaction_start_info = {slice.row_range.start(), segment_idx};
            
        if (slice.col_range.start() == pipeline_context->descriptor().index().field_count()){//where data column starts
            first_col_segment_idx.emplace_back(slice.row_range.start(), segment_idx);
            if (new_segment_row_size == 0)
                ++num_to_segments_after_compact;
            new_segment_row_size += slice.row_range.diff();
            if (new_segment_row_size >= segment_size)
                new_segment_row_size = 0;
        }
        ++segment_idx;
        if (compaction_start_info && slice.row_range.start() < compaction_start_info->first){
            auto start_point = std::lower_bound(first_col_segment_idx.begin(), first_col_segment_idx.end(), slice.row_range.start(), [](auto lhs, auto rhs){return lhs.first < rhs;});
            if (start_point != first_col_segment_idx.end())
                compaction_start_info = *start_point;
            else {
                log::version().warn("Missing segment containing column 0 for row {}; Resetting compaction starting point to 0", slice.row_range.start());
                compaction_start_info = {0u, 0u};
            }
        }
    }
    return {pipeline_context, read_query, first_col_segment_idx.size() - num_to_segments_after_compact, compaction_start_info ? std::make_optional<size_t>(compaction_start_info->second) : std::nullopt};
}

bool is_symbol_fragmented_impl(size_t segments_need_compaction){
    return static_cast<int64_t>(segments_need_compaction) >= ConfigsMap::instance()->get_int("SymbolDataCompact.SegmentCount", 100);
}

VersionedItem defragment_symbol_data_impl(
        const std::shared_ptr<Store>& store,
        const StreamId& stream_id,
        const UpdateInfo& update_info,
        const WriteOptions& options,
        size_t segment_size) {
    auto pre_defragmentation_info = get_pre_defragmentation_info(store, stream_id, update_info, options, segment_size);
    util::check(is_symbol_fragmented_impl(pre_defragmentation_info.segments_need_compaction) && pre_defragmentation_info.append_after.has_value(), "Nothing to compact in defragment_symbol_data");

    // in the new index segment, we will start appending after this value
    std::vector<FrameSlice> slices;
    const auto index = index_type_from_descriptor(pre_defragmentation_info.pipeline_context->descriptor());
    auto policies = std::make_tuple(
        index,
        options.dynamic_schema ? VariantSchema{DynamicSchema::default_schema(index, stream_id)} : VariantSchema{FixedSchema::default_schema(index, stream_id)}
        );

    CompactionResult result = util::variant_match(std::move(policies), [
        &slices, &store, &options, &pre_defragmentation_info, segment_size=segment_size] (auto &&idx, auto &&schema) {
        pre_defragmentation_info.read_query->clauses_.emplace_back(std::make_shared<Clause>(RemoveColumnPartitioningClause{pre_defragmentation_info.append_after.value()}));
        auto segments = read_and_process(store, pre_defragmentation_info.pipeline_context, pre_defragmentation_info.read_query, defragmentation_read_options_generator(options)).get();
        using IndexType = std::remove_reference_t<decltype(idx)>;
        using SchemaType = std::remove_reference_t<decltype(schema)>;

        StaticSchemaCompactionChecks checks = [](const StreamDescriptor&, const StreamDescriptor&) {
            // No defrag specific checks yet
            return std::monostate{};
        };

        return do_compact<IndexType, SchemaType, RowCountSegmentPolicy, DenseColumnPolicy>(
            segments.begin(),
            segments.end(),
            pre_defragmentation_info.pipeline_context,
            slices,
            store,
            false,
            segment_size,
            false,
            std::move(checks));
    });

    return util::variant_match(std::move(result),
                               [&slices, &pre_defragmentation_info, &store](CompactionWrittenKeys& written_keys) -> VersionedItem {
                                return collate_and_write(
                                        store,
                                        pre_defragmentation_info.pipeline_context,
                                        slices,
                                        std::move(written_keys),
                                        pre_defragmentation_info.append_after.value(),
                                        std::nullopt);
                               },
                               [](Error& error) -> VersionedItem {
                                   error.throw_error();
                                   return VersionedItem{}; // unreachable
                               }
    );
}

void set_row_id_if_index_only(
        const PipelineContext& pipeline_context,
        SegmentInMemory& frame,
        const ReadQuery& read_query) {
    if (read_query.columns &&
        read_query.columns->empty() &&
        pipeline_context.descriptor().index().type() == IndexDescriptor::Type::ROWCOUNT) {
        frame.set_row_id(static_cast<ssize_t>(pipeline_context.rows_ - 1));
    }
}

// This is the main user-facing read method that either returns all or
// part of a dataframe as-is, or transforms it via a processing pipeline
folly::Future<ReadVersionOutput> read_frame_for_version(
        const std::shared_ptr<Store>& store,
        const std::variant<VersionedItem, StreamId>& version_info,
        const std::shared_ptr<ReadQuery>& read_query ,
        const ReadOptions& read_options,
        std::any& handler_data) {
    using namespace arcticdb::pipelines;
    auto pipeline_context = std::make_shared<PipelineContext>();
    VersionedItem res_versioned_item;

    if(std::holds_alternative<StreamId>(version_info)) {
        pipeline_context->stream_id_ = std::get<StreamId>(version_info);
        // This isn't ideal. It would be better if the version() and timestamp() methods on the C++ VersionedItem class
        // returned optionals, but this change would bubble up to the Python VersionedItem class defined in _store.py.
        // This class is very hard to change at this point, as users do things like pickling them to pass them around.
        // This at least gets the symbol attribute of VersionedItem correct. The creation timestamp will be zero, which
        // corresponds to 1970, and so with this obviously ridiculous version ID, it should be clear to users that these
        // values are meaningless before an indexed version exists.
        res_versioned_item = VersionedItem(AtomKeyBuilder()
                                           .version_id(std::numeric_limits<VersionId>::max())
                                           .build<KeyType::TABLE_INDEX>(std::get<StreamId>(version_info)));
    } else {
        pipeline_context->stream_id_ = std::get<VersionedItem>(version_info).key_.id();
        read_indexed_keys_to_pipeline(store, pipeline_context, std::get<VersionedItem>(version_info), *read_query, read_options);
        res_versioned_item = std::get<VersionedItem>(version_info);
    }

    if(pipeline_context->multi_key_) {
        check_multi_key_is_not_index_only(*pipeline_context, *read_query);
        return read_multi_key(store, *pipeline_context->multi_key_, handler_data);
    }

    if(opt_false(read_options.incompletes())) {
        util::check(std::holds_alternative<IndexRange>(read_query->row_filter), "Streaming read requires date range filter");
        const auto& query_range = std::get<IndexRange>(read_query->row_filter);
        const auto existing_range = pipeline_context->index_range();
        if(!existing_range.specified_ || query_range.end_ > existing_range.end_)
            read_incompletes_to_pipeline(store, pipeline_context, *read_query, read_options, false, false, false,  opt_false(read_options.dynamic_schema()));
    }

    if(std::holds_alternative<StreamId>(version_info) && !pipeline_context->incompletes_after_) {
        missing_data::raise<ErrorCode::E_NO_SYMBOL_DATA>(
            "read_dataframe_impl: read returned no data for symbol {} (found no versions or append data)", pipeline_context->stream_id_);
    }

    modify_descriptor(pipeline_context, read_options);
    generate_filtered_field_descriptors(pipeline_context, read_query->columns);
    ARCTICDB_DEBUG(log::version(), "Fetching data to frame");

    DecodePathData shared_data;
    return version_store::do_direct_read_or_process(store, read_query, read_options, pipeline_context, shared_data, handler_data)
    .thenValue([res_versioned_item, pipeline_context, read_options, &handler_data, read_query, shared_data](auto&& frame) mutable {
        ARCTICDB_DEBUG(log::version(), "Reduce and fix columns");
        return reduce_and_fix_columns(pipeline_context, frame, read_options, handler_data)
        .via(&async::cpu_executor())
        .thenValue([res_versioned_item, pipeline_context, frame, read_query, shared_data](auto&&) mutable {
            set_row_id_if_index_only(*pipeline_context, frame, *read_query);
            return ReadVersionOutput{std::move(res_versioned_item),
                                     {frame,
                                      timeseries_descriptor_from_pipeline_context(pipeline_context, {}, pipeline_context->bucketize_dynamic_),
                                      {}}};
        });
    });
}
} //namespace arcticdb::version_store

namespace arcticdb {

Error::Error(folly::Function<void(std::string)> raiser, std::string msg)
    : raiser_(std::move(raiser)), msg_(std::move(msg)) {

}

void Error::throw_error() {
    raiser_(msg_);
}

void remove_written_keys(Store* const store, CompactionWrittenKeys&& written_keys) {
    log::version().debug("Error during compaction, removing {} keys written before failure", written_keys.size());
    store->remove_keys_sync(std::move(written_keys));
}

bool is_segment_unsorted(const SegmentInMemory& segment) {
    return segment.descriptor().sorted() == SortedValue::DESCENDING || segment.descriptor().sorted() == SortedValue::UNSORTED;
}

CheckOutcome check_schema_matches_incomplete(const StreamDescriptor& stream_descriptor_incomplete, const StreamDescriptor& pipeline_desc) {
    // We need to check that the index names match regardless of the dynamic schema setting
    if(!index_names_match(stream_descriptor_incomplete, pipeline_desc)) {
        return Error{
            throw_error<ErrorCode::E_DESCRIPTOR_MISMATCH>,
            fmt::format("{} All staged segments must have the same index names."
                        "{} is different than {}",
                        error_code_data<ErrorCode::E_DESCRIPTOR_MISMATCH>.name_,
                        stream_descriptor_incomplete,
                        pipeline_desc)
        };
    }
    if (!columns_match(stream_descriptor_incomplete, pipeline_desc)) {
        return Error{
            throw_error<ErrorCode::E_DESCRIPTOR_MISMATCH>,
            fmt::format("{} When static schema is used all staged segments must have the same column and column types."
                        "{} is different than {}",
                        error_code_data<ErrorCode::E_DESCRIPTOR_MISMATCH>.name_,
                        stream_descriptor_incomplete,
                        pipeline_desc)
        };
    }
    return std::monostate{};
}

size_t n_segments_live_during_compaction() {
    int64_t default_count = 2 * async::TaskScheduler::instance()->io_thread_count();
    int64_t res = ConfigsMap::instance()->get_int("VersionStore.NumSegmentsLiveDuringCompaction", default_count);
    log::version().debug("Allowing up to {} segments to be live during compaction", res);
    static constexpr auto max_size = static_cast<int64_t>(folly::NativeSemaphore::value_max_v);
    util::check(res < max_size, "At most {} live segments during compaction supported but were {}, adjust VersionStore.NumSegmentsLiveDuringCompaction", max_size, res);
    util::check(res > 0, "VersionStore.NumSegmentsLiveDuringCompaction must be strictly positive but was {}", res);
    return static_cast<size_t>(res);
}

}<|MERGE_RESOLUTION|>--- conflicted
+++ resolved
@@ -899,13 +899,8 @@
     const ReadOptions& read_options
     ) {
     auto component_manager = std::make_shared<ComponentManager>();
-<<<<<<< HEAD
     const ProcessingConfig processing_config{opt_false(read_options.dynamic_schema_), pipeline_context->rows_};
     for (const auto& clause: read_query->clauses_) {
-=======
-    ProcessingConfig processing_config{opt_false(read_options.dynamic_schema()), pipeline_context->rows_};
-    for (auto& clause: read_query->clauses_) {
->>>>>>> 74d771d8
         clause->set_processing_config(processing_config);
         clause->set_component_manager(component_manager);
     }
@@ -927,24 +922,12 @@
         std::make_shared<std::vector<std::shared_ptr<Clause>>>(read_query->clauses_))
     .via(&async::cpu_executor())
     .thenValue([component_manager, read_query, pipeline_context](std::vector<EntityId>&& processed_entity_ids) {
-<<<<<<< HEAD
         auto proc = gather_entities<std::shared_ptr<SegmentInMemory>, std::shared_ptr<RowRange>, std::shared_ptr<ColRange>>(
             *component_manager,
             std::move(processed_entity_ids));
         if (ranges::any_of(read_query->clauses_, [](const std::shared_ptr<Clause>& clause) {
             return clause->clause_info().modifies_output_descriptor_;
         })) {
-=======
-        auto proc = gather_entities<std::shared_ptr<SegmentInMemory>,
-                                    std::shared_ptr<RowRange>,
-                                    std::shared_ptr<ColRange>>(*component_manager, processed_entity_ids);
-
-        if (std::any_of(read_query->clauses_.begin(),
-                        read_query->clauses_.end(),
-                        [](const std::shared_ptr<Clause>& clause) {
-                            return clause->clause_info().modifies_output_descriptor_;
-                        })) {
->>>>>>> 74d771d8
             set_output_descriptors(proc, read_query->clauses_, pipeline_context);
         }
         return collect_segments(std::move(proc));
