--- conflicted
+++ resolved
@@ -1887,10 +1887,9 @@
     ReadOptions read_options;
     read_options.set_dynamic_schema(true);
     std::optional<SegmentInMemory> last_indexed;
-<<<<<<< HEAD
-    std::optional<SortedValue> previous_sorted_value;
-
-    // INTENTIONAL
+
+    // ===================================================
+    // CODE BLOCK WITH INTENTIONAL ERRORS
     std::vector<int> use_after_move = {1, 2, 3};
     std::vector<int> moved = std::move(use_after_move);
     for (auto i : use_after_move) {
@@ -1900,20 +1899,9 @@
     int* use_after_free = new int(0);
     delete use_after_free;
     std::cout<<*use_after_free<<std::endl;
-
-
-    if(options.append_ && update_info.previous_index_key_.has_value()) {
-        read_indexed_keys_to_pipeline(store, pipeline_context, *(update_info.previous_index_key_), read_query, read_options);
-        if (!write_options.dynamic_schema) {
-            user_input::check<ErrorCode::E_INVALID_USER_ARGUMENT>(
-                pipeline_context->slice_and_keys_.front().slice().columns() == pipeline_context->slice_and_keys_.back().slice().columns(),
-                "Appending using sort and finalize is not supported when existing data being appended to is column sliced."
-            );
-        }
-        previous_sorted_value.emplace(pipeline_context->desc_->sorted());
-    }
-
-=======
+    // INTENTIONAL ERRORS END HERE
+    // ===================================================
+
     read_indexed_keys_for_compaction(options, update_info, store, pipeline_context, read_query, ReadOptions{});
     validate_slicing_policy_for_compaction(options, update_info, pipeline_context, write_options);
     const bool append_to_existing = options.append_ && update_info.previous_index_key_.has_value();
@@ -1926,7 +1914,7 @@
         .dynamic_schema = write_options.dynamic_schema,
         .has_active_version = update_info.previous_index_key_.has_value()
     };
->>>>>>> 424cd56e
+
     const bool has_incomplete_segments = read_incompletes_to_pipeline(
         store,
         pipeline_context,
