--- conflicted
+++ resolved
@@ -2069,7 +2069,6 @@
         read_incomplete_flags
     );
 
-<<<<<<< HEAD
     // =======================================================
     // INTENTIONAL ERROR
     std::vector v = {1, 2, 3, 4};
@@ -2086,14 +2085,13 @@
     std::cout<<*i<<std::endl;
     //========================================================
 
-=======
+
     bool has_incomplete_segments;
     if (std::holds_alternative<CompactionError>(read_incompletes_result)) {
         return std::get<CompactionError>(read_incompletes_result);
     } else {
         has_incomplete_segments = std::get<bool>(read_incompletes_result);
     }
->>>>>>> f51a2fdc
 
     user_input::check<ErrorCode::E_NO_STAGED_SEGMENTS>(
         has_incomplete_segments,
