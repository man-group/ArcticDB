--- conflicted
+++ resolved
@@ -589,7 +589,11 @@
 
 std::shared_ptr<std::unordered_set<std::string>> columns_to_decode(const std::shared_ptr<PipelineContext>& pipeline_context) {
     std::shared_ptr<std::unordered_set<std::string>> res;
-    ARCTICDB_DEBUG(log::version(), "Creating columns list with {} bits set", pipeline_context->overall_column_bitset_->count());
+    ARCTICDB_DEBUG(
+        log::version(),
+        "Creating columns list with {} bits set",
+        pipeline_context->overall_column_bitset_ ? pipeline_context->overall_column_bitset_->count() : 0
+    );
     if(pipeline_context->overall_column_bitset_) {
         res = std::make_shared<std::unordered_set<std::string>>();
         auto en = pipeline_context->overall_column_bitset_->first();
@@ -685,22 +689,12 @@
     if(index_columns.empty())
         return;
 
-<<<<<<< HEAD
     std::vector<std::string> index_columns_to_add;
     for(const auto& index_column : index_columns) {
         if(std::find(std::begin(read_query.columns), std::end(read_query.columns), index_column) == std::end(read_query.columns))
-            index_columns_to_add.push_back(index_column);
-=======
-        std::vector<std::string> index_columns_to_add;
-        for(const auto& index_column : index_columns) {
-            if(std::find(std::begin(read_query.columns), std::end(read_query.columns), index_column) == std::end(read_query.columns))
-                index_columns_to_add.push_back(std::string(index_column));
-        }
-        read_query.columns.insert(std::begin(read_query.columns), std::begin(index_columns_to_add), std::end(index_columns_to_add));
->>>>>>> 66a5d19c
+            index_columns_to_add.push_back(std::string(index_column));
     }
     read_query.columns.insert(std::begin(read_query.columns), std::begin(index_columns_to_add), std::end(index_columns_to_add));
-    
 }
 
 FrameAndDescriptor read_segment_impl(
@@ -1208,7 +1202,7 @@
 
     ARCTICDB_DEBUG(log::version(), "Reduce and fix columns");
     reduce_and_fix_columns(pipeline_context, frame, read_options);
-    return {frame, timeseries_descriptor_from_pipeline_context(*pipeline_context, {}, pipeline_context->bucketize_dynamic_), {}, buffers};
+    return {frame, timeseries_descriptor_from_pipeline_context(pipeline_context, {}, pipeline_context->bucketize_dynamic_), {}, buffers};
 }
 
 VersionedItem collate_and_write(
@@ -1549,13 +1543,13 @@
                 "There shouldn't be any selected columns when reading the index."
             );
             schema::check<ErrorCode::E_UNSUPPORTED_INDEX_TYPE>(
-                index_segment_reader.tsd().as_stream_descriptor().index().type() != IndexDescriptor::UNKNOWN,
+                index_segment_reader.tsd().as_stream_descriptor().index().type() != IndexDescriptor::Type::UNKNOWN,
                 "Cannot read unknown index type. Try updating to newer Arctic version."
             );
             check_column_and_date_range_filterable(index_segment_reader, read_query);
             const auto& tsd = index_segment_reader.tsd();
             read_query.columns = stream::get_index_columns_from_descriptor(tsd);
-            read_query.calculate_row_filter(static_cast<int64_t>(tsd.proto().total_rows()));
+            read_query.calculate_row_filter(static_cast<int64_t>(tsd.total_rows()));
             pipeline_context->desc_ = tsd.as_stream_descriptor();
             const StreamDescriptor stream_descriptor = pipeline_context->descriptor();
             pipeline_context->selected_columns_ = util::BitMagic(stream_descriptor.fields().size());
@@ -1587,12 +1581,12 @@
                     pipeline_context->slice_and_keys_.push_back(index_segment_reader.row(current_index_segment_row++));
                     ++segment_start_row;
                     ++segment_end_row;
-                } while (*(segment_end_row-1) != index_segment_reader.tsd().proto().total_rows());
+                } while (*(segment_end_row-1) != index_segment_reader.tsd().total_rows());
             } else if (index_segment_reader.seg().row_count() > 0) {
                 pipeline_context->slice_and_keys_ = filter_index(index_segment_reader, combine_filter_functions(queries));
             }
             pipeline_context->total_rows_ = pipeline_context->calc_rows();
-            pipeline_context->rows_ = index_segment_reader.tsd().proto().total_rows();
+            pipeline_context->rows_ = index_segment_reader.tsd().total_rows();
             pipeline_context->norm_meta_ = std::make_unique<arcticdb::proto::descriptors::NormalizationMetadata>(
                 std::move(*index_segment_reader.mutable_tsd().mutable_proto().mutable_normalization())
             );
@@ -1630,12 +1624,12 @@
     ARCTICDB_DEBUG(log::version(), "Fetching index data to frame");
     auto buffers = std::make_shared<BufferHolder>();
     auto frame = do_direct_read_or_process(store, read_query, read_options, pipeline_context, buffers);
-    if (pipeline_context->descriptor().index().type() == IndexDescriptor::ROWCOUNT) {
+    if (pipeline_context->descriptor().index().type() == IndexDescriptor::Type::ROWCOUNT) {
         frame.set_row_id(pipeline_context->rows_ - 1);
     }
     return {
         std::move(frame),
-        timeseries_descriptor_from_pipeline_context(*pipeline_context, {}, pipeline_context->bucketize_dynamic_),
+        timeseries_descriptor_from_pipeline_context(pipeline_context, {}, pipeline_context->bucketize_dynamic_),
         {},
         buffers
     };
