/* Copyright 2023 Man Group Operations Limited
 *
 * Use of this software is governed by the Business Source License 1.1 included in the file licenses/BSL.txt.
 *
 * As of the Change Date specified in that file, in accordance with the Business Source License, use of this software will be governed by the Apache License, version 2.0.
 */

#include <folly/futures/FutureSplitter.h>

#include <arcticdb/version/version_core.hpp>
#include <arcticdb/pipeline/write_options.hpp>
#include <arcticdb/stream/index.hpp>
#include <arcticdb/pipeline/query.hpp>
#include <arcticdb/pipeline/read_pipeline.hpp>
#include <arcticdb/async/task_scheduler.hpp>
#include <arcticdb/async/tasks.hpp>
#include <arcticdb/util/name_validation.hpp>
#include <arcticdb/stream/append_map.hpp>
#include <arcticdb/pipeline/pipeline_context.hpp>
#include <arcticdb/pipeline/read_frame.hpp>
#include <arcticdb/pipeline/read_options.hpp>
#include <arcticdb/stream/stream_sink.hpp>
#include <arcticdb/stream/schema.hpp>
#include <arcticdb/pipeline/index_writer.hpp>
#include <arcticdb/pipeline/index_utils.hpp>
#include <arcticdb/version/schema_checks.hpp>
#include <arcticdb/version/version_utils.hpp>
#include <arcticdb/entity/merge_descriptors.hpp>
#include <arcticdb/processing/component_manager.hpp>

namespace arcticdb::version_store {

void modify_descriptor(const std::shared_ptr<pipelines::PipelineContext>& pipeline_context, const ReadOptions& read_options) {

    if (opt_false(read_options.force_strings_to_object_) || opt_false(read_options.force_strings_to_fixed_))
        pipeline_context->orig_desc_ = pipeline_context->desc_;

    auto& desc = *pipeline_context->desc_;
    if (opt_false(read_options.force_strings_to_object_)) {
        auto& fields = desc.fields();
        for (Field& field_desc : fields) {
            if (field_desc.type().data_type() == DataType::ASCII_FIXED64)
                set_data_type(DataType::ASCII_DYNAMIC64, field_desc.mutable_type());

            if (field_desc.type().data_type() == DataType::UTF_FIXED64)
                set_data_type(DataType::UTF_DYNAMIC64, field_desc.mutable_type());
        }
    } else if (opt_false(read_options.force_strings_to_fixed_)) {
        auto& fields = desc.fields();
        for (Field& field_desc : fields) {
            if (field_desc.type().data_type() == DataType::ASCII_DYNAMIC64)
                set_data_type(DataType::ASCII_FIXED64, field_desc.mutable_type());

            if (field_desc.type().data_type() == DataType::UTF_DYNAMIC64)
                set_data_type(DataType::UTF_FIXED64, field_desc.mutable_type());
        }
    }
}

VersionedItem write_dataframe_impl(
    const std::shared_ptr<Store>& store,
    VersionId version_id,
    const std::shared_ptr<pipelines::InputTensorFrame>& frame,
    const WriteOptions& options,
    const std::shared_ptr<DeDupMap>& de_dup_map,
    bool sparsify_floats,
    bool validate_index
    ) {
    ARCTICDB_SUBSAMPLE_DEFAULT(WaitForWriteCompletion)
    ARCTICDB_DEBUG(log::version(), "write_dataframe_impl stream_id: {} , version_id: {}, {} rows", frame->desc.id(), version_id, frame->num_rows);
    auto atom_key_fut = async_write_dataframe_impl(store, version_id, frame, options, de_dup_map, sparsify_floats, validate_index);
    return {std::move(atom_key_fut).get()};
}

folly::Future<entity::AtomKey> async_write_dataframe_impl(
    const std::shared_ptr<Store>& store,
    VersionId version_id,
    const std::shared_ptr<InputTensorFrame>& frame,
    const WriteOptions& options,
    const std::shared_ptr<DeDupMap> &de_dup_map,
    bool sparsify_floats,
    bool validate_index
    ) {
    ARCTICDB_SAMPLE(DoWrite, 0)
    if (version_id == 0)
        verify_symbol_key(frame->desc.id());
    // Slice the frame according to the write options
    frame->set_bucketize_dynamic(options.bucketize_dynamic);
    auto slicing_arg = get_slicing_policy(options, *frame);
    auto partial_key = IndexPartialKey{frame->desc.id(), version_id};
    if (validate_index && !index_is_not_timeseries_or_is_sorted_ascending(*frame)) {
        sorting::raise<ErrorCode::E_UNSORTED_DATA>("When calling write with validate_index enabled, input data must be sorted");
    }
    return write_frame(std::move(partial_key), frame, slicing_arg, store, de_dup_map, sparsify_floats);
}

namespace {
IndexDescriptorImpl check_index_match(const arcticdb::stream::Index& index, const IndexDescriptorImpl& desc) {
    if (std::holds_alternative<stream::TimeseriesIndex>(index))
        util::check(
            desc.type() == IndexDescriptor::Type::TIMESTAMP || desc.type() == IndexDescriptor::Type::EMPTY,
                    "Index mismatch, cannot update a non-timeseries-indexed frame with a timeseries");
    else
        util::check(desc.type() == IndexDescriptorImpl::Type::ROWCOUNT,
                    "Index mismatch, cannot update a timeseries with a non-timeseries-indexed frame");

    return desc;
}
}

void sorted_data_check_append(const InputTensorFrame& frame, index::IndexSegmentReader& index_segment_reader){
    if (!index_is_not_timeseries_or_is_sorted_ascending(frame)) {
        sorting::raise<ErrorCode::E_UNSORTED_DATA>("When calling append with validate_index enabled, input data must be sorted");
    }
    sorting::check<ErrorCode::E_UNSORTED_DATA>(
        !std::holds_alternative<stream::TimeseriesIndex>(frame.index) ||
        index_segment_reader.tsd().sorted() == SortedValue::ASCENDING,
        "When calling append with validate_index enabled, the existing data must be sorted");
}

folly::Future<AtomKey> async_append_impl(
    const std::shared_ptr<Store>& store,
    const UpdateInfo& update_info,
    const std::shared_ptr<InputTensorFrame>& frame,
    const WriteOptions& options,
    bool validate_index,
    bool empty_types) {

    util::check(update_info.previous_index_key_.has_value(), "Cannot append as there is no previous index key to append to");
    const StreamId stream_id = frame->desc.id();
    ARCTICDB_DEBUG(log::version(), "append stream_id: {} , version_id: {}", stream_id, update_info.next_version_id_);
    auto index_segment_reader = index::get_index_reader(*(update_info.previous_index_key_), store);
    bool bucketize_dynamic = index_segment_reader.bucketize_dynamic();
    auto row_offset = index_segment_reader.tsd().total_rows();
    util::check_rte(!index_segment_reader.is_pickled(), "Cannot append to pickled data");
    frame->set_offset(static_cast<ssize_t>(row_offset));
    fix_descriptor_mismatch_or_throw(APPEND, options.dynamic_schema, index_segment_reader, *frame, empty_types);
    if (validate_index) {
        sorted_data_check_append(*frame, index_segment_reader);
    }

    frame->set_bucketize_dynamic(bucketize_dynamic);
    auto slicing_arg = get_slicing_policy(options, *frame);
    return append_frame(IndexPartialKey{stream_id, update_info.next_version_id_}, frame, slicing_arg, index_segment_reader, store, options.dynamic_schema, options.ignore_sort_order);
}

VersionedItem append_impl(
    const std::shared_ptr<Store>& store,
    const UpdateInfo& update_info,
    const std::shared_ptr<InputTensorFrame>& frame,
    const WriteOptions& options,
    bool validate_index,
    bool empty_types) {

    ARCTICDB_SUBSAMPLE_DEFAULT(WaitForWriteCompletion)
    auto version_key_fut = async_append_impl(store,
                                             update_info,
                                             frame,
                                             options,
                                             validate_index,
                                             empty_types);
    auto version_key = std::move(version_key_fut).get();
    auto versioned_item = VersionedItem(to_atom(std::move(version_key)));
    ARCTICDB_DEBUG(log::version(), "write_dataframe_impl stream_id: {} , version_id: {}", versioned_item.symbol(), update_info.next_version_id_);
    return versioned_item;
}

namespace {
bool is_before(const IndexRange& a, const IndexRange& b) {
    return a.start_ < b.start_;
}

bool is_after(const IndexRange& a, const IndexRange& b) {
    return a.end_ > b.end_;
}

std::vector<SliceAndKey> filter_existing_slices(std::vector<std::optional<SliceAndKey>>&& maybe_slices) {
    std::vector<SliceAndKey> result;
    for (auto& maybe_slice : maybe_slices) {
        if (maybe_slice.has_value()) {
            result.push_back(std::move(*maybe_slice));
        }
    }
    return result;
}

<<<<<<< HEAD
std::vector<SliceAndKey> filter_existing_slices(std::vector<std::optional<SliceAndKey>>&& maybe_slices) {
    std::vector<SliceAndKey> result;
    for (auto& maybe_slice : maybe_slices) {
        if (maybe_slice.has_value()) {
            result.push_back(std::move(*maybe_slice));
        }
    }
    return result;
}

=======
>>>>>>> f92a5ac7
/// Represents all slices which are intersecting (but not overlapping) with range passed to update
/// First member is a vector of all segments intersecting with the first row-slice of the update range
/// Second member is a vector of all segments intersecting with the last row-slice of the update range
using IntersectingSegments = std::tuple<std::vector<SliceAndKey>, std::vector<SliceAndKey>>;

[[nodiscard]] folly::Future<IntersectingSegments> async_intersecting_segments(
    const std::vector<SliceAndKey>& affected_keys,
    const IndexRange& front_range,
    const IndexRange& back_range,
    VersionId version_id,
    const std::shared_ptr<Store>& store
) {
    if (!front_range.specified_ && !back_range.specified_) {
        return folly::makeFuture<IntersectingSegments>(IntersectingSegments{});
    }
    internal::check<ErrorCode::E_ASSERTION_FAILURE>(
        front_range.specified_ && back_range.specified_,
        "Both first and last index range of the update range must intersect with at least one of the slices in the dataframe");
    std::vector<folly::Future<std::optional<SliceAndKey>>> maybe_intersect_before_fut;
    std::vector<folly::Future<std::optional<SliceAndKey>>> maybe_intersect_after_fut;

    for (const auto& affected_slice_and_key : affected_keys) {
        const auto& affected_range = affected_slice_and_key.key().index_range();
        if (intersects(affected_range, front_range) && !overlaps(affected_range, front_range) &&
            is_before(affected_range, front_range)) {
            maybe_intersect_before_fut.emplace_back(async_rewrite_partial_segment(
                affected_slice_and_key,
                front_range,
                version_id,
                AffectedSegmentPart::START,
                store
            ));
        }

        if (intersects(affected_range, back_range) && !overlaps(affected_range, back_range) &&
            is_after(affected_range, back_range)) {
            maybe_intersect_after_fut.emplace_back(async_rewrite_partial_segment(
                affected_slice_and_key,
                back_range,
                version_id,
                AffectedSegmentPart::END,
                store
            ));
        }
    }
    return collect(
        collect(maybe_intersect_before_fut).via(&async::io_executor()).thenValueInline(filter_existing_slices),
        collect(maybe_intersect_after_fut).via(&async::io_executor()).thenValueInline(filter_existing_slices)
    ).via(&async::io_executor());
}

} // namespace

VersionedItem delete_range_impl(
    const std::shared_ptr<Store>& store,
    const StreamId& stream_id,
    const UpdateInfo& update_info,
    const UpdateQuery& query,
    const WriteOptions&& ,
    bool dynamic_schema) {

    util::check(update_info.previous_index_key_.has_value(), "Cannot delete from non-existent symbol {}", stream_id);
    util::check(std::holds_alternative<IndexRange>(query.row_filter), "Delete range requires index range argument");
    const auto& index_range = std::get<IndexRange>(query.row_filter);
    ARCTICDB_DEBUG(log::version(), "Delete range in versioned dataframe for stream_id: {} , version_id = {}", stream_id, update_info.next_version_id_);

    auto index_segment_reader = index::get_index_reader(update_info.previous_index_key_.value(), store);
    util::check_rte(!index_segment_reader.is_pickled(), "Cannot delete date range of pickled data");

    auto index = index_type_from_descriptor(index_segment_reader.tsd().as_stream_descriptor());
    util::check(std::holds_alternative<TimeseriesIndex>(index), "Delete in range will not work as expected with a non-timeseries index");

    std::vector<FilterQuery<index::IndexSegmentReader>> queries =
            build_update_query_filters<index::IndexSegmentReader>(query.row_filter, index, index_range, dynamic_schema, index_segment_reader.bucketize_dynamic());
    auto combined = combine_filter_functions(queries);
    auto affected_keys = filter_index(index_segment_reader, std::move(combined));
    std::vector<SliceAndKey> unaffected_keys;
    std::set_difference(std::begin(index_segment_reader),
                        std::end(index_segment_reader),
                        std::begin(affected_keys),
                        std::end(affected_keys),
                        std::back_inserter(unaffected_keys));

    auto [intersect_before, intersect_after] = async_intersecting_segments(affected_keys, index_range, index_range, update_info.next_version_id_, store).get();

    auto orig_filter_range = std::holds_alternative<std::monostate>(query.row_filter) ? get_query_index_range(index, index_range) : query.row_filter;

    size_t row_count = 0;
    const std::array<std::vector<SliceAndKey>, 5> groups{
        strictly_before(orig_filter_range, unaffected_keys),
        std::move(intersect_before),
        std::move(intersect_after),
        strictly_after(orig_filter_range, unaffected_keys)};
    auto flattened_slice_and_keys = flatten_and_fix_rows(groups, row_count);

    std::sort(std::begin(flattened_slice_and_keys), std::end(flattened_slice_and_keys));
    auto version_key_fut = util::variant_match(index, [&index_segment_reader, &flattened_slice_and_keys, &stream_id, &update_info, &store] (auto idx) {
        using IndexType = decltype(idx);
        return pipelines::index::write_index<IndexType>(index_segment_reader.tsd(), std::move(flattened_slice_and_keys), IndexPartialKey{stream_id, update_info.next_version_id_}, store);
    });
    auto version_key = std::move(version_key_fut).get();
    auto versioned_item = VersionedItem(to_atom(std::move(version_key)));
    ARCTICDB_DEBUG(log::version(), "updated stream_id: {} , version_id: {}", stream_id, update_info.next_version_id_);
    return versioned_item;
}

void check_update_data_is_sorted(const InputTensorFrame& frame, const index::IndexSegmentReader& index_segment_reader){
    bool is_time_series = std::holds_alternative<stream::TimeseriesIndex>(frame.index);
    sorting::check<ErrorCode::E_UNSORTED_DATA>(
        is_time_series,
        "When calling update, the input data must be a time series.");
    bool input_data_is_sorted = frame.desc.sorted() == SortedValue::ASCENDING ||
                                frame.desc.sorted() == SortedValue::UNKNOWN;
    // If changing this error message, the corresponding message in _normalization.py::restrict_data_to_date_range_only should also be updated
    sorting::check<ErrorCode::E_UNSORTED_DATA>(
        input_data_is_sorted,
        "When calling update, the input data must be sorted.");
    bool existing_data_is_sorted = index_segment_reader.sorted() == SortedValue::ASCENDING ||
                                    index_segment_reader.sorted() == SortedValue::UNKNOWN;
    sorting::check<ErrorCode::E_UNSORTED_DATA>(
         existing_data_is_sorted,
        "When calling update, the existing data must be sorted.");
}

struct UpdateRanges {
    IndexRange front;
    IndexRange back;
    IndexRange original_index_range;
};

<<<<<<< HEAD
static UpdateRanges compute_update_ranges(const FilterRange& row_filter, const InputTensorFrame* update_frame, std::span<SliceAndKey> update_slice_and_keys) {
    return util::variant_match(row_filter,
        [&](std::monostate) -> UpdateRanges {
            util::check(std::holds_alternative<TimeseriesIndex>(update_frame->index), "Update with row count index is not permitted");
            if (update_slice_and_keys.empty()) {
                // If there are no new keys, then we can't intersect with the existing data.
                return UpdateRanges{{}, {}, update_frame->index_range};
=======
static UpdateRanges compute_update_ranges(const FilterRange& row_filter, const InputTensorFrame& update_frame, std::span<SliceAndKey> update_slice_and_keys) {
    return util::variant_match(row_filter,
        [&](std::monostate) -> UpdateRanges {
            util::check(std::holds_alternative<TimeseriesIndex>(update_frame.index), "Update with row count index is not permitted");
            if (update_slice_and_keys.empty()) {
                // If there are no new keys, then we can't intersect with the existing data.
                return UpdateRanges{{}, {}, update_frame.index_range};
>>>>>>> f92a5ac7
            }
            IndexRange back_range = update_slice_and_keys.back().key().index_range();
            back_range.adjust_open_closed_interval();
            return UpdateRanges{
                update_slice_and_keys.front().key().index_range(),
                std::move(back_range),
<<<<<<< HEAD
                update_frame->index_range};
=======
                update_frame.index_range};
>>>>>>> f92a5ac7
        },
        [&](const IndexRange& idx_range) {
            return UpdateRanges{idx_range, idx_range, idx_range};
        },
        [](const RowRange&) -> UpdateRanges {
            util::raise_rte("Unexpected row_range in update query");
            return {};
        }
    );
}

static void check_can_update(
<<<<<<< HEAD
    const InputTensorFrame* frame,
=======
    const InputTensorFrame& frame,
>>>>>>> f92a5ac7
    const index::IndexSegmentReader& index_segment_reader,
    const UpdateInfo& update_info,
    bool dynamic_schema,
    bool empty_types
) {
    util::check(update_info.previous_index_key_.has_value(), "Cannot update as there is no previous index key to update into");
    util::check_rte(!index_segment_reader.is_pickled(), "Cannot update pickled data");
<<<<<<< HEAD
    const auto index_desc = check_index_match(frame->index, index_segment_reader.tsd().index());
    util::check(index::is_timeseries_index(index_desc), "Update not supported for non-timeseries indexes");
    check_update_data_is_sorted(*frame, index_segment_reader);
    (void)check_and_mark_slices(index_segment_reader, dynamic_schema, false, std::nullopt, index_segment_reader.bucketize_dynamic());
    fix_descriptor_mismatch_or_throw(UPDATE, dynamic_schema, index_segment_reader, *frame, empty_types);
}

static std::vector<SliceAndKey> get_keys_affected_by_update(
    const index::IndexSegmentReader& index_segment_reader,
    const InputTensorFrame* frame,
    const UpdateQuery& query,
    bool dynamic_schema
) {
    std::vector<FilterQuery<index::IndexSegmentReader>> queries = build_update_query_filters<index::IndexSegmentReader>(
    query.row_filter,
    frame->index,
    frame->index_range,
    dynamic_schema,
    index_segment_reader.bucketize_dynamic());
    return filter_index(index_segment_reader, combine_filter_functions(queries));
=======
    const auto index_desc = check_index_match(frame.index, index_segment_reader.tsd().index());
    util::check(index::is_timeseries_index(index_desc), "Update not supported for non-timeseries indexes");
    check_update_data_is_sorted(frame, index_segment_reader);
    (void)check_and_mark_slices(index_segment_reader, dynamic_schema, false, std::nullopt, index_segment_reader.bucketize_dynamic());
    fix_descriptor_mismatch_or_throw(UPDATE, dynamic_schema, index_segment_reader, frame, empty_types);
}

static std::shared_ptr<std::vector<SliceAndKey>> get_keys_affected_by_update(
        const index::IndexSegmentReader& index_segment_reader,
        const InputTensorFrame& frame,
        const UpdateQuery& query,
        bool dynamic_schema) {
    std::vector<FilterQuery<index::IndexSegmentReader>> queries = build_update_query_filters<index::IndexSegmentReader>(
    query.row_filter,
    frame.index,
    frame.index_range,
    dynamic_schema,
    index_segment_reader.bucketize_dynamic());
    return std::make_shared<std::vector<SliceAndKey>>(filter_index(index_segment_reader, combine_filter_functions(queries)));
>>>>>>> f92a5ac7
}

static std::vector<SliceAndKey> get_keys_not_affected_by_update(
    const index::IndexSegmentReader& index_segment_reader,
    std::span<const SliceAndKey> affected_keys
) {
    std::vector<SliceAndKey> unaffected_keys;
    std::set_difference(index_segment_reader.begin(),
        index_segment_reader.end(),
        affected_keys.begin(),
        affected_keys.end(),
        std::back_inserter(unaffected_keys));
    return unaffected_keys;
}

static std::pair<std::vector<SliceAndKey>, size_t> get_slice_and_keys_for_update(
<<<<<<< HEAD
    const UpdateRanges& update_ranges,
    std::span<const SliceAndKey> unaffected_keys,
    std::span<const SliceAndKey> affected_keys,
    const IntersectingSegments& segments_intersecting_with_update_range,
    std::vector<SliceAndKey>&& new_slice_and_keys
) {
=======
        const UpdateRanges& update_ranges,
        std::span<const SliceAndKey> unaffected_keys,
        std::span<const SliceAndKey> affected_keys,
        IntersectingSegments&& segments_intersecting_with_update_range,
        std::vector<SliceAndKey>&& new_slice_and_keys) {
>>>>>>> f92a5ac7
    const size_t new_keys_size = new_slice_and_keys.size();
    size_t row_count = 0;
    const std::array<std::vector<SliceAndKey>, 5> groups{
        strictly_before(update_ranges.original_index_range, unaffected_keys),
        std::move(std::get<0>(segments_intersecting_with_update_range)),
        std::move(new_slice_and_keys),
        std::move(std::get<1>(segments_intersecting_with_update_range)),
        strictly_after(update_ranges.original_index_range, unaffected_keys)};
    auto flattened_slice_and_keys = flatten_and_fix_rows(groups, row_count);
    util::check(unaffected_keys.size() + new_keys_size + (affected_keys.size() * 2) >= flattened_slice_and_keys.size(),
            "Output size mismatch: {} + {} + (2 * {}) < {}",
            unaffected_keys.size(), new_keys_size, affected_keys.size(), flattened_slice_and_keys.size());
    std::sort(std::begin(flattened_slice_and_keys), std::end(flattened_slice_and_keys));
    return {flattened_slice_and_keys, row_count};
<<<<<<< HEAD
}

folly::Future<AtomKey> async_update_impl(
    const std::shared_ptr<Store>& store,
    const UpdateInfo& update_info,
    const UpdateQuery& query,
    const std::shared_ptr<InputTensorFrame>& frame,
    WriteOptions&& options,
    bool dynamic_schema,
    bool empty_types) {
    return index::async_get_index_reader(*(update_info.previous_index_key_), store).thenValue([
        store,
        update_info,
        query,
        frame,
        options=std::move(options),
        dynamic_schema,
        empty_types
        ](index::IndexSegmentReader&& index_segment_reader) {
        check_can_update(frame.get(), index_segment_reader, update_info, dynamic_schema, empty_types);
        ARCTICDB_DEBUG(log::version(), "Update versioned dataframe for stream_id: {} , version_id = {}", frame->desc.id(), update_info.previous_index_key_->version_id());
        frame->set_bucketize_dynamic(index_segment_reader.bucketize_dynamic());
        return slice_and_write(frame, get_slicing_policy(options, *frame), IndexPartialKey{frame->desc.id(), update_info.next_version_id_} , store
        ).via(&async::cpu_executor()).thenValue([
            store,
            update_info,
            query,
            frame,
            dynamic_schema,
            index_segment_reader=std::move(index_segment_reader)
        ](std::vector<SliceAndKey>&& new_slice_and_keys) mutable {
            std::sort(std::begin(new_slice_and_keys), std::end(new_slice_and_keys));
            auto affected_keys = get_keys_affected_by_update(index_segment_reader, frame.get(), query, dynamic_schema);
            auto unaffected_keys = get_keys_not_affected_by_update(index_segment_reader, affected_keys);
            util::check(
                affected_keys.size() + unaffected_keys.size() == index_segment_reader.size(),
                "The sum of affected keys and unaffected keys must be equal to the total number of keys {} + {} != {}",
                affected_keys.size(), unaffected_keys.size(), index_segment_reader.size());
            const UpdateRanges update_ranges = compute_update_ranges(query.row_filter, frame.get(), new_slice_and_keys);
            return async_intersecting_segments(
                affected_keys,
                update_ranges.front,
                update_ranges.back,
                update_info.next_version_id_,
                store).thenValue([new_slice_and_keys=std::move(new_slice_and_keys),
                    update_ranges=update_ranges,
                    unaffected_keys=std::move(unaffected_keys),
                    affected_keys=std::move(affected_keys),
                    index_segment_reader=std::move(index_segment_reader),
                    frame,
                    dynamic_schema,
                    update_info,
                    store](IntersectingSegments&& intersecting_segments) mutable {
                auto [flattened_slice_and_keys, row_count] = get_slice_and_keys_for_update(
                    update_ranges,
                    unaffected_keys,
                    affected_keys,
                    intersecting_segments,
                    std::move(new_slice_and_keys));
                auto tsd = index::get_merged_tsd(row_count, dynamic_schema, index_segment_reader.tsd(), frame);
                return index::write_index(
                    index_type_from_descriptor(tsd.as_stream_descriptor()),
                    std::move(tsd),
                    std::move(flattened_slice_and_keys),
                    IndexPartialKey{frame->desc.id(), update_info.next_version_id_},
                    store
                );
            });
        });
    });
}

VersionedItem update_impl(
    const std::shared_ptr<Store>& store,
    const UpdateInfo& update_info,
    const UpdateQuery& query,
    const std::shared_ptr<InputTensorFrame>& frame,
    WriteOptions&& options,
    bool dynamic_schema,
    bool empty_types) {
    auto version_key = async_update_impl(store, update_info, query, frame, std::move(options), dynamic_schema, empty_types).get();
    auto versioned_item = VersionedItem(to_atom(std::move(version_key)));
    ARCTICDB_DEBUG(log::version(), "updated stream_id: {} , version_id: {}", frame->desc.id(), update_info.next_version_id_);
    return versioned_item;
=======
>>>>>>> f92a5ac7
}

folly::Future<AtomKey> async_update_impl(
    const std::shared_ptr<Store>& store,
    const UpdateInfo& update_info,
    const UpdateQuery& query,
    const std::shared_ptr<InputTensorFrame>& frame,
    const WriteOptions& options,
    bool dynamic_schema,
    bool empty_types) {
    return index::async_get_index_reader(*(update_info.previous_index_key_), store).thenValue([
        store,
        update_info,
        query,
        frame,
        options=options,
        dynamic_schema,
        empty_types
        ](index::IndexSegmentReader&& index_segment_reader) {
        check_can_update(*frame, index_segment_reader, update_info, dynamic_schema, empty_types);
        ARCTICDB_DEBUG(log::version(), "Update versioned dataframe for stream_id: {} , version_id = {}", frame->desc.id(), update_info.previous_index_key_->version_id());
        frame->set_bucketize_dynamic(index_segment_reader.bucketize_dynamic());
        return slice_and_write(frame, get_slicing_policy(options, *frame), IndexPartialKey{frame->desc.id(), update_info.next_version_id_} , store
        ).via(&async::cpu_executor()).thenValue([
            store,
            update_info,
            query,
            frame,
            dynamic_schema,
            index_segment_reader=std::move(index_segment_reader)
        ](std::vector<SliceAndKey>&& new_slice_and_keys) mutable {
            std::sort(std::begin(new_slice_and_keys), std::end(new_slice_and_keys));
            auto affected_keys = get_keys_affected_by_update(index_segment_reader, *frame, query, dynamic_schema);
            auto unaffected_keys = get_keys_not_affected_by_update(index_segment_reader, *affected_keys);
            util::check(
                affected_keys->size() + unaffected_keys.size() == index_segment_reader.size(),
                "The sum of affected keys and unaffected keys must be equal to the total number of keys {} + {} != {}",
                affected_keys->size(), unaffected_keys.size(), index_segment_reader.size());
            const UpdateRanges update_ranges = compute_update_ranges(query.row_filter, *frame, new_slice_and_keys);

            return async_intersecting_segments(
                *affected_keys,
                update_ranges.front,
                update_ranges.back,
                update_info.next_version_id_,
                store).thenValue([new_slice_and_keys=std::move(new_slice_and_keys),
                    update_ranges=update_ranges,
                    unaffected_keys=std::move(unaffected_keys),
                    affected_keys=affected_keys,
                    index_segment_reader=std::move(index_segment_reader),
                    frame,
                    dynamic_schema,
                    update_info,
                    store](IntersectingSegments&& intersecting_segments) mutable {
                auto [flattened_slice_and_keys, row_count] = get_slice_and_keys_for_update(
                    update_ranges,
                    unaffected_keys,
                    *affected_keys,
                    std::move(intersecting_segments),
                    std::move(new_slice_and_keys));
                auto tsd = index::get_merged_tsd(row_count, dynamic_schema, index_segment_reader.tsd(), frame);
                return index::write_index(
                    index_type_from_descriptor(tsd.as_stream_descriptor()),
                    tsd,
                    std::move(flattened_slice_and_keys),
                    IndexPartialKey{frame->desc.id(), update_info.next_version_id_},
                    store
                );
            });
        });
    });
}

VersionedItem update_impl(
    const std::shared_ptr<Store>& store,
    const UpdateInfo& update_info,
    const UpdateQuery& query,
    const std::shared_ptr<InputTensorFrame>& frame,
    WriteOptions&& options,
    bool dynamic_schema,
    bool empty_types) {
    auto version_key = async_update_impl(store, update_info, query, frame, options, dynamic_schema, empty_types).get();
    auto versioned_item = VersionedItem(to_atom(std::move(version_key)));
    ARCTICDB_DEBUG(log::version(), "updated stream_id: {} , version_id: {}", frame->desc.id(), update_info.next_version_id_);
    return versioned_item;
}

folly::Future<ReadVersionOutput> read_multi_key(
    const std::shared_ptr<Store>& store,
    const SegmentInMemory& index_key_seg,
    std::any& handler_data) {
    std::vector<AtomKey> keys;
    for (size_t idx = 0; idx < index_key_seg.row_count(); idx++) {
        keys.emplace_back(stream::read_key_row(index_key_seg, static_cast<ssize_t>(idx)));
    }

    AtomKey dup{keys[0]};
    VersionedItem versioned_item{std::move(dup)};
    TimeseriesDescriptor multi_key_desc{index_key_seg.index_descriptor()};
    return read_frame_for_version(store, versioned_item, std::make_shared<ReadQuery>(), ReadOptions{}, handler_data)
    .thenValue([multi_key_desc=std::move(multi_key_desc), keys=std::move(keys)](ReadVersionOutput&& read_version_output) mutable {
        multi_key_desc.mutable_proto().mutable_normalization()->CopyFrom(read_version_output.frame_and_descriptor_.desc_.proto().normalization());
        read_version_output.frame_and_descriptor_.desc_ = std::move(multi_key_desc);
        read_version_output.frame_and_descriptor_.keys_ = std::move(keys);
        read_version_output.frame_and_descriptor_.buffers_ = std::make_shared<BufferHolder>();
        return std::move(read_version_output);
    });
}

void add_slice_to_component_manager(
        EntityId entity_id,
        pipelines::SegmentAndSlice& segment_and_slice,
        std::shared_ptr<ComponentManager> component_manager,
        EntityFetchCount fetch_count) {
    ARCTICDB_DEBUG(log::memory(), "Adding entity id {}", entity_id);
    component_manager->add_entity(
        entity_id,
        std::make_shared<SegmentInMemory>(std::move(segment_and_slice.segment_in_memory_)),
        std::make_shared<RowRange>(std::move(segment_and_slice.ranges_and_key_.row_range_)),
        std::make_shared<ColRange>(std::move(segment_and_slice.ranges_and_key_.col_range_)),
        std::make_shared<AtomKey>(std::move(segment_and_slice.ranges_and_key_.key_)),
        fetch_count
    );
}

size_t num_scheduling_iterations(const std::vector<std::shared_ptr<Clause>>& clauses) {
    size_t res = 1UL;
    auto it = std::next(clauses.cbegin());
    while (it != clauses.cend()) {
        auto prev_it = std::prev(it);
        if ((*prev_it)->clause_info().output_structure_ != (*it)->clause_info().input_structure_) {
            ++res;
        }
        ++it;
    }
    ARCTICDB_DEBUG(log::memory(), "Processing pipeline has {} scheduling stages after the initial read and process", res);
    return res;
}

void remove_processed_clauses(std::vector<std::shared_ptr<Clause>>& clauses) {
    // Erase all the clauses we have already scheduled to run
    ARCTICDB_SAMPLE_DEFAULT(RemoveProcessedClauses)
    auto it = std::next(clauses.cbegin());
    while (it != clauses.cend()) {
        auto prev_it = std::prev(it);
        if ((*prev_it)->clause_info().output_structure_ == (*it)->clause_info().input_structure_) {
            ++it;
        } else {
            break;
        }
    }
    clauses.erase(clauses.cbegin(), it);
}

std::pair<std::vector<std::vector<EntityId>>, std::shared_ptr<ankerl::unordered_dense::map<EntityId, size_t>>> get_entity_ids_and_position_map(
        std::shared_ptr<ComponentManager>& component_manager,
        size_t num_segments,
        std::vector<std::vector<size_t>>&& processing_unit_indexes) {
    // Map from entity id to position in segment_and_slice_futures
    auto id_to_pos = std::make_shared<ankerl::unordered_dense::map<EntityId, size_t>>();
    id_to_pos->reserve(num_segments);

    // Map from position in segment_and_slice_future_splitters to entity ids
    std::vector<EntityId> pos_to_id;
    pos_to_id.reserve(num_segments);

    auto ids = component_manager->get_new_entity_ids(num_segments);
    for (auto&& [idx, id]: folly::enumerate(ids)) {
        pos_to_id.emplace_back(id);
        id_to_pos->emplace(id, idx);
    }

    std::vector<std::vector<EntityId>> entity_work_units;
    entity_work_units.reserve(processing_unit_indexes.size());
    for (const auto& indexes: processing_unit_indexes) {
        entity_work_units.emplace_back();
        entity_work_units.back().reserve(indexes.size());
        for (auto index: indexes) {
            entity_work_units.back().emplace_back(pos_to_id[index]);
        }
    }

    return std::make_pair(std::move(entity_work_units), std::move(id_to_pos));
}

std::shared_ptr<std::vector<folly::Future<std::vector<EntityId>>>> schedule_first_iteration(
        std::shared_ptr<ComponentManager> component_manager,
        size_t num_segments,
        std::vector<std::vector<EntityId>>&& entities_by_work_unit,
        std::shared_ptr<std::vector<EntityFetchCount>>&& segment_fetch_counts,
        std::vector<FutureOrSplitter>&& segment_and_slice_future_splitters,
        std::shared_ptr<ankerl::unordered_dense::map<EntityId, size_t>>&& id_to_pos,
        std::shared_ptr<std::vector<std::shared_ptr<Clause>>>& clauses) {
    // Used to make sure each entity is only added into the component manager once
    auto slice_added_mtx = std::make_shared<std::vector<std::mutex>>(num_segments);
    auto slice_added = std::make_shared<std::vector<bool>>(num_segments, false);
    auto futures = std::make_shared<std::vector<folly::Future<std::vector<EntityId>>>>();

    for (auto&& entity_ids: entities_by_work_unit) {
        std::vector<folly::Future<pipelines::SegmentAndSlice>> local_futs;
        local_futs.reserve(entity_ids.size());
        for (auto id: entity_ids) {
            const auto pos = id_to_pos->at(id);
            auto& future_or_splitter = segment_and_slice_future_splitters[pos];
            // Some of the entities for this unit of work may be shared with other units of work
            util::variant_match(future_or_splitter,
                [&local_futs] (folly::Future<pipelines::SegmentAndSlice>& fut) {
                local_futs.emplace_back(std::move(fut));
            },
            [&local_futs] (folly::FutureSplitter<pipelines::SegmentAndSlice>& splitter) {
                local_futs.emplace_back(splitter.getFuture());
            });
        }

        futures->emplace_back(
            folly::collect(local_futs)
                .via(&async::io_executor()) // Stay on the same executor as the read so that we can inline if possible
                .thenValueInline([component_manager, segment_fetch_counts, id_to_pos, slice_added_mtx, slice_added, clauses,entity_ids = std::move(entity_ids)]
                    (std::vector<pipelines::SegmentAndSlice>&& segment_and_slices) mutable {
                    for (auto&& [idx, segment_and_slice]: folly::enumerate(segment_and_slices)) {
                        auto entity_id = entity_ids[idx];
                        auto pos = id_to_pos->at(entity_id);
                        std::lock_guard lock{slice_added_mtx->at(pos)};
                        if (!(*slice_added)[pos]) {
                            ARCTICDB_DEBUG(log::version(), "Adding entity {}", entity_id);
                            add_slice_to_component_manager(entity_id, segment_and_slice, component_manager, segment_fetch_counts->at(pos));
                            (*slice_added)[pos] = true;
                        }
                    }
                    return async::MemSegmentProcessingTask(*clauses, std::move(entity_ids))();
                }));
    }
    return futures;
}

folly::Future<std::vector<EntityId>> schedule_clause_processing(
        std::shared_ptr<ComponentManager> component_manager,
        std::vector<folly::Future<pipelines::SegmentAndSlice>>&& segment_and_slice_futures,
        std::vector<std::vector<size_t>>&& processing_unit_indexes,
        std::shared_ptr<std::vector<std::shared_ptr<Clause>>> clauses) {
    // All the shared pointers as arguments to this function and created within it are to ensure that resources are
    // correctly kept alive after this function returns its future
    const auto num_segments = segment_and_slice_futures.size();

    // Map from index in segment_and_slice_future_splitters to the number of calls to process in the first clause that
    // will require that segment
    auto segment_fetch_counts = generate_segment_fetch_counts(processing_unit_indexes, num_segments);

    auto segment_and_slice_future_splitters = split_futures(std::move(segment_and_slice_futures), *segment_fetch_counts);

    auto [entities_by_work_unit, entity_id_to_segment_pos] = get_entity_ids_and_position_map(component_manager, num_segments, std::move(processing_unit_indexes));

    // At this point we have a set of entity ids grouped by the work units produced by the original structure_for_processing,
    // and a map of those ids to the position in the vector of futures or future-splitters (which is the same order as
    // originally generated from the index via the pipeline_context and ranges_and_keys), so we can add each entity id and
    // its components to the component manager and schedule the first stage of work (i.e. from the beginning until either
    // the end of the pipeline or the next required structure_for_processing
    auto futures = schedule_first_iteration(
        component_manager,
        num_segments,
        std::move(entities_by_work_unit),
        std::move(segment_fetch_counts),
        std::move(segment_and_slice_future_splitters),
        std::move(entity_id_to_segment_pos),
        clauses);

    auto entity_ids_vec_fut = folly::collect(*futures).via(&async::io_executor());

    const auto scheduling_iterations = num_scheduling_iterations(*clauses);
    for (auto i = 1UL; i < scheduling_iterations; ++i) {
        entity_ids_vec_fut = std::move(entity_ids_vec_fut).thenValue([clauses, scheduling_iterations, i] (std::vector<std::vector<EntityId>>&& entity_id_vectors) {
            ARCTICDB_RUNTIME_DEBUG(log::memory(), "Scheduling iteration {} of {}", i, scheduling_iterations);

            util::check(!clauses->empty(), "Scheduling iteration {} has no clauses to process", scheduling_iterations);
            remove_processed_clauses(*clauses);
            auto next_units_of_work = clauses->front()->structure_for_processing(std::move(entity_id_vectors));

            std::vector<folly::Future<std::vector<EntityId>>> work_futures;
            for(auto&& unit_of_work : next_units_of_work) {
                ARCTICDB_RUNTIME_DEBUG(log::memory(), "Scheduling work for entity ids: {}", unit_of_work);
                work_futures.emplace_back(async::submit_cpu_task(async::MemSegmentProcessingTask{*clauses, std::move(unit_of_work)}));
            }

            return folly::collect(work_futures).via(&async::io_executor());
        });
    }

    return std::move(entity_ids_vec_fut).thenValueInline([](std::vector<std::vector<EntityId>>&& entity_id_vectors) {
        return flatten_entities(std::move(entity_id_vectors));
    });
}

void set_output_descriptors(
        const ProcessingUnit& proc,
        const std::vector<std::shared_ptr<Clause>>& clauses,
        const std::shared_ptr<PipelineContext>& pipeline_context) {
    std::optional<std::string> index_column;
    for (auto clause = clauses.rbegin(); clause != clauses.rend(); ++clause) {
        bool should_break = util::variant_match(
                (*clause)->clause_info().index_,
                [](const KeepCurrentIndex&) { return false; },
                [&](const KeepCurrentTopLevelIndex&) {
                    if (pipeline_context->norm_meta_->mutable_df()->mutable_common()->has_multi_index()) {
                        const auto& multi_index = pipeline_context->norm_meta_->mutable_df()->mutable_common()->multi_index();
                        auto name = multi_index.name();
                        auto tz = multi_index.tz();
                        bool fake_name{false};
                        for (auto pos: multi_index.fake_field_pos()) {
                            if (pos == 0) {
                                fake_name = true;
                                break;
                            }
                        }
                        auto mutable_index = pipeline_context->norm_meta_->mutable_df()->mutable_common()->mutable_index();
                        mutable_index->set_tz(tz);
                        mutable_index->set_is_physically_stored(true);
                        mutable_index->set_name(name);
                        mutable_index->set_fake_name(fake_name);
                    }
                    return true;
                },
                [&](const NewIndex& new_index) {
                    index_column = new_index;
                    auto mutable_index = pipeline_context->norm_meta_->mutable_df()->mutable_common()->mutable_index();
                    mutable_index->set_name(new_index);
                    mutable_index->clear_fake_name();
                    mutable_index->set_is_physically_stored(true);
                    return true;
                });
        if (should_break) {
            break;
        }
    }
    std::optional<StreamDescriptor> new_stream_descriptor;
    if (proc.segments_.has_value() && !proc.segments_->empty()) {
        new_stream_descriptor = std::make_optional<StreamDescriptor>();
        new_stream_descriptor->set_index(proc.segments_->at(0)->descriptor().index());
        for (size_t idx = 0; idx < new_stream_descriptor->index().field_count(); idx++) {
            new_stream_descriptor->add_field(proc.segments_->at(0)->descriptor().field(idx));
        }
    }
    if (new_stream_descriptor.has_value() && proc.segments_.has_value()) {
        std::vector<std::shared_ptr<FieldCollection>> fields;
        for (const auto& segment: *proc.segments_) {
            fields.push_back(segment->descriptor().fields_ptr());
        }
        new_stream_descriptor = merge_descriptors(*new_stream_descriptor,
                                                  fields,
                                                  std::vector<std::string>{});
    }
    if (new_stream_descriptor.has_value()) {
        // Finding and erasing fields from the FieldCollection contained in StreamDescriptor is O(n) in number of fields
        // So maintain map from field names to types in the new_stream_descriptor to make these operations O(1)
        // Cannot use set of FieldRef as the name in the output might match the input, but with a different type after processing
        std::unordered_map<std::string_view, TypeDescriptor> new_fields;
        for (const auto& field: new_stream_descriptor->fields()) {
            new_fields.emplace(field.name(), field.type());
        }
        // Columns might be in a different order to the original dataframe, so reorder here
        auto original_stream_descriptor = pipeline_context->descriptor();
        StreamDescriptor final_stream_descriptor{original_stream_descriptor.id()};
        final_stream_descriptor.set_index(new_stream_descriptor->index());
        // Erase field from new_fields as we add them to final_stream_descriptor, as all fields left in new_fields
        // after these operations were created by the processing pipeline, and so should be appended
        // Index columns should always appear first
        if (index_column.has_value()) {
            const auto nh = new_fields.extract(*index_column);
            internal::check<ErrorCode::E_ASSERTION_FAILURE>(!nh.empty(), "New index column not found in processing pipeline");
            final_stream_descriptor.add_field(FieldRef{nh.mapped(), nh.key()});
        }
        for (const auto& field: original_stream_descriptor.fields()) {
            if (const auto nh = new_fields.extract(field.name()); nh) {
                final_stream_descriptor.add_field(FieldRef{nh.mapped(), nh.key()});
            }
        }
        // Iterate through new_stream_descriptor->fields() rather than remaining new_fields to preserve ordering
        // e.g. if there were two projections then users will expect the column produced by the first one to appear
        // first in the output df
        for (const auto& field: new_stream_descriptor->fields()) {
            if (new_fields.contains(field.name())) {
                final_stream_descriptor.add_field(field);
            }
        }
        pipeline_context->set_descriptor(final_stream_descriptor);
    }
}

std::shared_ptr<std::unordered_set<std::string>> columns_to_decode(const std::shared_ptr<PipelineContext>& pipeline_context) {
    std::shared_ptr<std::unordered_set<std::string>> res;
    ARCTICDB_DEBUG(log::version(), "Creating columns list with {} bits set", pipeline_context->overall_column_bitset_ ? pipeline_context->overall_column_bitset_->count() : -1);
    if(pipeline_context->overall_column_bitset_) {
        res = std::make_shared<std::unordered_set<std::string>>();
        auto en = pipeline_context->overall_column_bitset_->first();
        auto en_end = pipeline_context->overall_column_bitset_->end();
        while (en < en_end) {
            ARCTICDB_DEBUG(log::version(), "Adding field {}", pipeline_context->desc_->field(*en).name());
            res->insert(std::string(pipeline_context->desc_->field(*en++).name()));
        }
    }
    return res;
}

std::vector<RangesAndKey> generate_ranges_and_keys(PipelineContext& pipeline_context) {
    std::vector<RangesAndKey> res;
    res.reserve(pipeline_context.slice_and_keys_.size());
    bool is_incomplete{false};
    for (auto it = pipeline_context.begin(); it != pipeline_context.end(); it++) {
        if (it == pipeline_context.incompletes_begin()) {
            is_incomplete = true;
        }
        auto& sk = it->slice_and_key();
        // Take a copy here as things like defrag need the keys in pipeline_context->slice_and_keys_ that aren't being modified at the end
        auto key = sk.key();
        res.emplace_back(sk.slice(), std::move(key), is_incomplete);
    }
    return res;
}

util::BitSet get_incompletes_bitset(const std::vector<RangesAndKey>& all_ranges) {
    util::BitSet output(all_ranges.size());
    util::BitSet::bulk_insert_iterator it(output);
    for(auto&& [index, range] : folly::enumerate(all_ranges)) {
        if(range.is_incomplete())
            it = index;
    }
    it.flush();
    return output;
}

std::vector<folly::Future<pipelines::SegmentAndSlice>> add_schema_check(
        const std::shared_ptr<PipelineContext> &pipeline_context,
        std::vector<folly::Future<pipelines::SegmentAndSlice>>&& segment_and_slice_futures,
        util::BitSet&& incomplete_bitset,
        const ProcessingConfig &processing_config) {
    std::vector<folly::Future<pipelines::SegmentAndSlice>> res;
    res.reserve(segment_and_slice_futures.size());
    for (size_t i = 0; i < segment_and_slice_futures.size(); ++i) {
        auto&& fut = segment_and_slice_futures.at(i);
        const bool is_incomplete = incomplete_bitset[i];
        if (is_incomplete) {
            res.push_back(
                std::move(fut)
                    .thenValueInline([pipeline_desc=pipeline_context->descriptor(), processing_config](SegmentAndSlice &&read_result) {
                        if (!processing_config.dynamic_schema_) {
                            auto check = check_schema_matches_incomplete(read_result.segment_in_memory_.descriptor(), pipeline_desc);
                            if (std::holds_alternative<Error>(check)) {
                                std::get<Error>(check).throw_error();
                            }
                        }
                        return std::move(read_result);
                    }));
        } else {
            res.push_back(std::move(fut));
        }
    }
    return res;
}

std::vector<folly::Future<pipelines::SegmentAndSlice>> generate_segment_and_slice_futures(
        const std::shared_ptr<Store> &store,
        const std::shared_ptr<PipelineContext> &pipeline_context,
        const ProcessingConfig &processing_config,
        std::vector<RangesAndKey>&& all_ranges) {
    auto incomplete_bitset = get_incompletes_bitset(all_ranges);
    auto segment_and_slice_futures = store->batch_read_uncompressed(std::move(all_ranges), columns_to_decode(pipeline_context));
    return add_schema_check(pipeline_context, std::move(segment_and_slice_futures), std::move(incomplete_bitset), processing_config);
}

/*
 * Processes the slices in the given pipeline_context.
 *
 * Slices are processed in an order defined by the first clause in the pipeline, with slices corresponding to the same
 * processing unit collected into a single ProcessingUnit. Slices contained within a single ProcessingUnit are processed
 * within a single thread.
 *
 * The processing of a ProcessingUnit is scheduled via the Async Store. Within a single thread, the
 * segments will be retrieved from storage and decompressed before being passed to a MemSegmentProcessingTask which
 * will process all clauses up until a clause that requires a repartition.
 */
folly::Future<std::vector<SliceAndKey>> read_and_process(
    const std::shared_ptr<Store>& store,
    const std::shared_ptr<PipelineContext>& pipeline_context,
    const std::shared_ptr<ReadQuery>& read_query,
    const ReadOptions& read_options
    ) {
    auto component_manager = std::make_shared<ComponentManager>();
    ProcessingConfig processing_config{opt_false(read_options.dynamic_schema_), pipeline_context->rows_};
    for (auto& clause: read_query->clauses_) {
        clause->set_processing_config(processing_config);
        clause->set_component_manager(component_manager);
    }

    auto ranges_and_keys = generate_ranges_and_keys(*pipeline_context);

    // Each element of the vector corresponds to one processing unit containing the list of indexes in ranges_and_keys required for that processing unit
    // i.e. if the first processing unit needs ranges_and_keys[0] and ranges_and_keys[1], and the second needs ranges_and_keys[2] and ranges_and_keys[3]
    // then the structure will be {{0, 1}, {2, 3}}
    std::vector<std::vector<size_t>> processing_unit_indexes = read_query->clauses_[0]->structure_for_processing(ranges_and_keys);

    // Start reading as early as possible
    auto segment_and_slice_futures = generate_segment_and_slice_futures(store, pipeline_context, processing_config, std::move(ranges_and_keys));

    return schedule_clause_processing(
        component_manager,
        std::move(segment_and_slice_futures),
        std::move(processing_unit_indexes),
        std::make_shared<std::vector<std::shared_ptr<Clause>>>(read_query->clauses_))
    .via(&async::cpu_executor())
    .thenValue([component_manager, read_query, pipeline_context](std::vector<EntityId>&& processed_entity_ids) {
        auto proc = gather_entities<std::shared_ptr<SegmentInMemory>, std::shared_ptr<RowRange>, std::shared_ptr<ColRange>>(*component_manager, std::move(processed_entity_ids));

        if (std::any_of(read_query->clauses_.begin(), read_query->clauses_.end(), [](const std::shared_ptr<Clause>& clause) {
            return clause->clause_info().modifies_output_descriptor_;
        })) {
            set_output_descriptors(proc, read_query->clauses_, pipeline_context);
        }
        return collect_segments(std::move(proc));
    });
}

void add_index_columns_to_query(const ReadQuery& read_query, const TimeseriesDescriptor& desc) {
    if (read_query.columns.has_value()) {
        auto index_columns = stream::get_index_columns_from_descriptor(desc);
        if(index_columns.empty())
            return;

        std::vector<std::string> index_columns_to_add;
        for(const auto& index_column : index_columns) {
            if(std::find(std::begin(*read_query.columns), std::end(*read_query.columns), index_column) == std::end(*read_query.columns))
                index_columns_to_add.emplace_back(index_column);
        }
        read_query.columns->insert(std::begin(*read_query.columns), std::begin(index_columns_to_add), std::end(index_columns_to_add));
    }
}

FrameAndDescriptor read_segment_impl(
    const std::shared_ptr<Store>& store,
    const VariantKey& key) {
    auto [_, seg] = store->read_sync(key);
    return frame_and_descriptor_from_segment(std::move(seg));
}

FrameAndDescriptor read_index_impl(
    const std::shared_ptr<Store>& store,
    const VersionedItem& version) {
    return read_segment_impl(store, version.key_);
}

std::optional<pipelines::index::IndexSegmentReader> get_index_segment_reader(
    const std::shared_ptr<Store>& store,
    const std::shared_ptr<PipelineContext>& pipeline_context,
    const VersionedItem& version_info) {
    std::pair<entity::VariantKey, SegmentInMemory> index_key_seg;
    try {
        index_key_seg = store->read_sync(version_info.key_);
    } catch (const std::exception& ex) {
        ARCTICDB_DEBUG(log::version(), "Key not found from versioned item {}: {}", version_info.key_, ex.what());
        throw storage::NoDataFoundException(fmt::format("When trying to read version {} of symbol `{}`, failed to read key {}: {}",
                                                        version_info.version(),
                                                        version_info.symbol(),
                                                        version_info.key_,
                                                        ex.what()));
    }

    if (variant_key_type(index_key_seg.first) == KeyType::MULTI_KEY) {
        pipeline_context->multi_key_ = index_key_seg.second;
        return std::nullopt;
    }
    return std::make_optional<pipelines::index::IndexSegmentReader>(std::move(index_key_seg.second));
}

void check_can_read_index_only_if_required(
        const index::IndexSegmentReader& index_segment_reader,
        const ReadQuery& read_query) {
    user_input::check<ErrorCode::E_INVALID_USER_ARGUMENT>(
        !(index_segment_reader.tsd().proto().normalization().has_custom() && read_query.columns &&
            read_query.columns->empty()),
        "Reading the index column is not supported when recursive or custom normalizers are used."
    );
    user_input::check<ErrorCode::E_INVALID_USER_ARGUMENT>(
        !(index_segment_reader.is_pickled() && read_query.columns && read_query.columns->empty()),
        "Reading index columns is not supported with pickled data."
    );
}

void check_multi_key_is_not_index_only(
    const PipelineContext& pipeline_context,
    const ReadQuery& read_query) {
    user_input::check<ErrorCode::E_INVALID_USER_ARGUMENT>(
        !read_query.columns || (!pipeline_context.only_index_columns_selected() && !read_query.columns->empty()),
        "Reading the index column is not supported when recursive or custom normalizers are used."
    );
}

void read_indexed_keys_to_pipeline(
        const std::shared_ptr<Store>& store,
        const std::shared_ptr<PipelineContext>& pipeline_context,
        const VersionedItem& version_info,
        ReadQuery& read_query,
        const ReadOptions& read_options) {
    auto maybe_reader = get_index_segment_reader(store, pipeline_context, version_info);
    if(!maybe_reader)
        return;

    auto index_segment_reader = std::move(*maybe_reader);
    ARCTICDB_DEBUG(log::version(), "Read index segment with {} keys", index_segment_reader.size());
    check_can_read_index_only_if_required(index_segment_reader, read_query);
    check_column_and_date_range_filterable(index_segment_reader, read_query);
    add_index_columns_to_query(read_query, index_segment_reader.tsd());

    const auto& tsd = index_segment_reader.tsd();
    read_query.calculate_row_filter(static_cast<int64_t>(tsd.total_rows()));
    bool bucketize_dynamic = index_segment_reader.bucketize_dynamic();
    pipeline_context->desc_ = tsd.as_stream_descriptor();

    bool dynamic_schema = opt_false(read_options.dynamic_schema_);
    auto queries = get_column_bitset_and_query_functions<index::IndexSegmentReader>(
        read_query,
        pipeline_context,
        dynamic_schema,
        bucketize_dynamic);

    pipeline_context->slice_and_keys_ = filter_index(index_segment_reader, combine_filter_functions(queries));
    pipeline_context->total_rows_ = pipeline_context->calc_rows();
    pipeline_context->rows_ = index_segment_reader.tsd().total_rows();
    pipeline_context->norm_meta_ = std::make_unique<arcticdb::proto::descriptors::NormalizationMetadata>(std::move(*index_segment_reader.mutable_tsd().mutable_proto().mutable_normalization()));
    pipeline_context->user_meta_ = std::make_unique<arcticdb::proto::descriptors::UserDefinedMetadata>(std::move(*index_segment_reader.mutable_tsd().mutable_proto().mutable_user_meta()));
    pipeline_context->bucketize_dynamic_ = bucketize_dynamic;
}

// Returns true if there are staged segments
bool read_incompletes_to_pipeline(
    const std::shared_ptr<Store>& store,
    std::shared_ptr<PipelineContext>& pipeline_context,
    const ReadQuery& read_query,
    const ReadOptions& read_options,
    bool convert_int_to_float,
    bool via_iteration,
    bool sparsify,
    bool dynamic_schema) {

    auto incomplete_segments = get_incomplete(
        store,
        pipeline_context->stream_id_,
        read_query.row_filter,
        pipeline_context->last_row(),
        via_iteration,
        false);

    if(incomplete_segments.empty())
        return false;

    // In order to have the right normalization metadata and descriptor we need to find the first non-empty segment.
    // Picking an empty segment when there are non-empty ones will impact the index type and column namings.
    // If all segments are empty we will proceed as if were appending/writing and empty dataframe.
    debug::check<ErrorCode::E_ASSERTION_FAILURE>(!incomplete_segments.empty(), "Incomplete segments must be non-empty");
    const auto first_non_empty_seg = std::find_if(incomplete_segments.begin(), incomplete_segments.end(), [&](auto& slice){
        return slice.segment(store).row_count() > 0;
    });
    const auto& seg =
        first_non_empty_seg != incomplete_segments.end() ? first_non_empty_seg->segment(store) : incomplete_segments.begin()->segment(store);
    // Mark the start point of the incompletes, so we know that there is no column slicing after this point
    pipeline_context->incompletes_after_ = pipeline_context->slice_and_keys_.size();

    // If there are only incompletes we need to add the index here
    if(pipeline_context->slice_and_keys_.empty()) {
        add_index_columns_to_query(read_query, seg.index_descriptor());
    }
    pipeline_context->slice_and_keys_.insert(std::end(pipeline_context->slice_and_keys_), incomplete_segments.begin(), incomplete_segments.end());

    if (!pipeline_context->norm_meta_) {
        pipeline_context->norm_meta_ = std::make_unique<arcticdb::proto::descriptors::NormalizationMetadata>();
        pipeline_context->norm_meta_->CopyFrom(seg.index_descriptor().proto().normalization());
        ensure_timeseries_norm_meta(*pipeline_context->norm_meta_, pipeline_context->stream_id_, sparsify);
    }

    const StreamDescriptor &staged_desc = incomplete_segments[0].segment(store).descriptor();


    // We need to check that the index names match regardless of the dynamic schema setting
    // A more detailed check is done later in the do_compact function
    if (pipeline_context->desc_) {
        schema::check<ErrorCode::E_DESCRIPTOR_MISMATCH>(
            index_names_match(staged_desc, *pipeline_context->desc_),
            "The index names in the staged stream descriptor {} are not identical to that of the stream descriptor on storage {}",
            staged_desc,
            *pipeline_context->desc_
        );
    }

    if (dynamic_schema) {
        pipeline_context->staged_descriptor_ =
            merge_descriptors(seg.descriptor(), incomplete_segments, read_query.columns);
        if (pipeline_context->desc_) {
            const std::array fields_ptr = {pipeline_context->desc_->fields_ptr()};
            pipeline_context->desc_ =
                merge_descriptors(*pipeline_context->staged_descriptor_, fields_ptr, read_query.columns);
        } else {
            pipeline_context->desc_ = pipeline_context->staged_descriptor_;
        }
    } else {
        if (pipeline_context->desc_) {
            schema::check<ErrorCode::E_DESCRIPTOR_MISMATCH>(
                columns_match(staged_desc, *pipeline_context->desc_),
                "When static schema is used the staged stream descriptor {} must equal the stream descriptor on storage {}",
                staged_desc,
                *pipeline_context->desc_
            );
        }
        pipeline_context->staged_descriptor_ = staged_desc;
        pipeline_context->desc_ = staged_desc;
    }

    modify_descriptor(pipeline_context, read_options);
    if (convert_int_to_float) {
        stream::convert_descriptor_types(*pipeline_context->staged_descriptor_);
    }

    generate_filtered_field_descriptors(pipeline_context, read_query.columns);
    pipeline_context->total_rows_ = pipeline_context->calc_rows();
    return true;
}

void check_incompletes_index_ranges_dont_overlap(const std::shared_ptr<PipelineContext>& pipeline_context,
                                                 const std::optional<SortedValue>& previous_sorted_value) {
    /*
     Does nothing if the symbol is not timestamp-indexed
     Checks:
      - that the existing data is not known to be unsorted in the case of a parallel append
      - that the index ranges of incomplete segments do not overlap with one another
      - that the earliest timestamp in an incomplete segment is greater than the latest timestamp existing in the
        symbol in the case of a parallel append
     */
    if (pipeline_context->descriptor().index().type() == IndexDescriptorImpl::Type::TIMESTAMP) {
        std::optional<timestamp> last_existing_index_value;
        // Beginning of incomplete segments == beginning of all segments implies all segments are incompletes, so we are
        // writing, not appending
        if (pipeline_context->incompletes_begin() != pipeline_context->begin()) {
            sorting::check<ErrorCode::E_UNSORTED_DATA>(
                    !previous_sorted_value.has_value() ||
                    *previous_sorted_value == SortedValue::ASCENDING ||
                    *previous_sorted_value == SortedValue::UNKNOWN,
                    "Cannot append staged segments to existing data as existing data is not sorted in ascending order");
            auto last_indexed_slice_and_key = std::prev(pipeline_context->incompletes_begin())->slice_and_key();
            // -1 as end_time is stored as 1 greater than the last index value in the segment
            last_existing_index_value = last_indexed_slice_and_key.key().end_time() - 1;
        }

        // Use ordered set so that we only need to compare adjacent elements
        std::set<TimestampRange> unique_timestamp_ranges;
        for (auto it = pipeline_context->incompletes_begin(); it!= pipeline_context->end(); it++) {
            if (it->slice_and_key().slice().rows().diff() == 0) {
                continue;
            }

            const auto& key = it->slice_and_key().key();
            sorting::check<ErrorCode::E_UNSORTED_DATA>(
                !last_existing_index_value.has_value() || key.start_time() >= *last_existing_index_value,
                "Cannot append staged segments to existing data as incomplete segment contains index value < existing data (in UTC): {} <= {}",
                date_and_time(key.start_time()),
                // Should never reach "" but the standard mandates that all function arguments are evaluated
                last_existing_index_value ? date_and_time(*last_existing_index_value) : ""
            );
            auto [_, inserted] = unique_timestamp_ranges.emplace(key.start_time(), key.end_time());
            // This is correct because incomplete segments aren't column sliced
            sorting::check<ErrorCode::E_UNSORTED_DATA>(
                    inserted,
                    "Cannot finalize staged data as 2 or more incomplete segments cover identical index values (in UTC): ({}, {})",
                    date_and_time(key.start_time()), date_and_time(key.end_time()));
        }

        for (auto it = unique_timestamp_ranges.begin(); it != unique_timestamp_ranges.end(); it++) {
            auto next_it = std::next(it);
            if (next_it != unique_timestamp_ranges.end()) {
                sorting::check<ErrorCode::E_UNSORTED_DATA>(
                        next_it->first >= it->second,
                        "Cannot finalize staged data as incomplete segment index values overlap one another (in UTC): ({}, {}) intersects ({}, {})",
                        date_and_time(it->first),
                        date_and_time(it->second - 1),
                        date_and_time(next_it->first),
                        date_and_time(next_it->second - 1));
            }
        }
    }
}

void copy_frame_data_to_buffer(
        const SegmentInMemory& destination,
        size_t target_index,
        SegmentInMemory& source,
        size_t source_index,
        const RowRange& row_range,
        const DecodePathData& shared_data,
        std::any& handler_data) {
    const auto num_rows = row_range.diff();
    if (num_rows == 0) {
        return;
    }
    auto& src_column = source.column(static_cast<position_t>(source_index));
    auto& dst_column = destination.column(static_cast<position_t>(target_index));
    auto& buffer = dst_column.data().buffer();
    auto dst_rawtype_size = data_type_size(dst_column.type(), DataTypeMode::EXTERNAL);
    auto offset = dst_rawtype_size * (row_range.first - destination.offset());
    auto total_size = dst_rawtype_size * num_rows;
    buffer.assert_size(offset + total_size);

    auto src_data = src_column.data();
    auto dst_ptr = buffer.data() + offset;

    auto type_promotion_error_msg = fmt::format("Can't promote type {} to type {} in field {}",
                                                src_column.type(), dst_column.type(), destination.field(target_index).name());
    if(auto handler = get_type_handler(src_column.type(), dst_column.type()); handler) {
        handler->convert_type(src_column, buffer, num_rows, offset, src_column.type(), dst_column.type(), shared_data, handler_data, source.string_pool_ptr());
    } else if (is_empty_type(src_column.type().data_type())) {
        dst_column.type().visit_tag([&](auto dst_desc_tag) {
            util::default_initialize<decltype(dst_desc_tag)>(dst_ptr, num_rows * dst_rawtype_size);
        });
    // Do not use src_column.is_sparse() here, as that misses columns that are dense, but have fewer than num_rows values
    } else if (src_column.opt_sparse_map().has_value() && has_valid_type_promotion(src_column.type(), dst_column.type())) {
        details::visit_type(dst_column.type().data_type(), [&](auto dst_tag) {
            using dst_type_info = ScalarTypeInfo<decltype(dst_tag)>;
            util::default_initialize<typename dst_type_info::TDT>(dst_ptr, num_rows * dst_rawtype_size);
            auto typed_dst_ptr = reinterpret_cast<typename dst_type_info::RawType*>(dst_ptr);
            details::visit_type(src_column.type().data_type(), [&](auto src_tag) {
                using src_type_info = ScalarTypeInfo<decltype(src_tag)>;
                Column::for_each_enumerated<typename src_type_info::TDT>(src_column, [typed_dst_ptr](auto enumerating_it) {
                    typed_dst_ptr[enumerating_it.idx()] = static_cast<typename dst_type_info::RawType>(enumerating_it.value());
                });
            });
        });
    } else if (trivially_compatible_types(src_column.type(), dst_column.type())) {
        details::visit_type(src_column.type().data_type() ,[&src_data, &dst_ptr] (auto src_desc_tag) {
            using SourceTDT = ScalarTagType<decltype(src_desc_tag)>;
            using SourceType =  typename decltype(src_desc_tag)::DataTypeTag::raw_type;
            while (auto block = src_data.template next<SourceTDT>()) {
                const auto row_count = block->row_count();
                memcpy(dst_ptr, block->data(), row_count * sizeof(SourceType));
                dst_ptr += row_count * sizeof(SourceType);
            }
        });
    } else if (has_valid_type_promotion(src_column.type(), dst_column.type())) {
        details::visit_type(dst_column.type().data_type() ,[&src_data, &dst_ptr, &src_column, &type_promotion_error_msg] (auto dest_desc_tag) {
            using DestinationType =  typename decltype(dest_desc_tag)::DataTypeTag::raw_type;
            auto typed_dst_ptr = reinterpret_cast<DestinationType *>(dst_ptr);
            details::visit_type(src_column.type().data_type() ,[&src_data, &typed_dst_ptr, &type_promotion_error_msg] (auto src_desc_tag) {
                using source_type_info = ScalarTypeInfo<decltype(src_desc_tag)>;
                if constexpr(std::is_arithmetic_v<typename source_type_info::RawType> && std::is_arithmetic_v<DestinationType>) {
                    const auto src_cend = src_data.cend<typename source_type_info::TDT>();
                    for (auto src_it = src_data.cbegin<typename source_type_info::TDT>(); src_it != src_cend; ++src_it) {
                        *typed_dst_ptr++ = static_cast<DestinationType>(*src_it);
                    }
                } else {
                    util::raise_rte(type_promotion_error_msg.c_str());
                }
            });
        });
    } else {
        util::raise_rte(type_promotion_error_msg.c_str());
    }
}

struct CopyToBufferTask : async::BaseTask {
    SegmentInMemory&& source_segment_;
    SegmentInMemory target_segment_;
    FrameSlice frame_slice_;
    DecodePathData shared_data_;
    std::any& handler_data_;
    bool fetch_index_;

    CopyToBufferTask(
            SegmentInMemory&& source_segment,
            SegmentInMemory target_segment,
            FrameSlice frame_slice,
            DecodePathData shared_data,
            std::any& handler_data,
            bool fetch_index) :
            source_segment_(std::move(source_segment)),
        target_segment_(std::move(target_segment)),
        frame_slice_(std::move(frame_slice)),
        shared_data_(std::move(shared_data)),
        handler_data_(handler_data),
        fetch_index_(fetch_index) {

    }

    folly::Unit operator()() {
        const auto index_field_count = get_index_field_count(target_segment_);
        for (auto idx = 0u; idx < index_field_count && fetch_index_; ++idx) {
            copy_frame_data_to_buffer(target_segment_, idx, source_segment_, idx, frame_slice_.row_range, shared_data_, handler_data_);
        }

        auto field_count = frame_slice_.col_range.diff() + index_field_count;
        internal::check<ErrorCode::E_ASSERTION_FAILURE>(
        field_count == source_segment_.descriptor().field_count(),
        "Column range does not match segment descriptor field count in copy_segments_to_frame: {} != {}",
        field_count, source_segment_.descriptor().field_count());

        const auto& fields = source_segment_.descriptor().fields();
        for (auto field_col = index_field_count; field_col < field_count; ++field_col) {
            const auto& field = fields.at(field_col);
            const auto& field_name = field.name();
            auto frame_loc_opt = target_segment_.column_index(field_name);
            if (!frame_loc_opt)
                continue;

            copy_frame_data_to_buffer(target_segment_, *frame_loc_opt, source_segment_, field_col, frame_slice_.row_range, shared_data_, handler_data_);
        }
        return folly::Unit{};
    }
};

folly::Future<folly::Unit> copy_segments_to_frame(
        const std::shared_ptr<Store>& store,
        const std::shared_ptr<PipelineContext>& pipeline_context,
        SegmentInMemory frame,
        std::any& handler_data) {
    std::vector<folly::Future<folly::Unit>> copy_tasks;
    DecodePathData shared_data;
    for (auto context_row : folly::enumerate(*pipeline_context)) {
        auto &slice_and_key = context_row->slice_and_key();
        auto &segment = slice_and_key.segment(store);

        copy_tasks.emplace_back(async::submit_cpu_task(
            CopyToBufferTask{
                std::move(segment),
                frame,
                context_row->slice_and_key().slice(),
                shared_data,
                handler_data,
                context_row->fetch_index()}));
    }
    return folly::collect(copy_tasks).via(&async::cpu_executor()).unit();
}

folly::Future<SegmentInMemory> prepare_output_frame(
        std::vector<SliceAndKey>&& items,
        const std::shared_ptr<PipelineContext>& pipeline_context,
        const std::shared_ptr<Store>& store,
        const ReadOptions& read_options,
        std::any& handler_data) {
    pipeline_context->clear_vectors();
    pipeline_context->slice_and_keys_ = std::move(items);
	std::sort(std::begin(pipeline_context->slice_and_keys_), std::end(pipeline_context->slice_and_keys_), [] (const auto& left, const auto& right) {
		return std::tie(left.slice_.row_range, left.slice_.col_range) < std::tie(right.slice_.row_range, right.slice_.col_range);
	});
    adjust_slice_rowcounts(pipeline_context);
    const auto dynamic_schema = opt_false(read_options.dynamic_schema_);
    mark_index_slices(pipeline_context, dynamic_schema, pipeline_context->bucketize_dynamic_);
    pipeline_context->ensure_vectors();

    for(auto row : *pipeline_context) {
        row.set_compacted(false);
        row.set_descriptor(row.slice_and_key().segment(store).descriptor_ptr());
        row.set_string_pool(row.slice_and_key().segment(store).string_pool_ptr());
    }

    auto frame = allocate_frame(pipeline_context);
    return copy_segments_to_frame(store, pipeline_context, frame, handler_data).thenValue([frame](auto&&){ return frame; });
}

AtomKey index_key_to_column_stats_key(const IndexTypeKey& index_key) {
    // Note that we use the creation timestamp and content hash of the related index key
    // This gives a strong paper-trail if archaeology is required
    return atom_key_builder()
            .version_id(index_key.version_id())
            .creation_ts(index_key.creation_ts())
            .content_hash(index_key.content_hash())
            .build(index_key.id(), KeyType::COLUMN_STATS);
}

void create_column_stats_impl(
    const std::shared_ptr<Store>& store,
    const VersionedItem& versioned_item,
    ColumnStats& column_stats,
    const ReadOptions& read_options
) {
    using namespace arcticdb::pipelines;
    auto clause = column_stats.clause();
    if (!clause.has_value()) {
        log::version().warn("Cannot create empty column stats");
        return;
    }
    auto read_query = std::make_shared<ReadQuery>(std::vector<std::shared_ptr<Clause>>{std::make_shared<Clause>(std::move(*clause))});

    auto column_stats_key = index_key_to_column_stats_key(versioned_item.key_);
    std::optional<SegmentInMemory> old_segment;
    try {
        old_segment = store->read(column_stats_key).get().second;
        ColumnStats old_column_stats{old_segment->fields()};
        // No need to redo work for any stats that already exist
        column_stats.drop(old_column_stats, false);
        // If all the column stats we are being asked to create already exist, there's no work to do
        if (column_stats.segment_column_names().empty()) {
            return;
        }
    } catch (...) {
        // Old segment doesn't exist
    }

    auto pipeline_context = std::make_shared<PipelineContext>();
    pipeline_context->stream_id_ = versioned_item.key_.id();
    read_indexed_keys_to_pipeline(store, pipeline_context, versioned_item, *read_query, read_options);

    schema::check<ErrorCode::E_UNSUPPORTED_INDEX_TYPE>(
            !pipeline_context->multi_key_,
            "Column stats generation not supported with multi-indexed symbols"
            );
    schema::check<ErrorCode::E_OPERATION_NOT_SUPPORTED_WITH_PICKLED_DATA>(
            !pipeline_context->is_pickled(),
            "Cannot create column stats on pickled data"
            );

    auto segs = read_and_process(store, pipeline_context, read_query, read_options).get();
    schema::check<ErrorCode::E_COLUMN_DOESNT_EXIST>(!segs.empty(), "Cannot create column stats for nonexistent columns");

    // Convert SliceAndKey vector into SegmentInMemory vector
    std::vector<SegmentInMemory> segments_in_memory;
    for (auto& seg: segs)  {
        segments_in_memory.emplace_back(seg.release_segment(store));
    }
    SegmentInMemory new_segment = merge_column_stats_segments(segments_in_memory);
    new_segment.descriptor().set_id(versioned_item.key_.id());

    storage::UpdateOpts update_opts;
    update_opts.upsert_ = true;
    if (!old_segment.has_value()) {
        // Old segment doesn't exist, just write new one
        store->update(column_stats_key, std::move(new_segment), update_opts).get();
        return;
    } else {
        // Check that the start and end index columns match
        internal::check<ErrorCode::E_ASSERTION_FAILURE>(
                new_segment.column(0) == old_segment->column(0) && new_segment.column(1) == old_segment->column(1),
                "Cannot create column stats, existing column stats row-groups do not match");
        old_segment->concatenate(std::move(new_segment));
        store->update(column_stats_key, std::move(*old_segment), update_opts).get();
    }
}

void drop_column_stats_impl(
    const std::shared_ptr<Store>& store,
    const VersionedItem& versioned_item,
    const std::optional<ColumnStats>& column_stats_to_drop
) {
    storage::RemoveOpts remove_opts;
    remove_opts.ignores_missing_key_ = true;
    auto column_stats_key = index_key_to_column_stats_key(versioned_item.key_);
    if (!column_stats_to_drop.has_value()) {
        // Drop all column stats
        store->remove_key(column_stats_key, remove_opts).get();
    } else {
        SegmentInMemory segment_in_memory;
        try {
            segment_in_memory = store->read(column_stats_key).get().second;
        } catch (const std::exception& e) {
            log::version().warn("No column stats exist to drop: {}", e.what());
            return;
        }
        ColumnStats column_stats{segment_in_memory.fields()};
        column_stats.drop(*column_stats_to_drop);
        auto columns_to_keep = column_stats.segment_column_names();
        if (columns_to_keep.empty()) {
            // Drop all column stats
            store->remove_key(column_stats_key, remove_opts).get();
        } else {
            auto old_fields = segment_in_memory.fields().clone();
            for (const auto& field: old_fields) {
                auto column_name = field.name();
                if (!columns_to_keep.contains(std::string{column_name}) && column_name != start_index_column_name && column_name != end_index_column_name) {
                    segment_in_memory.drop_column(column_name);
                }
            }
            storage::UpdateOpts update_opts;
            update_opts.upsert_ = true;
            store->update(column_stats_key, std::move(segment_in_memory), update_opts).get();
        }
    }
}

FrameAndDescriptor read_column_stats_impl(
    const std::shared_ptr<Store>& store,
    const VersionedItem& versioned_item) {
    auto column_stats_key = index_key_to_column_stats_key(versioned_item.key_);
    // Remove try-catch once AsyncStore methods raise the new error codes themselves
    try {
        auto segment_in_memory = store->read(column_stats_key).get().second;
        TimeseriesDescriptor tsd;
        tsd.set_total_rows(segment_in_memory.row_count());
        tsd.set_stream_descriptor(segment_in_memory.descriptor());
        return {SegmentInMemory(std::move(segment_in_memory)), tsd, {}, {}};
    } catch (const std::exception& e) {
        storage::raise<ErrorCode::E_KEY_NOT_FOUND>("Failed to read column stats key: {}", e.what());
    }
}

ColumnStats get_column_stats_info_impl(
    const std::shared_ptr<Store>& store,
    const VersionedItem& versioned_item) {
    auto column_stats_key = index_key_to_column_stats_key(versioned_item.key_);
    // Remove try-catch once AsyncStore methods raise the new error codes themselves
    try {
        auto stream_descriptor = std::get<StreamDescriptor>(store->read_metadata_and_descriptor(column_stats_key).get());
        return ColumnStats(stream_descriptor.fields());
    } catch (const std::exception& e) {
        storage::raise<ErrorCode::E_KEY_NOT_FOUND>("Failed to read column stats key: {}", e.what());
    }
}

folly::Future<SegmentInMemory> do_direct_read_or_process(
        const std::shared_ptr<Store>& store,
        const std::shared_ptr<ReadQuery>& read_query,
        const ReadOptions& read_options,
        const std::shared_ptr<PipelineContext>& pipeline_context,
        const DecodePathData& shared_data,
        std::any& handler_data) {
    if(!read_query->clauses_.empty()) {
        ARCTICDB_SAMPLE(RunPipelineAndOutput, 0)
        util::check_rte(!pipeline_context->is_pickled(),"Cannot filter pickled data");
        return read_and_process(store, pipeline_context, read_query, read_options)
        .thenValue([store, pipeline_context, &read_options, &handler_data](std::vector<SliceAndKey>&& segs) {
            return prepare_output_frame(std::move(segs), pipeline_context, store, read_options, handler_data);
        });
    } else {
        ARCTICDB_SAMPLE(MarkAndReadDirect, 0)
        util::check_rte(!(pipeline_context->is_pickled() && std::holds_alternative<RowRange>(read_query->row_filter)), "Cannot use head/tail/row_range with pickled data, use plain read instead");
        mark_index_slices(pipeline_context, opt_false(read_options.dynamic_schema_), pipeline_context->bucketize_dynamic_);
        auto frame = allocate_frame(pipeline_context);
        util::print_total_mem_usage(__FILE__, __LINE__, __FUNCTION__);
        ARCTICDB_DEBUG(log::version(), "Fetching frame data");
        return fetch_data(std::move(frame), pipeline_context, store, opt_false(read_options.dynamic_schema_), shared_data, handler_data);
    }
}

VersionedItem collate_and_write(
    const std::shared_ptr<Store>& store,
    const std::shared_ptr<PipelineContext>& pipeline_context,
    const std::vector<FrameSlice>& slices,
    std::vector<VariantKey> keys,
    size_t append_after,
    const std::optional<arcticdb::proto::descriptors::UserDefinedMetadata>& user_meta
    ) {
    util::check(keys.size() == slices.size(), "Mismatch between slices size and key size");
    TimeseriesDescriptor tsd;

    tsd.set_stream_descriptor(pipeline_context->descriptor());
    tsd.set_total_rows(pipeline_context->total_rows_);
    auto& tsd_proto = tsd.mutable_proto();
    tsd_proto.mutable_normalization()->CopyFrom(*pipeline_context->norm_meta_);
    if(user_meta)
        tsd_proto.mutable_user_meta()->CopyFrom(*user_meta);

    auto index = stream::index_type_from_descriptor(pipeline_context->descriptor());
    return util::variant_match(index, [&store, &pipeline_context, &slices, &keys, &append_after, &tsd] (auto idx) {
        using IndexType = decltype(idx);
        index::IndexWriter<IndexType> writer(store, IndexPartialKey{pipeline_context->stream_id_, pipeline_context->version_id_}, std::move(tsd));
        auto end = std::begin(pipeline_context->slice_and_keys_);
        std::advance(end, append_after);
        ARCTICDB_DEBUG(log::version(), "Adding {} existing keys and {} new keys: ", std::distance(std::begin(pipeline_context->slice_and_keys_), end), keys.size());
        for(auto sk = std::begin(pipeline_context->slice_and_keys_); sk < end; ++sk)
            writer.add(sk->key(), sk->slice());

        for (auto key : folly::enumerate(keys)) {
            writer.add(to_atom(*key), slices[key.index]);
        }
        auto index_key =  writer.commit();
        return VersionedItem{to_atom(std::move(index_key).get())};
    });
}

void delete_incomplete_keys(PipelineContext& pipeline_context, Store& store) {
    std::vector<entity::VariantKey> keys_to_delete;
    keys_to_delete.reserve(pipeline_context.slice_and_keys_.size() - pipeline_context.incompletes_after());
    for (auto sk = pipeline_context.incompletes_begin(); sk != pipeline_context.end(); ++sk) {
        const auto& slice_and_key = sk->slice_and_key();
        if (ARCTICDB_LIKELY(slice_and_key.key().type() == KeyType::APPEND_DATA)) {
            keys_to_delete.emplace_back(slice_and_key.key());
        } else {
            log::storage().error(
                "Delete incomplete keys procedure tries to delete a wrong key type {}. Key type must be {}.",
                slice_and_key.key(),
                KeyType::APPEND_DATA
            );
        }
    }
    store.remove_keys(keys_to_delete).get();
}

DeleteIncompleteKeysOnExit::DeleteIncompleteKeysOnExit(
        std::shared_ptr<PipelineContext> pipeline_context,
        std::shared_ptr<Store> store,
        bool via_iteration)
            : context_(std::move(pipeline_context)),
              store_(std::move(store)),
              via_iteration_(via_iteration) {
    }

DeleteIncompleteKeysOnExit::~DeleteIncompleteKeysOnExit() {
    if(released_)
        return;

    try {
        if (context_->incompletes_after_) {
            delete_incomplete_keys(*context_, *store_);
        } else {
            // If an exception is thrown before read_incompletes_to_pipeline the keys won't be placed inside the
            // context thus they must be read manually.
            auto entries = read_incomplete_keys_for_symbol(store_, context_->stream_id_, via_iteration_);
            store_->remove_keys(entries).get();
        }
    } catch (const std::exception& e) {
        // Don't emit exceptions from destructor
        log::storage().error("Failed to delete staged segments: {}", e.what());
    }
}

std::optional<DeleteIncompleteKeysOnExit> get_delete_keys_on_failure(
    const std::shared_ptr<PipelineContext>& pipeline_context,
    const std::shared_ptr<Store>& store,
    const CompactIncompleteOptions& options) {
    if(options.delete_staged_data_on_failure_)
        return std::make_optional<DeleteIncompleteKeysOnExit>(pipeline_context, store, options.via_iteration_);
    else
        return std::nullopt;
}

VersionedItem sort_merge_impl(
    const std::shared_ptr<Store>& store,
    const StreamId& stream_id,
    const std::optional<arcticdb::proto::descriptors::UserDefinedMetadata>& norm_meta,
    const UpdateInfo& update_info,
    const CompactIncompleteOptions& options,
    const WriteOptions& write_options,
    std::shared_ptr<PipelineContext>& pipeline_context) {
    auto read_query = std::make_shared<ReadQuery>();

    std::optional<SortedValue> previous_sorted_value;
    if(options.append_ && update_info.previous_index_key_.has_value()) {
        read_indexed_keys_to_pipeline(store, pipeline_context, *(update_info.previous_index_key_), *read_query, ReadOptions{});
        if (!write_options.dynamic_schema) {
            user_input::check<ErrorCode::E_INVALID_USER_ARGUMENT>(
                pipeline_context->slice_and_keys_.front().slice().columns() == pipeline_context->slice_and_keys_.back().slice().columns(),
                "Appending using sort and finalize is not supported when existing data being appended to is column sliced."
            );
        }
        previous_sorted_value.emplace(pipeline_context->desc_->sorted());
    }
    const auto num_versioned_rows = pipeline_context->total_rows_;

    const bool has_incomplete_segments = read_incompletes_to_pipeline(
        store,
        pipeline_context,
        *read_query,
        ReadOptions{},
        options.convert_int_to_float_,
        options.via_iteration_,
        options.sparsify_,
        write_options.dynamic_schema
    );
    user_input::check<ErrorCode::E_NO_STAGED_SEGMENTS>(
        has_incomplete_segments,
        "Finalizing staged data is not allowed with empty staging area"
    );

    std::vector<FrameSlice> slices;
    std::vector<folly::Future<VariantKey>> fut_vec;
    auto index = stream::index_type_from_descriptor(pipeline_context->descriptor());
    util::variant_match(index,
        [&](const stream::TimeseriesIndex &timeseries_index) {
            read_query->clauses_.emplace_back(std::make_shared<Clause>(SortClause{timeseries_index.name(), pipeline_context->incompletes_after()}));
            read_query->clauses_.emplace_back(std::make_shared<Clause>(RemoveColumnPartitioningClause{}));

            read_query->clauses_.emplace_back(std::make_shared<Clause>(MergeClause{
                timeseries_index,
                SparseColumnPolicy{},
                stream_id,
                pipeline_context->descriptor(),
                write_options.dynamic_schema
            }));
            ReadOptions read_options;
            read_options.dynamic_schema_ = write_options.dynamic_schema;
            auto segments = read_and_process(store, pipeline_context, read_query, read_options).get();
            if (options.append_ && update_info.previous_index_key_ && !segments.empty()) {
                const timestamp last_index_on_disc = update_info.previous_index_key_->end_time() - 1;
                const timestamp incomplete_start =
                    std::get<timestamp>(TimeseriesIndex::start_value_for_segment(segments[0].segment(store)));
                sorting::check<ErrorCode::E_UNSORTED_DATA>(
                    last_index_on_disc <= incomplete_start,
                    "Cannot append staged segments to existing data as incomplete segment contains index value {} < existing data {}",
                    date_and_time(incomplete_start),
                    date_and_time(last_index_on_disc)
                );
            }
            pipeline_context->total_rows_ = num_versioned_rows + get_slice_rowcounts(segments);

            auto index = index_type_from_descriptor(pipeline_context->descriptor());
            stream::SegmentAggregator<TimeseriesIndex, DynamicSchema, RowCountSegmentPolicy, SparseColumnPolicy>
            aggregator{
                [&slices](FrameSlice &&slice) {
                    slices.emplace_back(std::move(slice));
                },
                DynamicSchema{*pipeline_context->staged_descriptor_, index},
                [pipeline_context, &fut_vec, &store](SegmentInMemory &&segment) {
                    StreamDescriptor only_non_empty_cols;
                    const auto local_index_start = TimeseriesIndex::start_value_for_segment(segment);
                    const auto local_index_end = TimeseriesIndex::end_value_for_segment(segment);
                    stream::StreamSink::PartialKey
                    pk{KeyType::TABLE_DATA, pipeline_context->version_id_, pipeline_context->stream_id_, local_index_start, local_index_end};
                    fut_vec.emplace_back(store->write(pk, std::move(segment)));
                }};

            for(auto& sk : segments) {
                SegmentInMemory segment = sk.release_segment(store);
                // Empty columns can appear only of one staged segment is empty and adds column which
                // does not appear in any other segment. There can also be empty columns if all segments
                // are empty in that case this loop won't be reached as segments.size() will be 0
                if (write_options.dynamic_schema) {
                    segment.drop_empty_columns();
                }

                aggregator.add_segment(std::move(segment), sk.slice(), options.convert_int_to_float_);
            }
            aggregator.commit();
            pipeline_context->desc_->set_sorted(deduce_sorted(previous_sorted_value.value_or(SortedValue::ASCENDING), SortedValue::ASCENDING));
        },
        [&](const auto &) {
            util::raise_rte("Sort merge only supports datetime indexed data. You data does not have a datetime index.");
        }
        );

    auto keys = folly::collect(fut_vec).get();
    auto vit = collate_and_write(
        store,
        pipeline_context,
        slices,
        keys,
        pipeline_context->incompletes_after(),
        norm_meta);
    return vit;
}

VersionedItem compact_incomplete_impl(
    const std::shared_ptr<Store>& store,
    const StreamId& stream_id,
    const std::optional<arcticdb::proto::descriptors::UserDefinedMetadata>& user_meta,
    const UpdateInfo& update_info,
    const CompactIncompleteOptions& options,
    const WriteOptions& write_options,
    std::shared_ptr<PipelineContext>& pipeline_context) {

    ReadQuery read_query;
    ReadOptions read_options;
    read_options.set_dynamic_schema(true);
    std::optional<SegmentInMemory> last_indexed;
    std::optional<SortedValue> previous_sorted_value;

    if(options.append_ && update_info.previous_index_key_.has_value()) {
        read_indexed_keys_to_pipeline(store, pipeline_context, *(update_info.previous_index_key_), read_query, read_options);
        if (!write_options.dynamic_schema) {
            user_input::check<ErrorCode::E_INVALID_USER_ARGUMENT>(
                pipeline_context->slice_and_keys_.front().slice().columns() == pipeline_context->slice_and_keys_.back().slice().columns(),
                "Appending using sort and finalize is not supported when existing data being appended to is column sliced."
            );
        }
        previous_sorted_value.emplace(pipeline_context->desc_->sorted());
    }

    const bool has_incomplete_segments = read_incompletes_to_pipeline(
        store,
        pipeline_context,
        read_query,
        ReadOptions{},
        options.convert_int_to_float_,
        options.via_iteration_,
        options.sparsify_,
        write_options.dynamic_schema
    );
    user_input::check<ErrorCode::E_NO_STAGED_SEGMENTS>(
        has_incomplete_segments,
        "Finalizing staged data is not allowed with empty staging area"
    );
    if (options.validate_index_) {
        check_incompletes_index_ranges_dont_overlap(pipeline_context, previous_sorted_value);
    }
    const auto& first_seg = pipeline_context->slice_and_keys_.begin()->segment(store);

    std::vector<FrameSlice> slices;
    bool dynamic_schema = write_options.dynamic_schema;
    const auto index = index_type_from_descriptor(first_seg.descriptor());
    auto policies = std::make_tuple(
        index,
        dynamic_schema ? VariantSchema{DynamicSchema::default_schema(index, stream_id)} : VariantSchema{FixedSchema::default_schema(index, stream_id)},
        options.sparsify_ ? VariantColumnPolicy{SparseColumnPolicy{}} : VariantColumnPolicy{DenseColumnPolicy{}}
        );

    CompactionResult result = util::variant_match(std::move(policies), [
        &slices, pipeline_context=pipeline_context, &store, &options, &previous_sorted_value, &write_options] (auto &&idx, auto &&schema, auto &&column_policy) {
        using IndexType = std::remove_reference_t<decltype(idx)>;
        using SchemaType = std::remove_reference_t<decltype(schema)>;
        using ColumnPolicyType = std::remove_reference_t<decltype(column_policy)>;
        constexpr bool validate_index_sorted = IndexType::type() == IndexDescriptorImpl::Type::TIMESTAMP;

        CompactionResult result = do_compact<IndexType, SchemaType, RowCountSegmentPolicy, ColumnPolicyType>(
                pipeline_context->incompletes_begin(),
                pipeline_context->end(),
                pipeline_context,
                slices,
                store,
                options.convert_int_to_float_,
                write_options.segment_row_size,
                validate_index_sorted,
                check_schema_matches_incomplete);
        if constexpr(std::is_same_v<IndexType, TimeseriesIndex>) {
            pipeline_context->desc_->set_sorted(deduce_sorted(previous_sorted_value.value_or(SortedValue::ASCENDING), SortedValue::ASCENDING));
        }

        return result;
    });

    return util::variant_match(std::move(result),
                        [&slices, &pipeline_context, &store, &user_meta](CompactionWrittenKeys& written_keys) -> VersionedItem {
                            auto vit = collate_and_write(
                                store,
                                pipeline_context,
                                slices,
                                std::move(written_keys),
                                pipeline_context->incompletes_after(),
                                user_meta);
                            return vit;
                        },
                        [](Error& error) -> VersionedItem {
                            error.throw_error();
                            return VersionedItem{}; // unreachable
                        }
                    );
}

PredefragmentationInfo get_pre_defragmentation_info(
        const std::shared_ptr<Store>& store,
        const StreamId& stream_id,
        const UpdateInfo& update_info,
        const WriteOptions& options,
        size_t segment_size) {
    util::check(update_info.previous_index_key_.has_value(), "No latest undeleted version found for data compaction");

    auto pipeline_context = std::make_shared<PipelineContext>();
    pipeline_context->stream_id_ = stream_id;
    pipeline_context->version_id_ = update_info.next_version_id_;

    auto read_query = std::make_shared<ReadQuery>();
    read_indexed_keys_to_pipeline(store, pipeline_context, *(update_info.previous_index_key_), *read_query, defragmentation_read_options_generator(options));

    using CompactionStartInfo = std::pair<size_t, size_t>;//row, segment_append_after
    std::vector<CompactionStartInfo> first_col_segment_idx;
    const auto& slice_and_keys = pipeline_context->slice_and_keys_;
    first_col_segment_idx.reserve(slice_and_keys.size());
    std::optional<CompactionStartInfo> compaction_start_info;
    size_t segment_idx = 0, num_to_segments_after_compact = 0, new_segment_row_size = 0;
    for(const auto & slice_and_key : slice_and_keys) {
        auto &slice = slice_and_key.slice();

        if (slice.row_range.diff() < segment_size && !compaction_start_info)
            compaction_start_info = {slice.row_range.start(), segment_idx};
            
        if (slice.col_range.start() == pipeline_context->descriptor().index().field_count()){//where data column starts
            first_col_segment_idx.emplace_back(slice.row_range.start(), segment_idx);
            if (new_segment_row_size == 0)
                ++num_to_segments_after_compact;
            new_segment_row_size += slice.row_range.diff();
            if (new_segment_row_size >= segment_size)
                new_segment_row_size = 0;
        }
        ++segment_idx;
        if (compaction_start_info && slice.row_range.start() < compaction_start_info->first){
            auto start_point = std::lower_bound(first_col_segment_idx.begin(), first_col_segment_idx.end(), slice.row_range.start(), [](auto lhs, auto rhs){return lhs.first < rhs;});
            if (start_point != first_col_segment_idx.end())
                compaction_start_info = *start_point;
            else {
                log::version().warn("Missing segment containing column 0 for row {}; Resetting compaction starting point to 0", slice.row_range.start());
                compaction_start_info = {0u, 0u};
            }
        }
    }
    return {pipeline_context, read_query, first_col_segment_idx.size() - num_to_segments_after_compact, compaction_start_info ? std::make_optional<size_t>(compaction_start_info->second) : std::nullopt};
}

bool is_symbol_fragmented_impl(size_t segments_need_compaction){
    return static_cast<int64_t>(segments_need_compaction) >= ConfigsMap::instance()->get_int("SymbolDataCompact.SegmentCount", 100);
}

VersionedItem defragment_symbol_data_impl(
        const std::shared_ptr<Store>& store,
        const StreamId& stream_id,
        const UpdateInfo& update_info,
        const WriteOptions& options,
        size_t segment_size) {
    auto pre_defragmentation_info = get_pre_defragmentation_info(store, stream_id, update_info, options, segment_size);
    util::check(is_symbol_fragmented_impl(pre_defragmentation_info.segments_need_compaction) && pre_defragmentation_info.append_after.has_value(), "Nothing to compact in defragment_symbol_data");

    // in the new index segment, we will start appending after this value
    std::vector<FrameSlice> slices;
    const auto index = index_type_from_descriptor(pre_defragmentation_info.pipeline_context->descriptor());
    auto policies = std::make_tuple(
        index,
        options.dynamic_schema ? VariantSchema{DynamicSchema::default_schema(index, stream_id)} : VariantSchema{FixedSchema::default_schema(index, stream_id)}
        );

    CompactionResult result = util::variant_match(std::move(policies), [
        &slices, &store, &options, &pre_defragmentation_info, segment_size=segment_size] (auto &&idx, auto &&schema) {
        pre_defragmentation_info.read_query->clauses_.emplace_back(std::make_shared<Clause>(RemoveColumnPartitioningClause{pre_defragmentation_info.append_after.value()}));
        auto segments = read_and_process(store, pre_defragmentation_info.pipeline_context, pre_defragmentation_info.read_query, defragmentation_read_options_generator(options)).get();
        using IndexType = std::remove_reference_t<decltype(idx)>;
        using SchemaType = std::remove_reference_t<decltype(schema)>;

        StaticSchemaCompactionChecks checks = [](const StreamDescriptor&, const StreamDescriptor&) {
            // No defrag specific checks yet
            return std::monostate{};
        };

        return do_compact<IndexType, SchemaType, RowCountSegmentPolicy, DenseColumnPolicy>(
            segments.begin(),
            segments.end(),
            pre_defragmentation_info.pipeline_context,
            slices,
            store,
            false,
            segment_size,
            false,
            std::move(checks));
    });

    return util::variant_match(std::move(result),
                               [&slices, &pre_defragmentation_info, &store](CompactionWrittenKeys& written_keys) -> VersionedItem {
                                return collate_and_write(
                                        store,
                                        pre_defragmentation_info.pipeline_context,
                                        slices,
                                        std::move(written_keys),
                                        pre_defragmentation_info.append_after.value(),
                                        std::nullopt);
                               },
                               [](Error& error) -> VersionedItem {
                                   error.throw_error();
                                   return VersionedItem{}; // unreachable
                               }
    );
}

void set_row_id_if_index_only(
        const PipelineContext& pipeline_context,
        SegmentInMemory& frame,
        const ReadQuery& read_query) {
    if (read_query.columns &&
        read_query.columns->empty() &&
        pipeline_context.descriptor().index().type() == IndexDescriptor::Type::ROWCOUNT) {
        frame.set_row_id(static_cast<ssize_t>(pipeline_context.rows_ - 1));
    }
}

// This is the main user-facing read method that either returns all or
// part of a dataframe as-is, or transforms it via a processing pipeline
folly::Future<ReadVersionOutput> read_frame_for_version(
        const std::shared_ptr<Store>& store,
        const std::variant<VersionedItem, StreamId>& version_info,
        const std::shared_ptr<ReadQuery>& read_query ,
        const ReadOptions& read_options,
        std::any& handler_data) {
    using namespace arcticdb::pipelines;
    auto pipeline_context = std::make_shared<PipelineContext>();
    VersionedItem res_versioned_item;

    if(std::holds_alternative<StreamId>(version_info)) {
        pipeline_context->stream_id_ = std::get<StreamId>(version_info);
        // This isn't ideal. It would be better if the version() and timestamp() methods on the C++ VersionedItem class
        // returned optionals, but this change would bubble up to the Python VersionedItem class defined in _store.py.
        // This class is very hard to change at this point, as users do things like pickling them to pass them around.
        // This at least gets the symbol attribute of VersionedItem correct. The creation timestamp will be zero, which
        // corresponds to 1970, and so with this obviously ridiculous version ID, it should be clear to users that these
        // values are meaningless before an indexed version exists.
        res_versioned_item = VersionedItem(AtomKeyBuilder()
                                           .version_id(std::numeric_limits<VersionId>::max())
                                           .build<KeyType::TABLE_INDEX>(std::get<StreamId>(version_info)));
    } else {
        pipeline_context->stream_id_ = std::get<VersionedItem>(version_info).key_.id();
        read_indexed_keys_to_pipeline(store, pipeline_context, std::get<VersionedItem>(version_info), *read_query, read_options);
        res_versioned_item = std::get<VersionedItem>(version_info);
    }

    if(pipeline_context->multi_key_) {
        check_multi_key_is_not_index_only(*pipeline_context, *read_query);
        return read_multi_key(store, *pipeline_context->multi_key_, handler_data);
    }

    if(opt_false(read_options.incompletes_)) {
        util::check(std::holds_alternative<IndexRange>(read_query->row_filter), "Streaming read requires date range filter");
        const auto& query_range = std::get<IndexRange>(read_query->row_filter);
        const auto existing_range = pipeline_context->index_range();
        if(!existing_range.specified_ || query_range.end_ > existing_range.end_)
            read_incompletes_to_pipeline(store, pipeline_context, *read_query, read_options, false, false, false,  opt_false(read_options.dynamic_schema_));
    }

    if(std::holds_alternative<StreamId>(version_info) && !pipeline_context->incompletes_after_) {
        missing_data::raise<ErrorCode::E_NO_SYMBOL_DATA>(
            "read_dataframe_impl: read returned no data for symbol {} (found no versions or append data)", pipeline_context->stream_id_);
    }

    modify_descriptor(pipeline_context, read_options);
    generate_filtered_field_descriptors(pipeline_context, read_query->columns);
    ARCTICDB_DEBUG(log::version(), "Fetching data to frame");

    DecodePathData shared_data;
    return version_store::do_direct_read_or_process(store, read_query, read_options, pipeline_context, shared_data, handler_data)
    .thenValue([res_versioned_item, pipeline_context, &read_options, &handler_data, read_query, shared_data](auto&& frame) mutable {
        ARCTICDB_DEBUG(log::version(), "Reduce and fix columns");
        return reduce_and_fix_columns(pipeline_context, frame, read_options, handler_data)
        .via(&async::cpu_executor())
        .thenValue([res_versioned_item, pipeline_context, frame, read_query, shared_data](auto&&) mutable {
            set_row_id_if_index_only(*pipeline_context, frame, *read_query);
            return ReadVersionOutput{std::move(res_versioned_item),
                                     {frame,
                                      timeseries_descriptor_from_pipeline_context(pipeline_context, {}, pipeline_context->bucketize_dynamic_),
                                      {},
                                      shared_data.buffers()}};
        });
    });
}
} //namespace arcticdb::version_store

namespace arcticdb {

Error::Error(folly::Function<void(std::string)> raiser, std::string msg)
    : raiser_(std::move(raiser)), msg_(std::move(msg)) {

}

void Error::throw_error() {
    raiser_(msg_);
}

void remove_written_keys(Store* const store, CompactionWrittenKeys&& written_keys) {
    log::version().debug("Error during compaction, removing {} keys written before failure", written_keys.size());
    store->remove_keys_sync(std::move(written_keys));
}

bool is_segment_unsorted(const SegmentInMemory& segment) {
    return segment.descriptor().sorted() == SortedValue::DESCENDING || segment.descriptor().sorted() == SortedValue::UNSORTED;
}

CheckOutcome check_schema_matches_incomplete(const StreamDescriptor& stream_descriptor_incomplete, const StreamDescriptor& pipeline_desc) {
    // We need to check that the index names match regardless of the dynamic schema setting
    if(!index_names_match(stream_descriptor_incomplete, pipeline_desc)) {
        return Error{
            throw_error<ErrorCode::E_DESCRIPTOR_MISMATCH>,
            fmt::format("{} All staged segments must have the same index names."
                        "{} is different than {}",
                        error_code_data<ErrorCode::E_DESCRIPTOR_MISMATCH>.name_,
                        stream_descriptor_incomplete,
                        pipeline_desc)
        };
    }
    if (!columns_match(stream_descriptor_incomplete, pipeline_desc)) {
        return Error{
            throw_error<ErrorCode::E_DESCRIPTOR_MISMATCH>,
            fmt::format("{} When static schema is used all staged segments must have the same column and column types."
                        "{} is different than {}",
                        error_code_data<ErrorCode::E_DESCRIPTOR_MISMATCH>.name_,
                        stream_descriptor_incomplete,
                        pipeline_desc)
        };
    }
    return std::monostate{};
}

}<|MERGE_RESOLUTION|>--- conflicted
+++ resolved
@@ -184,19 +184,6 @@
     return result;
 }
 
-<<<<<<< HEAD
-std::vector<SliceAndKey> filter_existing_slices(std::vector<std::optional<SliceAndKey>>&& maybe_slices) {
-    std::vector<SliceAndKey> result;
-    for (auto& maybe_slice : maybe_slices) {
-        if (maybe_slice.has_value()) {
-            result.push_back(std::move(*maybe_slice));
-        }
-    }
-    return result;
-}
-
-=======
->>>>>>> f92a5ac7
 /// Represents all slices which are intersecting (but not overlapping) with range passed to update
 /// First member is a vector of all segments intersecting with the first row-slice of the update range
 /// Second member is a vector of all segments intersecting with the last row-slice of the update range
@@ -327,15 +314,7 @@
     IndexRange original_index_range;
 };
 
-<<<<<<< HEAD
-static UpdateRanges compute_update_ranges(const FilterRange& row_filter, const InputTensorFrame* update_frame, std::span<SliceAndKey> update_slice_and_keys) {
-    return util::variant_match(row_filter,
-        [&](std::monostate) -> UpdateRanges {
-            util::check(std::holds_alternative<TimeseriesIndex>(update_frame->index), "Update with row count index is not permitted");
-            if (update_slice_and_keys.empty()) {
-                // If there are no new keys, then we can't intersect with the existing data.
-                return UpdateRanges{{}, {}, update_frame->index_range};
-=======
+
 static UpdateRanges compute_update_ranges(const FilterRange& row_filter, const InputTensorFrame& update_frame, std::span<SliceAndKey> update_slice_and_keys) {
     return util::variant_match(row_filter,
         [&](std::monostate) -> UpdateRanges {
@@ -343,18 +322,13 @@
             if (update_slice_and_keys.empty()) {
                 // If there are no new keys, then we can't intersect with the existing data.
                 return UpdateRanges{{}, {}, update_frame.index_range};
->>>>>>> f92a5ac7
             }
             IndexRange back_range = update_slice_and_keys.back().key().index_range();
             back_range.adjust_open_closed_interval();
             return UpdateRanges{
                 update_slice_and_keys.front().key().index_range(),
                 std::move(back_range),
-<<<<<<< HEAD
-                update_frame->index_range};
-=======
                 update_frame.index_range};
->>>>>>> f92a5ac7
         },
         [&](const IndexRange& idx_range) {
             return UpdateRanges{idx_range, idx_range, idx_range};
@@ -367,11 +341,7 @@
 }
 
 static void check_can_update(
-<<<<<<< HEAD
-    const InputTensorFrame* frame,
-=======
     const InputTensorFrame& frame,
->>>>>>> f92a5ac7
     const index::IndexSegmentReader& index_segment_reader,
     const UpdateInfo& update_info,
     bool dynamic_schema,
@@ -379,12 +349,11 @@
 ) {
     util::check(update_info.previous_index_key_.has_value(), "Cannot update as there is no previous index key to update into");
     util::check_rte(!index_segment_reader.is_pickled(), "Cannot update pickled data");
-<<<<<<< HEAD
-    const auto index_desc = check_index_match(frame->index, index_segment_reader.tsd().index());
+    const auto index_desc = check_index_match(frame.index, index_segment_reader.tsd().index());
     util::check(index::is_timeseries_index(index_desc), "Update not supported for non-timeseries indexes");
-    check_update_data_is_sorted(*frame, index_segment_reader);
+    check_update_data_is_sorted(frame, index_segment_reader);
     (void)check_and_mark_slices(index_segment_reader, dynamic_schema, false, std::nullopt, index_segment_reader.bucketize_dynamic());
-    fix_descriptor_mismatch_or_throw(UPDATE, dynamic_schema, index_segment_reader, *frame, empty_types);
+    fix_descriptor_mismatch_or_throw(UPDATE, dynamic_schema, index_segment_reader, frame, empty_types);
 }
 
 static std::vector<SliceAndKey> get_keys_affected_by_update(
@@ -400,27 +369,6 @@
     dynamic_schema,
     index_segment_reader.bucketize_dynamic());
     return filter_index(index_segment_reader, combine_filter_functions(queries));
-=======
-    const auto index_desc = check_index_match(frame.index, index_segment_reader.tsd().index());
-    util::check(index::is_timeseries_index(index_desc), "Update not supported for non-timeseries indexes");
-    check_update_data_is_sorted(frame, index_segment_reader);
-    (void)check_and_mark_slices(index_segment_reader, dynamic_schema, false, std::nullopt, index_segment_reader.bucketize_dynamic());
-    fix_descriptor_mismatch_or_throw(UPDATE, dynamic_schema, index_segment_reader, frame, empty_types);
-}
-
-static std::shared_ptr<std::vector<SliceAndKey>> get_keys_affected_by_update(
-        const index::IndexSegmentReader& index_segment_reader,
-        const InputTensorFrame& frame,
-        const UpdateQuery& query,
-        bool dynamic_schema) {
-    std::vector<FilterQuery<index::IndexSegmentReader>> queries = build_update_query_filters<index::IndexSegmentReader>(
-    query.row_filter,
-    frame.index,
-    frame.index_range,
-    dynamic_schema,
-    index_segment_reader.bucketize_dynamic());
-    return std::make_shared<std::vector<SliceAndKey>>(filter_index(index_segment_reader, combine_filter_functions(queries)));
->>>>>>> f92a5ac7
 }
 
 static std::vector<SliceAndKey> get_keys_not_affected_by_update(
@@ -437,20 +385,12 @@
 }
 
 static std::pair<std::vector<SliceAndKey>, size_t> get_slice_and_keys_for_update(
-<<<<<<< HEAD
     const UpdateRanges& update_ranges,
     std::span<const SliceAndKey> unaffected_keys,
     std::span<const SliceAndKey> affected_keys,
     const IntersectingSegments& segments_intersecting_with_update_range,
     std::vector<SliceAndKey>&& new_slice_and_keys
 ) {
-=======
-        const UpdateRanges& update_ranges,
-        std::span<const SliceAndKey> unaffected_keys,
-        std::span<const SliceAndKey> affected_keys,
-        IntersectingSegments&& segments_intersecting_with_update_range,
-        std::vector<SliceAndKey>&& new_slice_and_keys) {
->>>>>>> f92a5ac7
     const size_t new_keys_size = new_slice_and_keys.size();
     size_t row_count = 0;
     const std::array<std::vector<SliceAndKey>, 5> groups{
@@ -465,7 +405,6 @@
             unaffected_keys.size(), new_keys_size, affected_keys.size(), flattened_slice_and_keys.size());
     std::sort(std::begin(flattened_slice_and_keys), std::end(flattened_slice_and_keys));
     return {flattened_slice_and_keys, row_count};
-<<<<<<< HEAD
 }
 
 folly::Future<AtomKey> async_update_impl(
@@ -485,7 +424,7 @@
         dynamic_schema,
         empty_types
         ](index::IndexSegmentReader&& index_segment_reader) {
-        check_can_update(frame.get(), index_segment_reader, update_info, dynamic_schema, empty_types);
+        check_can_update(*frame, index_segment_reader, update_info, dynamic_schema, empty_types);
         ARCTICDB_DEBUG(log::version(), "Update versioned dataframe for stream_id: {} , version_id = {}", frame->desc.id(), update_info.previous_index_key_->version_id());
         frame->set_bucketize_dynamic(index_segment_reader.bucketize_dynamic());
         return slice_and_write(frame, get_slicing_policy(options, *frame), IndexPartialKey{frame->desc.id(), update_info.next_version_id_} , store
@@ -504,7 +443,7 @@
                 affected_keys.size() + unaffected_keys.size() == index_segment_reader.size(),
                 "The sum of affected keys and unaffected keys must be equal to the total number of keys {} + {} != {}",
                 affected_keys.size(), unaffected_keys.size(), index_segment_reader.size());
-            const UpdateRanges update_ranges = compute_update_ranges(query.row_filter, frame.get(), new_slice_and_keys);
+            const UpdateRanges update_ranges = compute_update_ranges(query.row_filter, *frame, new_slice_and_keys);
             return async_intersecting_segments(
                 affected_keys,
                 update_ranges.front,
@@ -523,7 +462,7 @@
                     update_ranges,
                     unaffected_keys,
                     affected_keys,
-                    intersecting_segments,
+                    std::move(intersecting_segments),
                     std::move(new_slice_and_keys));
                 auto tsd = index::get_merged_tsd(row_count, dynamic_schema, index_segment_reader.tsd(), frame);
                 return index::write_index(
@@ -547,93 +486,6 @@
     bool dynamic_schema,
     bool empty_types) {
     auto version_key = async_update_impl(store, update_info, query, frame, std::move(options), dynamic_schema, empty_types).get();
-    auto versioned_item = VersionedItem(to_atom(std::move(version_key)));
-    ARCTICDB_DEBUG(log::version(), "updated stream_id: {} , version_id: {}", frame->desc.id(), update_info.next_version_id_);
-    return versioned_item;
-=======
->>>>>>> f92a5ac7
-}
-
-folly::Future<AtomKey> async_update_impl(
-    const std::shared_ptr<Store>& store,
-    const UpdateInfo& update_info,
-    const UpdateQuery& query,
-    const std::shared_ptr<InputTensorFrame>& frame,
-    const WriteOptions& options,
-    bool dynamic_schema,
-    bool empty_types) {
-    return index::async_get_index_reader(*(update_info.previous_index_key_), store).thenValue([
-        store,
-        update_info,
-        query,
-        frame,
-        options=options,
-        dynamic_schema,
-        empty_types
-        ](index::IndexSegmentReader&& index_segment_reader) {
-        check_can_update(*frame, index_segment_reader, update_info, dynamic_schema, empty_types);
-        ARCTICDB_DEBUG(log::version(), "Update versioned dataframe for stream_id: {} , version_id = {}", frame->desc.id(), update_info.previous_index_key_->version_id());
-        frame->set_bucketize_dynamic(index_segment_reader.bucketize_dynamic());
-        return slice_and_write(frame, get_slicing_policy(options, *frame), IndexPartialKey{frame->desc.id(), update_info.next_version_id_} , store
-        ).via(&async::cpu_executor()).thenValue([
-            store,
-            update_info,
-            query,
-            frame,
-            dynamic_schema,
-            index_segment_reader=std::move(index_segment_reader)
-        ](std::vector<SliceAndKey>&& new_slice_and_keys) mutable {
-            std::sort(std::begin(new_slice_and_keys), std::end(new_slice_and_keys));
-            auto affected_keys = get_keys_affected_by_update(index_segment_reader, *frame, query, dynamic_schema);
-            auto unaffected_keys = get_keys_not_affected_by_update(index_segment_reader, *affected_keys);
-            util::check(
-                affected_keys->size() + unaffected_keys.size() == index_segment_reader.size(),
-                "The sum of affected keys and unaffected keys must be equal to the total number of keys {} + {} != {}",
-                affected_keys->size(), unaffected_keys.size(), index_segment_reader.size());
-            const UpdateRanges update_ranges = compute_update_ranges(query.row_filter, *frame, new_slice_and_keys);
-
-            return async_intersecting_segments(
-                *affected_keys,
-                update_ranges.front,
-                update_ranges.back,
-                update_info.next_version_id_,
-                store).thenValue([new_slice_and_keys=std::move(new_slice_and_keys),
-                    update_ranges=update_ranges,
-                    unaffected_keys=std::move(unaffected_keys),
-                    affected_keys=affected_keys,
-                    index_segment_reader=std::move(index_segment_reader),
-                    frame,
-                    dynamic_schema,
-                    update_info,
-                    store](IntersectingSegments&& intersecting_segments) mutable {
-                auto [flattened_slice_and_keys, row_count] = get_slice_and_keys_for_update(
-                    update_ranges,
-                    unaffected_keys,
-                    *affected_keys,
-                    std::move(intersecting_segments),
-                    std::move(new_slice_and_keys));
-                auto tsd = index::get_merged_tsd(row_count, dynamic_schema, index_segment_reader.tsd(), frame);
-                return index::write_index(
-                    index_type_from_descriptor(tsd.as_stream_descriptor()),
-                    tsd,
-                    std::move(flattened_slice_and_keys),
-                    IndexPartialKey{frame->desc.id(), update_info.next_version_id_},
-                    store
-                );
-            });
-        });
-    });
-}
-
-VersionedItem update_impl(
-    const std::shared_ptr<Store>& store,
-    const UpdateInfo& update_info,
-    const UpdateQuery& query,
-    const std::shared_ptr<InputTensorFrame>& frame,
-    WriteOptions&& options,
-    bool dynamic_schema,
-    bool empty_types) {
-    auto version_key = async_update_impl(store, update_info, query, frame, options, dynamic_schema, empty_types).get();
     auto versioned_item = VersionedItem(to_atom(std::move(version_key)));
     ARCTICDB_DEBUG(log::version(), "updated stream_id: {} , version_id: {}", frame->desc.id(), update_info.next_version_id_);
     return versioned_item;
