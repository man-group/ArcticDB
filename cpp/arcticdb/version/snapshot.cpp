--- conflicted
+++ resolved
@@ -84,27 +84,7 @@
     store->write_compressed(std::move(key_segment_pair)).get();
 }
 
-<<<<<<< HEAD
-// Returns true if snapshot with given key is successfully tombstoned, or false if the snapshot with this key doesn't exist
-void tombstone_snapshot(
-        std::shared_ptr<Store> store,
-        const RefKey& key,
-        bool log_changes
-        ) {
-    try {
-        auto key_segment_pair = store->read_compressed(key).get();
-        tombstone_snapshot(store, std::move(key_segment_pair), log_changes);
-    } catch (const storage::KeyNotFoundException&) {
-        log::version().info("Cannot tombstone snapshot {}, key does not exist on the store", key);
-    } catch (const std::exception& e) {
-        log::version().error("Cannot tombstone snapshot {}: {}", key, e.what());
-    }
-}
-
-void iterate_snapshots(std::shared_ptr <Store> store, folly::Function<void(entity::VariantKey & )> visitor) {
-=======
 void iterate_snapshots(const std::shared_ptr<Store>& store, folly::Function<void(entity::VariantKey & )> visitor) {
->>>>>>> f02f606e
     ARCTICDB_SAMPLE(IterateSnapshots, 0)
 
     std::vector<VariantKey> snap_variant_keys;
