--- conflicted
+++ resolved
@@ -109,11 +109,7 @@
     constexpr auto sparse_missing_value_output = std::is_same_v<std::remove_reference_t<Func>, IsNullOperator>;
     details::visit_type(col.type().data_type(), [&](auto col_tag) {
         using type_info = ScalarTypeInfo<decltype(col_tag)>;
-<<<<<<< HEAD
-        Column::transform<typename type_info::TDT>(col, output_bitset, sparse_missing_value_output, [&](auto input_value) -> bool {
-=======
         Column::transform_to_bitset<typename type_info::TDT>(col, output_bitset, sparse_missing_value_output, [&func](auto input_value) -> bool {
->>>>>>> adf5b25a
             if constexpr (is_floating_point_type(type_info::data_type)) {
                 return func.apply(input_value);
             } else if constexpr (is_sequence_type(type_info::data_type)) {
