--- conflicted
+++ resolved
@@ -45,15 +45,10 @@
     return rows;
 }
 
-<<<<<<< HEAD
-    robin_hood::unordered_set<IndexValue> start_indexes;
-    robin_hood::unordered_set<IndexValue> end_indexes;
-=======
 std::vector<Composite<SliceAndKey>> structure_by_column_slice(std::vector<SliceAndKey>& slice_and_keys) {
     std::sort(std::begin(slice_and_keys), std::end(slice_and_keys), [] (const SliceAndKey& left, const SliceAndKey& right) {
         return std::tie(left.slice().col_range.first, left.slice().row_range.first) < std::tie(right.slice().col_range.first, right.slice().row_range.first);
     });
->>>>>>> 7e23fdb5
 
     std::vector<Composite<SliceAndKey>> cols;
     auto sk_it = std::begin(slice_and_keys);
@@ -81,17 +76,17 @@
 class GroupingMap {
     using NumericMapType = std::variant<
             std::monostate,
-            std::shared_ptr<emilib::HashMap<bool, size_t>>,
-            std::shared_ptr<emilib::HashMap<uint8_t, size_t>>,
-            std::shared_ptr<emilib::HashMap<uint16_t, size_t>>,
-            std::shared_ptr<emilib::HashMap<uint32_t, size_t>>,
-            std::shared_ptr<emilib::HashMap<uint64_t, size_t>>,
-            std::shared_ptr<emilib::HashMap<int8_t, size_t>>,
-            std::shared_ptr<emilib::HashMap<int16_t, size_t>>,
-            std::shared_ptr<emilib::HashMap<int32_t, size_t>>,
-            std::shared_ptr<emilib::HashMap<int64_t, size_t>>,
-            std::shared_ptr<emilib::HashMap<float, size_t>>,
-            std::shared_ptr<emilib::HashMap<double, size_t>>>;
+            std::shared_ptr<robin_hood::unordered_flat_map<bool, size_t>>,
+            std::shared_ptr<robin_hood::unordered_flat_map<uint8_t, size_t>>,
+            std::shared_ptr<robin_hood::unordered_flat_map<uint16_t, size_t>>,
+            std::shared_ptr<robin_hood::unordered_flat_map<uint32_t, size_t>>,
+            std::shared_ptr<robin_hood::unordered_flat_map<uint64_t, size_t>>,
+            std::shared_ptr<robin_hood::unordered_flat_map<int8_t, size_t>>,
+            std::shared_ptr<robin_hood::unordered_flat_map<int16_t, size_t>>,
+            std::shared_ptr<robin_hood::unordered_flat_map<int32_t, size_t>>,
+            std::shared_ptr<robin_hood::unordered_flat_map<int64_t, size_t>>,
+            std::shared_ptr<robin_hood::unordered_flat_map<float, size_t>>,
+            std::shared_ptr<robin_hood::unordered_flat_map<double, size_t>>>;
 
     NumericMapType map_;
 
@@ -107,16 +102,16 @@
     }
 
     template<typename T>
-    std::shared_ptr<emilib::HashMap<T, size_t>> get() {
+    std::shared_ptr<robin_hood::unordered_flat_map<T, size_t>> get() {
         return util::variant_match(map_,
                                    [that = this](const std::monostate &) {
-                                       that->map_ = std::make_shared<emilib::HashMap<T, size_t>>();
-                                       return std::get<std::shared_ptr<emilib::HashMap<T, size_t>>>(that->map_);
+                                       that->map_ = std::make_shared<robin_hood::unordered_flat_map<T, size_t>>();
+                                       return std::get<std::shared_ptr<robin_hood::unordered_flat_map<T, size_t>>>(that->map_);
                                    },
-                                   [](const std::shared_ptr<emilib::HashMap<T, size_t>> &ptr) {
+                                   [](const std::shared_ptr<robin_hood::unordered_flat_map<T, size_t>> &ptr) {
                                        return ptr;
                                    },
-                                   [](const auto &) -> std::shared_ptr<emilib::HashMap<T, size_t>> {
+                                   [](const auto &) -> std::shared_ptr<robin_hood::unordered_flat_map<T, size_t>> {
                                        schema::raise<ErrorCode::E_UNSUPPORTED_COLUMN_TYPE>(
                                                "GroupBy does not support the grouping column type changing with dynamic schema");
                                    });
@@ -308,7 +303,7 @@
                                                 // 11.14 seconds without caching
                                                 // 11.01 seconds with caching
                                                 // Not worth worrying about right now
-                                                emilib::HashMap<RawType, size_t> offset_to_group;
+                                                robin_hood::unordered_flat_map<RawType, size_t> offset_to_group;
                                                 while (auto block = input_data.next<ScalarTagType<DataTypeTagType>>()) {
                                                     const auto row_count = block->row_count();
                                                     auto ptr = block->data();
@@ -326,7 +321,7 @@
                                                                     val = offset;
                                                                 }
                                                                 RawType val_copy(val);
-                                                                offset_to_group.insert_unique(std::move(offset), std::move(val_copy));
+                                                                offset_to_group.insert(robin_hood::pair<RawType, size_t>(offset, val_copy));
                                                             }
                                                         } else {
                                                             val = *ptr;
@@ -334,7 +329,7 @@
                                                         if (auto it = hash_to_group->find(val); it == hash_to_group->end()) {
                                                             row_to_group.emplace_back(next_group_id);
                                                             auto group_id = next_group_id++;
-                                                            hash_to_group->insert_unique(std::move(val), std::move(group_id));
+                                                            hash_to_group->insert(robin_hood::pair<RawType, size_t>(val, group_id));
                                                         } else {
                                                             row_to_group.emplace_back(it->second);
                                                         }
@@ -374,7 +369,7 @@
         auto index_ptr = reinterpret_cast<RawType *>(seg.column(index_pos).ptr());
         std::vector<std::pair<RawType, size_t>> elements;
         for (const auto &hash : *hashes)
-            elements.push_back(hash);
+            elements.push_back(std::make_pair(hash.first, hash.second));
 
         std::sort(std::begin(elements),
                   std::end(elements),
@@ -583,8 +578,8 @@
         aggregators_data.emplace_back(agg.get_aggregator_data());
     }
 
-    emilib::HashSet<IndexValue> start_indexes;
-    emilib::HashSet<IndexValue> end_indexes;
+    robin_hood::unordered_set<IndexValue> start_indexes;
+    robin_hood::unordered_set<IndexValue> end_indexes;
 
     internal::check<ErrorCode::E_INVALID_ARGUMENT>(
             !procs.empty(),
