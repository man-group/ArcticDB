/* Copyright 2023 Man Group Operations Limited
 *
 * Use of this software is governed by the Business Source License 1.1 included in the file licenses/BSL.txt.
 *
 * As of the Change Date specified in that file, in accordance with the Business Source License, use of this software
 * will be governed by the Apache License, version 2.0.
 */

#pragma once

#include <arcticdb/pipeline/write_options.hpp>

#include <arcticdb/column_store/column.hpp>
#include <arcticdb/pipeline/frame_slice.hpp>
#include <arcticdb/processing/expression_context.hpp>
#include <arcticdb/processing/expression_node.hpp>
#include <arcticdb/entity/types.hpp>
#include <arcticdb/processing/clause_utils.hpp>
#include <arcticdb/processing/aggregation_interface.hpp>
#include <arcticdb/processing/processing_unit.hpp>
#include <arcticdb/processing/sorted_aggregation.hpp>
#include <arcticdb/stream/aggregator.hpp>
#include <folly/Poly.h>
#include <arcticdb/pipeline/pipeline_common.hpp>
<<<<<<< HEAD
#include <arcticdb/version/merge_options.hpp>
=======
>>>>>>> 8e6763a1
#include <vector>
#include <string>
#include <variant>
#include <memory>

namespace arcticdb {

using ResampleOrigin = std::variant<std::string, timestamp>;

using RangesAndKey = pipelines::RangesAndKey;
using SliceAndKey = pipelines::SliceAndKey;

namespace stream {
struct PartialKey;
} // namespace stream

<<<<<<< HEAD
namespace pipelines {
struct InputFrame;
}

=======
>>>>>>> 8e6763a1
class DeDupMap;

struct IClause {
    template<class Base>
    struct Interface : Base {
        // Reorders ranges_and_keys into the order they should be queued up to be read from storage.
        // Returns a vector where each element is a vector of indexes into ranges_and_keys representing the segments
        // needed for one ProcessingUnit.
        [[nodiscard]] std::vector<std::vector<size_t>> structure_for_processing(
                std::vector<RangesAndKey>& ranges_and_keys
        ) {
            return folly::poly_call<0>(*this, ranges_and_keys);
        }

        [[nodiscard]] std::vector<std::vector<EntityId>> structure_for_processing(
                std::vector<std::vector<EntityId>>&& entity_ids_vec
        ) {
            return folly::poly_call<1>(*this, std::move(entity_ids_vec));
        }

        [[nodiscard]] std::vector<EntityId> process(std::vector<EntityId>&& entity_ids) const {
            return folly::poly_call<2>(*this, std::move(entity_ids));
        }

        [[nodiscard]] const ClauseInfo& clause_info() const { return folly::poly_call<3>(*this); };

        void set_processing_config(const ProcessingConfig& processing_config) {
            folly::poly_call<4>(*this, processing_config);
        }

        void set_component_manager(std::shared_ptr<ComponentManager> component_manager) {
            folly::poly_call<5>(*this, component_manager);
        }

        OutputSchema modify_schema(OutputSchema&& output_schema) const {
            return folly::poly_call<6>(*this, std::move(output_schema));
        }

        OutputSchema join_schemas(std::vector<OutputSchema>&& input_schemas) const {
            return folly::poly_call<7>(*this, std::move(input_schemas));
        }
    };

    template<class T>
    using Members = folly::PolyMembers<
            folly::sig<std::vector<std::vector<size_t>>(std::vector<RangesAndKey>&)>(&T::structure_for_processing),
            folly::sig<std::vector<std::vector<EntityId>>(std::vector<std::vector<EntityId>>&&)>(
                    &T::structure_for_processing
            ),
            &T::process, &T::clause_info, &T::set_processing_config, &T::set_component_manager, &T::modify_schema,
            &T::join_schemas>;
};

using Clause = folly::Poly<IClause>;

void check_column_presence(
        OutputSchema& output_schema, const std::unordered_set<std::string>& required_columns,
        std::string_view clause_name
);

struct PassthroughClause {
    ClauseInfo clause_info_;

    PassthroughClause() = default;
    ARCTICDB_MOVE_COPY_DEFAULT(PassthroughClause)

    [[nodiscard]] std::vector<std::vector<size_t>> structure_for_processing(std::vector<RangesAndKey>& ranges_and_keys
    ) {
        return structure_by_row_slice(ranges_and_keys); // TODO: No structuring?
    }

    [[nodiscard]] std::vector<std::vector<EntityId>> structure_for_processing(
            std::vector<std::vector<EntityId>>&& entity_ids_vec
    ) {
        return entity_ids_vec; // TODO: structure by row slice?
    }

    [[nodiscard]] std::vector<EntityId> process(std::vector<EntityId>&& entity_ids) const;

    [[nodiscard]] const ClauseInfo& clause_info() const { return clause_info_; }

    void set_processing_config(ARCTICDB_UNUSED const ProcessingConfig&) {}

    void set_component_manager(ARCTICDB_UNUSED std::shared_ptr<ComponentManager>) {}

    OutputSchema modify_schema(OutputSchema&& output_schema) const { return output_schema; }

    OutputSchema join_schemas(std::vector<OutputSchema>&&) const {
        util::raise_rte("PassThroughClause::join_schemas should never be called");
    }
};

struct FilterClause {
    ClauseInfo clause_info_;
    std::shared_ptr<ComponentManager> component_manager_;
    std::shared_ptr<ExpressionContext> expression_context_;
    ExpressionName root_node_name_;
    PipelineOptimisation optimisation_;

    explicit FilterClause(
            std::unordered_set<std::string> input_columns, ExpressionContext expression_context,
            std::optional<PipelineOptimisation> optimisation
    ) :
        expression_context_(std::make_shared<ExpressionContext>(std::move(expression_context))),
        optimisation_(optimisation.value_or(PipelineOptimisation::SPEED)) {
        user_input::check<ErrorCode::E_INVALID_USER_ARGUMENT>(
                std::holds_alternative<ExpressionName>(expression_context_->root_node_name_),
                "FilterClause AST would produce a column, not a bitset"
        );
        root_node_name_ = std::get<ExpressionName>(expression_context_->root_node_name_);
        clause_info_.input_columns_ = std::move(input_columns);
    }

    FilterClause() = delete;

    ARCTICDB_MOVE_COPY_DEFAULT(FilterClause)

    [[nodiscard]] std::vector<std::vector<size_t>> structure_for_processing(std::vector<RangesAndKey>& ranges_and_keys
    ) {
        return structure_by_row_slice(ranges_and_keys);
    }

    [[nodiscard]] std::vector<std::vector<EntityId>> structure_for_processing(
            std::vector<std::vector<EntityId>>&& entity_ids_vec
    ) {
        return structure_by_row_slice(*component_manager_, std::move(entity_ids_vec));
    }

    [[nodiscard]] std::vector<EntityId> process(std::vector<EntityId>&& entity_ids) const;

    [[nodiscard]] const ClauseInfo& clause_info() const { return clause_info_; }

    void set_processing_config(const ProcessingConfig& processing_config) {
        expression_context_->dynamic_schema_ = processing_config.dynamic_schema_;
    }

    void set_component_manager(std::shared_ptr<ComponentManager> component_manager) {
        component_manager_ = component_manager;
    }

    OutputSchema modify_schema(OutputSchema&& output_schema) const;

    OutputSchema join_schemas(std::vector<OutputSchema>&&) const {
        util::raise_rte("FilterClause::join_schemas should never be called");
    }

    [[nodiscard]] std::string to_string() const;

    void set_pipeline_optimisation(PipelineOptimisation pipeline_optimisation) {
        optimisation_ = pipeline_optimisation;
    }
};

struct ProjectClause {
    ClauseInfo clause_info_;
    std::shared_ptr<ComponentManager> component_manager_;
    std::string output_column_;
    std::shared_ptr<ExpressionContext> expression_context_;

    explicit ProjectClause(
            std::unordered_set<std::string> input_columns, std::string output_column,
            ExpressionContext expression_context
    ) :
        output_column_(std::move(output_column)),
        expression_context_(std::make_shared<ExpressionContext>(std::move(expression_context))) {
        user_input::check<ErrorCode::E_INVALID_USER_ARGUMENT>(
                std::holds_alternative<ExpressionName>(expression_context_->root_node_name_) ||
                        std::holds_alternative<ValueName>(expression_context_->root_node_name_),
                "ProjectClause AST would not produce a column"
        );
        clause_info_.input_columns_ = std::move(input_columns);
    }

    ProjectClause() = delete;

    ARCTICDB_MOVE_COPY_DEFAULT(ProjectClause)

    [[nodiscard]] std::vector<std::vector<size_t>> structure_for_processing(std::vector<RangesAndKey>& ranges_and_keys
    ) {
        return structure_by_row_slice(ranges_and_keys);
    }

    [[nodiscard]] std::vector<std::vector<EntityId>> structure_for_processing(
            std::vector<std::vector<EntityId>>&& entity_ids_vec
    ) {
        return structure_by_row_slice(*component_manager_, std::move(entity_ids_vec));
    }

    [[nodiscard]] std::vector<EntityId> process(std::vector<EntityId>&& entity_ids) const;

    [[nodiscard]] const ClauseInfo& clause_info() const { return clause_info_; }

    void set_processing_config(const ProcessingConfig& processing_config) {
        expression_context_->dynamic_schema_ = processing_config.dynamic_schema_;
    }

    void set_component_manager(std::shared_ptr<ComponentManager> component_manager) {
        component_manager_ = component_manager;
    }

    OutputSchema modify_schema(OutputSchema&& output_schema) const;

    OutputSchema join_schemas(std::vector<OutputSchema>&&) const {
        util::raise_rte("ProjectClause::join_schemas should never be called");
    }

    [[nodiscard]] std::string to_string() const;

  private:
    void add_column(ProcessingUnit& proc, const ColumnWithStrings& col) const;
};

template<typename GrouperType, typename BucketizerType>
struct PartitionClause {
    ClauseInfo clause_info_;
    std::shared_ptr<ComponentManager> component_manager_;
    ProcessingConfig processing_config_;
    std::string grouping_column_;

    explicit PartitionClause(const std::string& grouping_column) : grouping_column_(grouping_column) {
        clause_info_.input_columns_ = {grouping_column_};
    }
    PartitionClause() = delete;

    ARCTICDB_MOVE_COPY_DEFAULT(PartitionClause)

    [[nodiscard]] std::vector<std::vector<size_t>> structure_for_processing(std::vector<RangesAndKey>& ranges_and_keys
    ) {
        return structure_by_row_slice(ranges_and_keys);
    }

    [[nodiscard]] std::vector<std::vector<EntityId>> structure_for_processing(
            std::vector<std::vector<EntityId>>&& entity_ids_vec
    ) {
        return structure_by_row_slice(*component_manager_, std::move(entity_ids_vec));
    }

    [[nodiscard]] std::vector<EntityId> process(std::vector<EntityId>&& entity_ids) const {
        if (entity_ids.empty()) {
            return {};
        }
        auto proc =
                gather_entities<std::shared_ptr<SegmentInMemory>, std::shared_ptr<RowRange>, std::shared_ptr<ColRange>>(
                        *component_manager_, std::move(entity_ids)
                );
        std::vector<ProcessingUnit> partitioned_procs = partition_processing_segment<GrouperType, BucketizerType>(
                proc, ColumnName(grouping_column_), processing_config_.dynamic_schema_
        );
        std::vector<EntityId> output;
        for (auto&& partitioned_proc : partitioned_procs) {
            std::vector<EntityId> proc_entity_ids = push_entities(*component_manager_, std::move(partitioned_proc));
            output.insert(output.end(), proc_entity_ids.begin(), proc_entity_ids.end());
        }
        return output;
    }

    [[nodiscard]] const ClauseInfo& clause_info() const { return clause_info_; }

    void set_processing_config(const ProcessingConfig& processing_config) { processing_config_ = processing_config; }

    void set_component_manager(std::shared_ptr<ComponentManager> component_manager) {
        component_manager_ = component_manager;
    }

    OutputSchema modify_schema(OutputSchema&& output_schema) const {
        check_column_presence(output_schema, *clause_info_.input_columns_, "GroupBy");
        return output_schema;
    }

    OutputSchema join_schemas(std::vector<OutputSchema>&&) const {
        util::raise_rte("GroupByClause::join_schemas should never be called");
    }

    [[nodiscard]] std::string to_string() const { return fmt::format("GROUPBY Column[\"{}\"]", grouping_column_); }
};

struct NamedAggregator {
    NamedAggregator(
            const std::string& aggregation_operator, const std::string& input_column_name,
            const std::string& output_column_name
    ) :
        aggregation_operator_(aggregation_operator),
        input_column_name_(input_column_name),
        output_column_name_(output_column_name) {}

    std::string aggregation_operator_;
    std::string input_column_name_;
    std::string output_column_name_;
};

struct AggregationClause {
    ClauseInfo clause_info_;
    std::shared_ptr<ComponentManager> component_manager_;
    ProcessingConfig processing_config_;
    std::string grouping_column_;
    std::vector<GroupingAggregator> aggregators_;
    std::string str_;

    AggregationClause() = delete;

    ARCTICDB_MOVE_COPY_DEFAULT(AggregationClause)

    AggregationClause(const std::string& grouping_column, const std::vector<NamedAggregator>& aggregations);

    [[noreturn]] std::vector<std::vector<size_t>> structure_for_processing(std::vector<RangesAndKey>&) {
        internal::raise<ErrorCode::E_ASSERTION_FAILURE>("AggregationClause should never be first in the pipeline");
    }

    [[nodiscard]] std::vector<std::vector<EntityId>> structure_for_processing(
            std::vector<std::vector<EntityId>>&& entity_ids_vec
    );

    [[nodiscard]] std::vector<EntityId> process(std::vector<EntityId>&& entity_ids) const;

    [[nodiscard]] const ClauseInfo& clause_info() const { return clause_info_; }

    void set_processing_config(const ProcessingConfig& processing_config) { processing_config_ = processing_config; }

    void set_component_manager(std::shared_ptr<ComponentManager> component_manager) {
        component_manager_ = component_manager;
    }

    OutputSchema modify_schema(OutputSchema&& output_schema) const;

    OutputSchema join_schemas(std::vector<OutputSchema>&&) const {
        util::raise_rte("AggregationClause::join_schemas should never be called");
    }

    [[nodiscard]] std::string to_string() const;
};

template<ResampleBoundary closed_boundary>
struct ResampleClause {
    using BucketGeneratorT = std::function<std::vector<
            timestamp>(timestamp, timestamp, std::string_view, ResampleBoundary, timestamp, const ResampleOrigin&)>;
    ClauseInfo clause_info_;
    std::shared_ptr<ComponentManager> component_manager_;
    ProcessingConfig processing_config_;
    std::string rule_;
    ResampleBoundary label_boundary_;
    // This will contain the data range specified by the user (if any) intersected with the range of timestamps for the
    // symbol
    std::optional<TimestampRange> date_range_;
    // Inject this as a callback in the ctor to avoid language-specific dependencies this low down in the codebase
    BucketGeneratorT generate_bucket_boundaries_;
    std::vector<timestamp> bucket_boundaries_;
    std::vector<SortedAggregatorInterface> aggregators_;
    std::string str_;
    timestamp offset_;
    ResampleOrigin origin_;

    ResampleClause() = delete;

    ARCTICDB_MOVE_COPY_DEFAULT(ResampleClause)

    ResampleClause(
            std::string rule, ResampleBoundary label_boundary, BucketGeneratorT&& generate_bucket_boundaries,
            timestamp offset, ResampleOrigin origin
    );

    [[nodiscard]] std::vector<std::vector<size_t>> structure_for_processing(std::vector<RangesAndKey>& ranges_and_keys);

    [[nodiscard]] std::vector<std::vector<EntityId>> structure_for_processing(
            std::vector<std::vector<EntityId>>&& entity_ids_vec
    );

    [[nodiscard]] std::vector<EntityId> process(std::vector<EntityId>&& entity_ids) const;

    [[nodiscard]] const ClauseInfo& clause_info() const;

    void set_processing_config(const ProcessingConfig& processing_config);

    void set_component_manager(std::shared_ptr<ComponentManager> component_manager);

    OutputSchema modify_schema(OutputSchema&& output_schema) const;

    OutputSchema join_schemas(std::vector<OutputSchema>&&) const {
        util::raise_rte("ResampleClause::join_schemas should never be called");
    }

    [[nodiscard]] std::string to_string() const;

    [[nodiscard]] std::string rule() const;

    void set_aggregations(const std::vector<NamedAggregator>& named_aggregators);

    void set_date_range(timestamp date_range_start, timestamp date_range_end);

    std::vector<timestamp> generate_bucket_boundaries(
            timestamp first_ts, timestamp last_ts, bool responsible_for_first_overlapping_bucket
    ) const;

    std::shared_ptr<Column> generate_output_index_column(
            const std::vector<std::shared_ptr<Column>>& input_index_columns,
            const std::vector<timestamp>& bucket_boundaries
    ) const;
};

template<typename T>
struct is_resample : std::false_type {};

template<ResampleBoundary closed_boundary>
struct is_resample<ResampleClause<closed_boundary>> : std::true_type {};

struct RemoveColumnPartitioningClause {
    ClauseInfo clause_info_;
    std::shared_ptr<ComponentManager> component_manager_;
    mutable bool warning_shown = false; // folly::Poly can't deal with atomic_bool
    size_t incompletes_after_;

    RemoveColumnPartitioningClause(size_t incompletes_after = 0) : incompletes_after_(incompletes_after) {
        clause_info_.can_combine_with_column_selection_ = false;
    }
    ARCTICDB_MOVE_COPY_DEFAULT(RemoveColumnPartitioningClause)

    [[nodiscard]] std::vector<std::vector<size_t>> structure_for_processing(std::vector<RangesAndKey>& ranges_and_keys
    ) {
        ranges_and_keys.erase(ranges_and_keys.begin(), ranges_and_keys.begin() + incompletes_after_);
        return structure_by_row_slice(ranges_and_keys);
    }

    [[nodiscard]] std::vector<std::vector<EntityId>> structure_for_processing(
            std::vector<std::vector<EntityId>>&& entity_ids_vec
    ) {
        return structure_by_row_slice(*component_manager_, std::move(entity_ids_vec));
    }

    [[nodiscard]] std::vector<EntityId> process(std::vector<EntityId>&& entity_ids) const;

    [[nodiscard]] const ClauseInfo& clause_info() const { return clause_info_; }

    void set_processing_config(ARCTICDB_UNUSED const ProcessingConfig& processing_config) {}

    void set_component_manager(std::shared_ptr<ComponentManager> component_manager) {
        component_manager_ = component_manager;
    }

    OutputSchema modify_schema(OutputSchema&& output_schema) const { return output_schema; }

    OutputSchema join_schemas(std::vector<OutputSchema>&&) const {
        util::raise_rte("RemoveColumnPartitioningClause::join_schemas should never be called");
    }
};

struct SplitClause {
    ClauseInfo clause_info_;
    std::shared_ptr<ComponentManager> component_manager_;
    const size_t rows_;

    explicit SplitClause(size_t rows) : rows_(rows) {}

    [[nodiscard]] std::vector<std::vector<size_t>> structure_for_processing(std::vector<RangesAndKey>& ranges_and_keys
    ) {
        return structure_by_row_slice(ranges_and_keys);
    }

    [[nodiscard]] std::vector<std::vector<EntityId>> structure_for_processing(
            std::vector<std::vector<EntityId>>&& entity_ids_vec
    ) {
        return structure_by_row_slice(*component_manager_, std::move(entity_ids_vec));
    }

    [[nodiscard]] std::vector<EntityId> process(std::vector<EntityId>&& entity_ids) const;

    [[nodiscard]] const ClauseInfo& clause_info() const { return clause_info_; }

    void set_processing_config(ARCTICDB_UNUSED const ProcessingConfig& processing_config) {}

    void set_component_manager(std::shared_ptr<ComponentManager> component_manager) {
        component_manager_ = component_manager;
    }

    OutputSchema modify_schema(OutputSchema&& output_schema) const { return output_schema; }

    OutputSchema join_schemas(std::vector<OutputSchema>&&) const {
        util::raise_rte("SplitClause::join_schemas should never be called");
    }
};

struct SortClause {
    ClauseInfo clause_info_;
    std::shared_ptr<ComponentManager> component_manager_;
    const std::string column_;
    size_t incompletes_after_;

    explicit SortClause(std::string column, size_t incompletes_after) :
        column_(std::move(column)),
        incompletes_after_(incompletes_after) {}

    [[nodiscard]] std::vector<std::vector<size_t>> structure_for_processing(std::vector<RangesAndKey>& ranges_and_keys
    ) {
        ranges_and_keys.erase(ranges_and_keys.begin(), ranges_and_keys.begin() + incompletes_after_);
        return structure_by_row_slice(ranges_and_keys);
    }

    [[nodiscard]] std::vector<std::vector<EntityId>> structure_for_processing(
            std::vector<std::vector<EntityId>>&& entity_ids_vec
    ) {
        return structure_by_row_slice(*component_manager_, std::move(entity_ids_vec));
    }

    [[nodiscard]] std::vector<EntityId> process(std::vector<EntityId>&& entity_ids) const;

    [[nodiscard]] const ClauseInfo& clause_info() const { return clause_info_; }

    void set_processing_config(ARCTICDB_UNUSED const ProcessingConfig& processing_config) {}

    void set_component_manager(std::shared_ptr<ComponentManager> component_manager) {
        component_manager_ = component_manager;
    }

    OutputSchema modify_schema(OutputSchema&& output_schema) const { return output_schema; }

    OutputSchema join_schemas(std::vector<OutputSchema>&&) const {
        util::raise_rte("SortClause::join_schemas should never be called");
    }
};

struct MergeClause {
    ClauseInfo clause_info_;
    std::shared_ptr<ComponentManager> component_manager_;
    stream::Index index_;
    stream::VariantColumnPolicy density_policy_;
    StreamId stream_id_;
    StreamId target_id_;
    StreamDescriptor stream_descriptor_;
    bool add_symbol_column_ = false;
    bool dynamic_schema_;

    MergeClause(
            stream::Index index, const stream::VariantColumnPolicy& density_policy, const StreamId& stream_id,
            const StreamDescriptor& stream_descriptor, bool dynamic_schema
    );

    [[noreturn]] std::vector<std::vector<size_t>> structure_for_processing(std::vector<RangesAndKey>&) {
        internal::raise<ErrorCode::E_ASSERTION_FAILURE>("MergeClause should never be first in the pipeline");
    }

    [[nodiscard]] std::vector<std::vector<EntityId>> structure_for_processing(
            std::vector<std::vector<EntityId>>&& entity_ids_vec
    );

    [[nodiscard]] std::vector<EntityId> process(std::vector<EntityId>&& entity_ids) const;

    [[nodiscard]] const ClauseInfo& clause_info() const;

    void set_processing_config(const ProcessingConfig& processing_config);

    void set_component_manager(std::shared_ptr<ComponentManager> component_manager);

    OutputSchema modify_schema(OutputSchema&& output_schema) const;

    OutputSchema join_schemas(std::vector<OutputSchema>&&) const {
        util::raise_rte("MergeClause::join_schemas should never be called");
    }
};

struct ColumnStatsGenerationClause {
    ClauseInfo clause_info_;
    std::shared_ptr<ComponentManager> component_manager_;
    ProcessingConfig processing_config_;
    std::shared_ptr<std::vector<ColumnStatsAggregator>> column_stats_aggregators_;

    explicit ColumnStatsGenerationClause(
            std::unordered_set<std::string>&& input_columns,
            std::shared_ptr<std::vector<ColumnStatsAggregator>> column_stats_aggregators
    ) :
        column_stats_aggregators_(std::move(column_stats_aggregators)) {
        clause_info_.input_columns_ = std::move(input_columns);
        clause_info_.can_combine_with_column_selection_ = false;
    }

    ARCTICDB_MOVE_COPY_DEFAULT(ColumnStatsGenerationClause)

    [[nodiscard]] std::vector<std::vector<size_t>> structure_for_processing(std::vector<RangesAndKey>& ranges_and_keys
    ) {
        return structure_by_row_slice(ranges_and_keys);
    }

    [[nodiscard]] std::vector<std::vector<EntityId>> structure_for_processing(
            std::vector<std::vector<EntityId>>&& entity_ids_vec
    ) {
        return structure_by_row_slice(*component_manager_, std::move(entity_ids_vec));
    }

    [[nodiscard]] std::vector<EntityId> process(std::vector<EntityId>&& entity_ids) const;

    [[nodiscard]] const ClauseInfo& clause_info() const { return clause_info_; }

    void set_processing_config(const ProcessingConfig& processing_config) { processing_config_ = processing_config; }

    void set_component_manager(std::shared_ptr<ComponentManager> component_manager) {
        component_manager_ = component_manager;
    }

    OutputSchema modify_schema(ARCTICDB_UNUSED OutputSchema&& output_schema) const {
        // This clause is not used at the moment. Returning empty output schema so that unit tests can succeed.
        return OutputSchema{};
    }

    OutputSchema join_schemas(std::vector<OutputSchema>&&) const {
        util::raise_rte("ColumnStatsGenerationClause::join_schemas should never be called");
    }
};

// Used by head and tail to discard rows not requested by the user
struct RowRangeClause {
    enum class RowRangeType : uint8_t { HEAD, TAIL, RANGE };

    ClauseInfo clause_info_;
    std::shared_ptr<ComponentManager> component_manager_;
    RowRangeType row_range_type_;
    // As passed into head or tail
    int64_t n_{0};

    // User provided values, which are used to calculate start and end.
    // Both can be provided with negative values to wrap indices.
    int64_t user_provided_start_{0};
    int64_t user_provided_end_{0};

    // Row range to keep. Zero-indexed, inclusive of start, exclusive of end.
    // If the RowRangeType is `HEAD` or `TAIL`, this is calculated from `n` and
    // the total rows as passed in by `set_processing_config`.
    // If the RowRangeType is `RANGE`, then start and end are set using the
    // user-provided values as passed in by `set_processing_config`.
    uint64_t start_{0};
    uint64_t end_{0};

    explicit RowRangeClause(RowRangeType row_range_type, int64_t n) : row_range_type_(row_range_type), n_(n) {
        clause_info_.input_structure_ = ProcessingStructure::ALL;
    }

    explicit RowRangeClause(std::optional<int64_t> start, std::optional<int64_t> end) {
        // start and end both absent is a no-op, the Python layer just skips the clause in this case
        util::check(start || end, "Expect at least one of start and end to be present");
        if (start && end) {
            row_range_type_ = RowRangeType::RANGE;
            user_provided_start_ = *start;
            user_provided_end_ = *end;
        } else if (start) {
            // start=0 and end absent is a no-op, the Python layer just skips the clause in this case
            util::check(start != 0, "Did not expect end=nullopt and start==0");
            row_range_type_ = RowRangeType::TAIL;
            n_ = -1 * start.value();
        } else if (end) {
            row_range_type_ = RowRangeType::HEAD;
            n_ = end.value();
        }
        clause_info_.input_structure_ = ProcessingStructure::ALL;
    }

    RowRangeClause() = delete;

    ARCTICDB_MOVE_COPY_DEFAULT(RowRangeClause)

    [[nodiscard]] std::vector<std::vector<size_t>> structure_for_processing(std::vector<RangesAndKey>& ranges_and_keys);

    [[nodiscard]] std::vector<std::vector<EntityId>> structure_for_processing(
            std::vector<std::vector<EntityId>>&& entity_ids_vec
    );

    [[nodiscard]] std::vector<EntityId> process(std::vector<EntityId>&& entity_ids) const;

    [[nodiscard]] const ClauseInfo& clause_info() const { return clause_info_; }

    void set_processing_config(const ProcessingConfig& processing_config);

    void set_component_manager(std::shared_ptr<ComponentManager> component_manager) {
        component_manager_ = component_manager;
    }

    OutputSchema modify_schema(OutputSchema&& output_schema) const { return output_schema; }

    OutputSchema join_schemas(std::vector<OutputSchema>&&) const {
        util::raise_rte("RowRangeClause::join_schemas should never be called");
    }

    [[nodiscard]] std::string to_string() const;

    void calculate_start_and_end(size_t total_rows);
};

struct DateRangeClause {

    ClauseInfo clause_info_;
    std::shared_ptr<ComponentManager> component_manager_;
    ProcessingConfig processing_config_;
    // Time range to keep, inclusive of start and end
    timestamp start_;
    timestamp end_;

    explicit DateRangeClause(timestamp start, timestamp end) : start_(start), end_(end) {}

    DateRangeClause() = delete;

    ARCTICDB_MOVE_COPY_DEFAULT(DateRangeClause)

    [[nodiscard]] std::vector<std::vector<size_t>> structure_for_processing(std::vector<RangesAndKey>& ranges_and_keys);

    [[nodiscard]] std::vector<std::vector<EntityId>> structure_for_processing(
            std::vector<std::vector<EntityId>>&& entity_ids_vec
    ) {
        return structure_by_row_slice(*component_manager_, std::move(entity_ids_vec));
    }

    [[nodiscard]] std::vector<EntityId> process(std::vector<EntityId>&& entity_ids) const;

    [[nodiscard]] const ClauseInfo& clause_info() const { return clause_info_; }

    void set_processing_config(const ProcessingConfig& processing_config);

    void set_component_manager(std::shared_ptr<ComponentManager> component_manager) {
        component_manager_ = component_manager;
    }

    OutputSchema modify_schema(OutputSchema&& output_schema) const;

    OutputSchema join_schemas(std::vector<OutputSchema>&&) const {
        util::raise_rte("DateRangeClause::join_schemas should never be called");
    }

    [[nodiscard]] timestamp start() const { return start_; }

    [[nodiscard]] timestamp end() const { return end_; }

    [[nodiscard]] std::string to_string() const;
};

struct ConcatClause {
    ClauseInfo clause_info_;
    std::shared_ptr<ComponentManager> component_manager_;
    JoinType join_type_;

    explicit ConcatClause(JoinType join_type);

    ARCTICDB_MOVE_COPY_DEFAULT(ConcatClause)

    [[nodiscard]] std::vector<std::vector<size_t>> structure_for_processing(std::vector<RangesAndKey>&) {
        internal::raise<ErrorCode::E_ASSERTION_FAILURE>("ConcatClause should never be first in the pipeline");
    }

    [[nodiscard]] std::vector<std::vector<EntityId>> structure_for_processing(
            std::vector<std::vector<EntityId>>&& entity_ids_vec
    );

    [[nodiscard]] std::vector<EntityId> process(std::vector<EntityId>&& entity_ids) const;

    [[nodiscard]] const ClauseInfo& clause_info() const { return clause_info_; }

    void set_processing_config(const ProcessingConfig&) {}

    void set_component_manager(std::shared_ptr<ComponentManager> component_manager) {
        component_manager_ = component_manager;
    }

    OutputSchema modify_schema(OutputSchema&& output_schema) const { return output_schema; }

    OutputSchema join_schemas(std::vector<OutputSchema>&& input_schemas) const;

    [[nodiscard]] std::string to_string() const;
};

struct WriteClause {
    ClauseInfo clause_info_;
    std::shared_ptr<ComponentManager> component_manager_;
    WriteOptions write_options_;
    IndexPartialKey index_partial_key_;
    std::shared_ptr<DeDupMap> dedup_map_;
    std::shared_ptr<Store> store_;

    WriteClause(
            const WriteOptions& write_options, const IndexPartialKey& index_partial_key,
            std::shared_ptr<DeDupMap> dedup_map, std::shared_ptr<Store> store
    );
    ARCTICDB_MOVE_COPY_DEFAULT(WriteClause)

    [[nodiscard]] std::vector<std::vector<size_t>> structure_for_processing(std::vector<RangesAndKey>&);

    [[nodiscard]] std::vector<std::vector<EntityId>> structure_for_processing(
            std::vector<std::vector<EntityId>>&& entity_ids_vec
    );

    [[nodiscard]] std::vector<EntityId> process(std::vector<EntityId>&& entity_ids) const;

    [[nodiscard]] const ClauseInfo& clause_info() const;

    void set_processing_config(const ProcessingConfig&);

    void set_component_manager(std::shared_ptr<ComponentManager> component_manager);

    OutputSchema modify_schema(OutputSchema&& output_schema) const;

    OutputSchema join_schemas(std::vector<OutputSchema>&&) const;

    [[nodiscard]] std::string to_string() const;

  private:
    stream::PartialKey create_partial_key(const SegmentInMemory& segment) const;
};

<<<<<<< HEAD
struct MergeUpdateClause {
    ClauseInfo clause_info_;
    std::shared_ptr<ComponentManager> component_manager_;
    std::vector<std::string> on_;
    MergeStrategy strategy_;
    std::shared_ptr<InputFrame> source_;
    bool match_on_timeseries_index_;
    MergeUpdateClause(
            std::vector<std::string>&& on, MergeStrategy strategy, std::shared_ptr<InputFrame> source,
            bool match_on_timeseries_index
    );
    ARCTICDB_MOVE_COPY_DEFAULT(MergeUpdateClause)

    [[nodiscard]] std::vector<std::vector<size_t>> structure_for_processing(std::vector<RangesAndKey>&);

    [[nodiscard]] std::vector<std::vector<EntityId>> structure_for_processing(
            std::vector<std::vector<EntityId>>&& entity_ids_vec
    );

    [[nodiscard]] std::vector<EntityId> process(std::vector<EntityId>&& entity_ids) const;

    [[nodiscard]] const ClauseInfo& clause_info() const;

    void set_processing_config(const ProcessingConfig&);

    void set_component_manager(std::shared_ptr<ComponentManager> component_manager);

    OutputSchema modify_schema(OutputSchema&& output_schema) const;

    OutputSchema join_schemas(std::vector<OutputSchema>&&) const;

    [[nodiscard]] std::string to_string() const;

  private:
    template<typename T>
    requires util::any_of<T, SegmentInMemory, std::vector<NativeTensor>>
    void
    update_and_insert(const T&, const StreamDescriptor&, const ProcessingUnit&, std::span<const std::vector<size_t>>)
            const;

    /// @return Vector of size equal to the number of source data rows that are withing the row slice being processed.
    /// Each element is a vector of the rows from the target data that has the same index as the corresponding source
    /// row
    std::vector<std::vector<size_t>> filter_index_match(const ProcessingUnit& proc) const;

    /// For each row range stores the first and last row in the source that overlaps with the row range
    ankerl::unordered_dense::map<RowRange, std::pair<size_t, size_t>, RowRange::Hasher> source_start_for_row_range_;
};

=======
>>>>>>> 8e6763a1
} // namespace arcticdb<|MERGE_RESOLUTION|>--- conflicted
+++ resolved
@@ -22,10 +22,7 @@
 #include <arcticdb/stream/aggregator.hpp>
 #include <folly/Poly.h>
 #include <arcticdb/pipeline/pipeline_common.hpp>
-<<<<<<< HEAD
 #include <arcticdb/version/merge_options.hpp>
-=======
->>>>>>> 8e6763a1
 #include <vector>
 #include <string>
 #include <variant>
@@ -42,13 +39,10 @@
 struct PartialKey;
 } // namespace stream
 
-<<<<<<< HEAD
 namespace pipelines {
 struct InputFrame;
 }
 
-=======
->>>>>>> 8e6763a1
 class DeDupMap;
 
 struct IClause {
@@ -849,7 +843,6 @@
     stream::PartialKey create_partial_key(const SegmentInMemory& segment) const;
 };
 
-<<<<<<< HEAD
 struct MergeUpdateClause {
     ClauseInfo clause_info_;
     std::shared_ptr<ComponentManager> component_manager_;
@@ -898,7 +891,4 @@
     /// For each row range stores the first and last row in the source that overlaps with the row range
     ankerl::unordered_dense::map<RowRange, std::pair<size_t, size_t>, RowRange::Hasher> source_start_for_row_range_;
 };
-
-=======
->>>>>>> 8e6763a1
 } // namespace arcticdb