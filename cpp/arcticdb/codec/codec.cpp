--- conflicted
+++ resolved
@@ -94,13 +94,8 @@
         using Encoder = BlockEncoder<TDT, EncodingVersion::V1>;
         ARCTICDB_TRACE(log::codec(), "Column data has {} blocks", column_data.num_blocks());
         while (auto block = column_data.next<TDT>()) {
-<<<<<<< HEAD
             const auto nbytes = block.value().nbytes();
             if constexpr(must_contain_data(static_cast<TypeDescriptor>(type_desc_tag))) {
-=======
-            const auto nbytes = block->nbytes();
-            if constexpr(!is_empty_type(TDT::DataTypeTag::data_type)) {
->>>>>>> 615edcb7
                 util::check(nbytes > 0, "Zero-sized block");
             }
 	        uncompressed_bytes += nbytes;
@@ -562,16 +557,10 @@
         for (std::size_t column_index = 0; column_index < in_mem_seg.num_columns(); ++column_index) {
             write_magic<ColumnMagic>(*out_buffer, pos);
             auto column_field = new(encoded_fields_buffer.data() + encoded_field_pos) EncodedField;
-<<<<<<< HEAD
             ARCTICDB_TRACE(log::codec(),"Beginning encoding of column {}: ({}) to position {}", column_index, in_mem_seg.descriptor().field(column_index).name(), pos);
             auto column_data = in_mem_seg.column_data(column_index);
             encoder.encode(codec_opts, column_data, column_field, *out_buffer, pos);
             ARCTICDB_TRACE(log::codec(), "Encoded column {}: ({}) to position {}", column_index, in_mem_seg.descriptor().field(column_index).name(), pos);
-=======
-            ARCTICDB_TRACE(log::codec(), "Beginning encoding of column {}: ({}) to position {}", c, seg_descriptor.field(c).name(), pos);
-            encoder.encode(codec_opts, col, *column_field, *out_buffer, pos);
-            ARCTICDB_TRACE(log::codec(), "Encoded column {}: ({}) to position {}", c, seg_descriptor.field(c).name(), pos);
->>>>>>> 615edcb7
             encoded_field_pos += encoded_field_bytes(*column_field);
             util::check(encoded_field_pos <= encoded_fields_buffer.bytes(),
                 "Encoded field buffer overflow {} > {}",
@@ -733,16 +722,11 @@
         ARCTICDB_TRACE(log::codec(), "Decoding encoded fields");
         MetaBuffer meta_buffer;
         std::optional<util::BitMagic> bv;
-<<<<<<< HEAD
-        if(hdr.has_column_fields())
-            decode_field(type_desc, hdr.column_fields(), data, meta_buffer, bv, static_cast<EncodingVersion>(hdr.encoding_version()));
-=======
         if(hdr.has_column_fields()) {
+            const auto encoding_version = static_cast<EncodingVersion>(hdr.encoding_version());
             constexpr auto type_desc = encoded_blocks_type_desc();
-            decode_field(type_desc, hdr.column_fields(), data, meta_buffer, bv);
-        }
->>>>>>> 615edcb7
-
+            decode_field(type_desc, hdr.column_fields(), data, meta_buffer, bv, encoding_version);
+        }
         ARCTICDB_TRACE(log::codec(), "Decoded encoded fields at position {}", data-begin);
         return meta_buffer.detach_buffer();
 }
