--- conflicted
+++ resolved
@@ -14,7 +14,6 @@
 #include <arcticdb/util/exponential_backoff.hpp>
 #include <arcticdb/storage/failure_simulation.hpp>
 #include <arcticdb/util/configs_map.hpp>
-#include <arcticdb/util/format_date.hpp>
 
 #include <fmt/std.h>
 #include <mutex>
@@ -144,16 +143,7 @@
                 ts_ = 0;
                 log::lock().info("Lock timed out, giving up after {}", wait_ms);
                 mutex_.unlock();
-<<<<<<< HEAD
                 throw StorageLockTimeout{fmt::format("Storage lock {} timeout out after {} ms.", name_, total_wait)};
-=======
-                throw StorageLockTimeout{fmt::format(
-                        "Storage lock {} timeout out after {} ms. Lock held since {} (UTC)",
-                        name_,
-                        total_wait,
-                        util::format_timestamp(*read_ts)
-                )};
->>>>>>> 8849d7b1
             }
             wait_ms += dist(gen, decltype(dist)::param_type{0, wait_ms / 2});
             log::lock().info("Didn't get lock, waiting {}", wait_ms);
@@ -227,8 +217,9 @@
         }
     }
 
-    bool exists_active_lock(const std::shared_ptr<Store>& store) const {
-        if (auto read_ts = read_timestamp(store)) {
+    std::optional<timestamp> ttl_not_expired(const std::shared_ptr<Store>& store) {
+        auto read_ts = read_timestamp(store);
+        if (read_ts) {
             // check TTL
             auto ttl = ConfigsMap::instance()->get_int("StorageLock.TTL", DEFAULT_TTL_INTERVAL);
             if (ClockType::coarse_nanos_since_epoch() - *read_ts < ttl) {
