/* Copyright 2023 Man Group Operations Limited
 *
 * Use of this software is governed by the Business Source License 1.1 included in the file licenses/BSL.txt.
 *
 * As of the Change Date specified in that file, in accordance with the Business Source License, use of this software will be governed by the Apache License, version 2.0.
 */

#pragma once

#include <arcticdb/entity/types.hpp>
<<<<<<< HEAD
=======
#include <arcticdb/util/configs_map.hpp>
#include <arcticdb/stream/index.hpp>
#include <arcticdb/pipeline/index_segment_reader.hpp>
>>>>>>> 1572029e

namespace arcticdb {

// Verifies whether a symbol_key is valid and raises UserInputException exceptions on invalid symbol names.
// Should be used only when writing new symbols to allow for backwards compatibility with old symbols.
void verify_symbol_key(const entity::StreamId &symbol_key);

// Does strict checks on library names and raises UserInputException if it encounters an error.
// Should be checked only when writing new libraries to allow for backwards compatibility
// with old invalid libraries.
<<<<<<< HEAD
void verify_library_path_on_write(const entity::StringId& library_path);
=======
void verify_library_path_on_write(const Store* store, const StringId& library_path);
>>>>>>> 1572029e

// These two do relaxed checks which should always be run on each library operation (including
// already existing libraries). These raise friendly error messages instead of segfaulting or
// raising an obscure internal error.
void verify_library_path(const entity::StringId& library_path, char delim);

void verify_library_path_part(const std::string& library_part, char delim);

}<|MERGE_RESOLUTION|>--- conflicted
+++ resolved
@@ -8,12 +8,6 @@
 #pragma once
 
 #include <arcticdb/entity/types.hpp>
-<<<<<<< HEAD
-=======
-#include <arcticdb/util/configs_map.hpp>
-#include <arcticdb/stream/index.hpp>
-#include <arcticdb/pipeline/index_segment_reader.hpp>
->>>>>>> 1572029e
 
 namespace arcticdb {
 
@@ -24,11 +18,8 @@
 // Does strict checks on library names and raises UserInputException if it encounters an error.
 // Should be checked only when writing new libraries to allow for backwards compatibility
 // with old invalid libraries.
-<<<<<<< HEAD
-void verify_library_path_on_write(const entity::StringId& library_path);
-=======
 void verify_library_path_on_write(const Store* store, const StringId& library_path);
->>>>>>> 1572029e
+
 
 // These two do relaxed checks which should always be run on each library operation (including
 // already existing libraries). These raise friendly error messages instead of segfaulting or
