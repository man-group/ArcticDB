--- conflicted
+++ resolved
@@ -32,12 +32,8 @@
     SORTING = 6,
     USER_INPUT = 7,
     COMPATIBILITY = 8,
-<<<<<<< HEAD
     /// Exceptions resulting in failure to encode or decode data while reading/writing from/to disc
     CODEC = 9
-=======
-    CODEC = 9,
->>>>>>> 615edcb7
     // NEW CATEGORIES MUST ALSO BE ADDED TO python_module.cpp:register_error_code_ecosystem
 };
 
@@ -86,19 +82,14 @@
     ERROR_CODE(7000, E_INVALID_USER_ARGUMENT) \
     ERROR_CODE(7001, E_INVALID_DECIMAL_STRING)   \
     ERROR_CODE(7002, E_INVALID_CHAR_IN_SYMBOL) \
-<<<<<<< HEAD
     ERROR_CODE(8000, E_UNRECOGNISED_COLUMN_STATS_VERSION)   \
-    ERROR_CODE(9000, E_UNKNOWN_CODEC) \
-    ERROR_CODE(9001, E_ZSDT_ENCODING) \
-    ERROR_CODE(9002, E_LZ4_ENCODING)  \
-    ERROR_CODE(9003, E_INPUT_TOO_LARGE)
-enum class ErrorCode : BaseType {
-=======
-    ERROR_CODE(8000, E_UNRECOGNISED_COLUMN_STATS_VERSION) \
-    ERROR_CODE(9000, E_DECODE_ERROR)
+    ERROR_CODE(9000, E_DECODE_ERROR) \
+    ERROR_CODE(9001, E_UNKNOWN_CODEC) \
+    ERROR_CODE(9002, E_ZSDT_ENCODING) \
+    ERROR_CODE(9003, E_LZ4_ENCODING)  \
+    ERROR_CODE(9004, E_INPUT_TOO_LARGE)
 
 enum class ErrorCode : detail::BaseType {
->>>>>>> 615edcb7
 #define ERROR_CODE(code, Name, ...) Name = code,
     ARCTIC_ERROR_CODES
 #undef ERROR_CODE
