/* Copyright 2023 Man Group Operations Limited
 *
 * Use of this software is governed by the Business Source License 1.1 included in the file licenses/BSL.txt.
 *
 * As of the Change Date specified in that file, in accordance with the Business Source License, use of this software will be governed by the Apache License, version 2.0.
 */

#include <arcticdb/storage/test/in_memory_store.hpp>
#include <arcticdb/util/storage_lock.hpp>
#include <gtest/gtest.h>
#include <folly/executors/FutureExecutor.h>
#include <folly/executors/CPUThreadPoolExecutor.h>
#include <arcticdb/util/test/gtest_utils.hpp>

using namespace arcticdb;
using namespace folly;

TEST(StorageLock, SingleThreaded) {
<<<<<<< HEAD
    SKIP_WIN("StorageLock is not supported");
    SKIP_MAC("StorageLock is not supported");
=======
>>>>>>> 729c743d
    auto store = std::make_shared<InMemoryStore>();
    StorageLock lock1{StringId{"test_lock"}};
    StorageLock lock2{StringId{"test_lock"}};
    ASSERT_EQ(lock1.try_lock(store), true);
    ASSERT_EQ(!lock2.try_lock(store), true);
    ASSERT_EQ(!lock2.try_lock(store), true);
    ASSERT_EQ(!lock1.try_lock(store), true);
    lock1.unlock(store);
    ASSERT_EQ(lock2.try_lock(store), true);
    lock2.unlock(store);
    lock1.lock(store);
    ASSERT_EQ(!lock2.try_lock(store), true);
}

TEST(StorageLock, Timeout) {
<<<<<<< HEAD
    SKIP_WIN("StorageLock is not supported");
    SKIP_MAC("StorageLock is not supported");
=======
>>>>>>> 729c743d
    auto store = std::make_shared<InMemoryStore>();
    StorageLock lock{"test_lock"};
    StorageLock lock2{"test_lock"};
    auto begin ARCTICDB_UNUSED = util::SysClock::nanos_since_epoch();
    ASSERT_EQ(lock.try_lock(store), true);
    EXPECT_THROW(lock2._test_do_lock(store, 10), std::runtime_error);
    auto end ARCTICDB_UNUSED = util::SysClock::nanos_since_epoch();
    ASSERT_GT(end - begin, 10000);
    ASSERT_EQ(!lock.try_lock(store), true);
    lock.unlock(store);
    ASSERT_EQ(lock.try_lock(store), true);
}

struct LockData {
    std::string lock_name_;
    std::shared_ptr<InMemoryStore> store_;
    volatile uint64_t vol_;
    std::atomic<uint64_t> atomic_;
    std::mutex mutex_;
    bool contended_;
    const size_t num_tests_;
    bool timedout_;

    LockData(size_t num_tests) :
    lock_name_("stress_test_lock"),
    store_(std::make_shared<InMemoryStore>()),
    vol_(0),
    atomic_(0),
    contended_(false),
    num_tests_(num_tests),
    timedout_(false){
    }

};

struct OptimisticLockTask {
    std::shared_ptr<LockData> data_;

    explicit OptimisticLockTask(std::shared_ptr<LockData> data) :
        data_(std::move(data)) {
    }

    folly::Future<folly::Unit> operator()() {
        std::this_thread::sleep_for(std::chrono::milliseconds(1));
        StorageLock<> lock{data_->lock_name_};

        for (auto i = size_t(0); i < data_->num_tests_; ++i) {
            if (!lock.try_lock(data_->store_)) {
                data_->contended_ = true;
            }
            else {
                ++data_->vol_;
                // This should be unnecessary as we are already locked
                std::lock_guard l{data_->mutex_};
                ++data_->atomic_;
                lock.unlock(data_->store_);
            }
        }
        return makeFuture(Unit{});
    }
};


TEST(StorageLock, Contention) {
    SKIP_MAC("StorageLock is not supported");
    using namespace arcticdb;

    auto lock_data = std::make_shared<LockData>(4);
    folly::FutureExecutor<folly::CPUThreadPoolExecutor> exec{4};

    std::vector<Future<Unit>> futures;
    for(auto i = size_t{0}; i < 4; ++i) {
        futures.emplace_back(exec.addFuture(OptimisticLockTask{lock_data}));
    }
    std::this_thread::sleep_for(std::chrono::milliseconds(500));
    collect(futures).get();

    ASSERT_EQ(lock_data->atomic_, lock_data->vol_);
    //ASSERT_EQ(lock_data->contended_, true); Alas Jenkins is too rubbish for this, uncomment for tests on headnode
}

struct PessimisticLockTask {
    std::shared_ptr<LockData> data_;
    std::optional<size_t> timeout_ms_;

    PessimisticLockTask(std::shared_ptr<LockData> data, std::optional<size_t> timeout_ms = std::nullopt) :
        data_(std::move(data)),
        timeout_ms_(timeout_ms){
    }

    folly::Future<folly::Unit> operator()() {
        std::this_thread::sleep_for(std::chrono::milliseconds(1));
        StorageLock<> lock{data_->lock_name_};

        for (auto i = size_t(0); i < data_->num_tests_; ++i) {
            try {
                if(timeout_ms_)
                    lock.lock_timeout(data_->store_, timeout_ms_.value());
                else
                    lock.lock(data_->store_);

                ++data_->vol_;
                // This should be unnecessary as we are already locked
                std::lock_guard l{data_->mutex_};
                ++data_->atomic_;
                lock.unlock(data_->store_);
            }
            catch(const StorageLockTimeout&) {
                data_->timedout_ = true;
            }
        }
        return makeFuture(Unit{});
    }
};

struct ForceReleaseLockTask {
    std::shared_ptr<LockData> data_;
    int sleep_ms_;
    std::optional<size_t> timeout_ms_;

    ForceReleaseLockTask(std::shared_ptr<LockData> data, int sleep_ms = 1, std::optional<size_t> timeout_ms = std::nullopt) :
    data_(std::move(data)),
    sleep_ms_(sleep_ms),
    timeout_ms_(timeout_ms){
    }

    folly::Future<folly::Unit> operator()() {
        std::this_thread::sleep_for(std::chrono::milliseconds(1));
        StorageLock<> lock{data_->lock_name_};

        for (auto i = size_t(0); i < data_->num_tests_; ++i) {
            try {
                if(timeout_ms_)
                    lock.lock_timeout(data_->store_, timeout_ms_.value());
                else
                    lock.lock(data_->store_);

                ++data_->vol_;
                // This should be unnecessary as we are already locked
                std::lock_guard l{data_->mutex_};
                ++data_->atomic_;
                // Dont unlock
            }
            catch(const StorageLockTimeout&) {
                data_->timedout_ = true;
            }
        }
        return makeFuture(Unit{});
    }
};

TEST(StorageLock, Wait) {
<<<<<<< HEAD
    SKIP_WIN("StorageLock is not supported");
    SKIP_MAC("StorageLock is not supported");
=======
>>>>>>> 729c743d
    using namespace arcticdb;

    auto lock_data = std::make_shared<LockData>(4);
    folly::FutureExecutor<folly::CPUThreadPoolExecutor> exec{4};

    std::vector<Future<Unit>> futures;
    for(auto i = size_t{0}; i < 4; ++i) {
        futures.emplace_back(exec.addFuture(PessimisticLockTask{lock_data}));
    }
    collect(futures).get();

    ASSERT_EQ(16u, lock_data->atomic_);
    ASSERT_EQ(16u, lock_data->vol_);
}

TEST(StorageLock, Timeouts) {
<<<<<<< HEAD
    SKIP_WIN("StorageLock is not supported");
    SKIP_MAC("StorageLock is not supported");
=======
>>>>>>> 729c743d
    using namespace arcticdb;
    std::unordered_map<std::string, spdlog::level::level_enum> log_levels{ {"lock", spdlog::level::debug}};

    auto lock_data = std::make_shared<LockData>(4);
    folly::FutureExecutor<folly::CPUThreadPoolExecutor> exec{4};

    std::vector<Future<Unit>> futures;
    for(auto i = size_t{0}; i < 4; ++i) {
        futures.emplace_back(exec.addFuture(PessimisticLockTask{lock_data, 20}));
    }
    collect(futures).get();
    ASSERT_TRUE(lock_data->timedout_);
}

TEST(StorageLock, ForceReleaseLock) {
    SKIP_MAC("StorageLock is not supported");
    using namespace arcticdb;
    std::unordered_map<std::string, spdlog::level::level_enum> log_levels{ {"lock", spdlog::level::debug}};

    auto lock_data = std::make_shared<LockData>(4);
    folly::FutureExecutor<folly::CPUThreadPoolExecutor> exec{4};
    // Get a storage lock but dont unlock
    StorageLock<> lock{lock_data->lock_name_};
    // This is set in nanoseconds => 1ms
    ConfigsMap::instance()->set_int("StorageLock.TTL", 2 * 1000 * 1000);
    std::vector<Future<Unit>> futures;
    for(auto i = size_t{0}; i < 4; ++i) {
        futures.emplace_back(exec.addFuture(ForceReleaseLockTask{lock_data, 1, 10 * 1000}));
    }
    collect(futures).get();
    ASSERT_FALSE(lock_data->timedout_);
    ASSERT_EQ(16u, lock_data->atomic_);
    ASSERT_EQ(16u, lock_data->vol_);
}<|MERGE_RESOLUTION|>--- conflicted
+++ resolved
@@ -16,11 +16,7 @@
 using namespace folly;
 
 TEST(StorageLock, SingleThreaded) {
-<<<<<<< HEAD
-    SKIP_WIN("StorageLock is not supported");
-    SKIP_MAC("StorageLock is not supported");
-=======
->>>>>>> 729c743d
+    SKIP_MAC("StorageLock is not supported");
     auto store = std::make_shared<InMemoryStore>();
     StorageLock lock1{StringId{"test_lock"}};
     StorageLock lock2{StringId{"test_lock"}};
@@ -36,11 +32,7 @@
 }
 
 TEST(StorageLock, Timeout) {
-<<<<<<< HEAD
-    SKIP_WIN("StorageLock is not supported");
-    SKIP_MAC("StorageLock is not supported");
-=======
->>>>>>> 729c743d
+    SKIP_MAC("StorageLock is not supported");
     auto store = std::make_shared<InMemoryStore>();
     StorageLock lock{"test_lock"};
     StorageLock lock2{"test_lock"};
@@ -193,11 +185,7 @@
 };
 
 TEST(StorageLock, Wait) {
-<<<<<<< HEAD
-    SKIP_WIN("StorageLock is not supported");
-    SKIP_MAC("StorageLock is not supported");
-=======
->>>>>>> 729c743d
+    SKIP_MAC("StorageLock is not supported");
     using namespace arcticdb;
 
     auto lock_data = std::make_shared<LockData>(4);
@@ -214,11 +202,7 @@
 }
 
 TEST(StorageLock, Timeouts) {
-<<<<<<< HEAD
-    SKIP_WIN("StorageLock is not supported");
-    SKIP_MAC("StorageLock is not supported");
-=======
->>>>>>> 729c743d
+    SKIP_MAC("StorageLock is not supported");
     using namespace arcticdb;
     std::unordered_map<std::string, spdlog::level::level_enum> log_levels{ {"lock", spdlog::level::debug}};
 
