--- conflicted
+++ resolved
@@ -72,9 +72,6 @@
         } else if constexpr(is_numeric_type(data_type) || is_bool_type(data_type)) {
             constexpr auto dim = TypeTag::DimensionTag::value;
             util::check(dim == Dimension::Dim0, "Only scalars supported, {}", frame.field(col_pos));
-<<<<<<< HEAD
-            if constexpr (data_type == DataType::MICROS_UTC64) {
-=======
             if constexpr (dt == DataType::NANOSECONDS_UTC64) {
                 // NOTE: this is safe as of Pandas < 2.0 because `datetime64` _always_ has been using nanosecond resolution,
                 // i.e. Pandas < 2.0 _always_ provides `datetime64[ns]` and ignores any other resolution.
@@ -83,7 +80,6 @@
                 // See: https://pandas.pydata.org/docs/dev/whatsnew/v2.0.0.html#construction-with-datetime64-or-timedelta64-dtype-with-unsupported-resolution
                 // TODO: for the support of Pandas>=2.0, convert any `datetime` to `datetime64[ns]` before-hand and do not
                 // rely uniquely on the resolution-less 'M' specifier if it this doable.
->>>>>>> c6b8b438
                 dtype = "datetime64[ns]";
             } else {
                 dtype = fmt::format("{}{:d}", get_dtype_specifier(data_type), esize);
