--- conflicted
+++ resolved
@@ -18,17 +18,12 @@
 #include <cstddef>
 #include <cstdint>
 #include <mutex>
-<<<<<<< HEAD
-#include <arcticdb/util/third_party/robin_hood.hpp>
-=======
-#include <arcticdb/util/third_party/emilib_set.hpp>
 
 #ifdef ARCTICDB_USING_CONDA
     #include <robin_hood.h>
 #else
     #include <arcticdb/util/third_party/robin_hood.hpp>
 #endif
->>>>>>> 0e47c75e
 
 namespace arcticdb {
 class StringPool;
