--- conflicted
+++ resolved
@@ -372,23 +372,10 @@
         ++last_logical_row_;
     }
 
-<<<<<<< HEAD
     void set_empty_array(ssize_t row_offset, int dimension_count);
     void set_type(TypeDescriptor td);
-    ssize_t last_row() const {
-        return last_logical_row_;
-    }
-
-    void check_magic() const {
-        magic_.check();
-    }
-
-    void unsparsify(size_t num_rows) {
-        if(!sparse_map_)
-            return;
-=======
     ssize_t last_row() const;
->>>>>>> b34cf7a8
+
 
     void check_magic() const;
 
@@ -424,28 +411,12 @@
 
     std::optional<position_t> get_physical_row(position_t row) const;
 
-<<<<<<< HEAD
-    template<typename T>
-    std::optional<TensorType<T>> tensor_at(position_t idx) const {
-        util::check_arg(idx < row_count(), "Tensor index out of bounds in column");
-        util::check_arg(type_.dimension() != Dimension::Dim0, "tensor_at called on scalar column");
-        const shape_t *shape_ptr = shape_index(idx);
-        auto ndim = ssize_t(type_.dimension());
-        return TensorType<T>(
-                shape_ptr,
-                ndim,
-                type().data_type(),
-                get_type_size(type().data_type()),
-                reinterpret_cast<const T*>(data_.buffer().ptr_cast<uint8_t>(bytes_offset(idx), calc_elements(shape_ptr, ndim))),
-                ndim);
-    }
-=======
     bool has_value_at(position_t row) const;
->>>>>>> b34cf7a8
 
     void set_allow_sparse(bool value);
 
     void set_shapes_buffer(size_t row_count);
+
 
     // The following two methods inflate (reduplicate) numpy string arrays that are potentially multi-dimensional,
     // i.e where the value is not a string but an array of strings
