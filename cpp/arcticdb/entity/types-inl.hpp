/* Copyright 2023 Man Group Operations Limited
 *
 * Use of this software is governed by the Business Source License 1.1 included in the file licenses/BSL.txt.
 *
 * As of the Change Date specified in that file, in accordance with the Business Source License, use of this software will be governed by the Apache License, version 2.0.
 */

#ifndef ARCTICDB_TYPES_H_
#error "This should only be included by types.hpp"
#endif

#include <fmt/format.h>
#include <fmt/ranges.h>
#include <variant>

namespace arcticdb::entity {

namespace details {

template<class DimType, class Callable>
auto visit_dim(DataType dt, Callable &&c) {
    switch (dt) {
#define DT_CASE(__T__) case DataType::__T__: \
        return c(TypeDescriptorTag<DataTypeTag<DataType::__T__>, DimType>());
        DT_CASE(UINT8)
        DT_CASE(UINT16)
        DT_CASE(UINT32)
        DT_CASE(UINT64)
        DT_CASE(INT8)
        DT_CASE(INT16)
        DT_CASE(INT32)
        DT_CASE(INT64)
        DT_CASE(FLOAT32)
        DT_CASE(FLOAT64)
        DT_CASE(BOOL8)
        DT_CASE(NANOSECONDS_UTC64)
        DT_CASE(ASCII_FIXED64)
        DT_CASE(ASCII_DYNAMIC64)
        DT_CASE(UTF_FIXED64)
        DT_CASE(UTF_DYNAMIC64)
        DT_CASE(EMPTYVAL)
        DT_CASE(PYBOOL8)
        DT_CASE(PYBOOL64)
#undef DT_CASE
        default: util::raise_rte("Invalid dtype '{}' in visit dim", datatype_to_str(dt));
    }
}

template<class Callable>
auto visit_type(DataType dt, Callable &&c) {
    switch (dt) {
#define DT_CASE(__T__) case DataType::__T__: \
    return c(DataTypeTag<DataType::__T__>());
        DT_CASE(UINT8)
        DT_CASE(UINT16)
        DT_CASE(UINT32)
        DT_CASE(UINT64)
        DT_CASE(INT8)
        DT_CASE(INT16)
        DT_CASE(INT32)
        DT_CASE(INT64)
        DT_CASE(FLOAT32)
        DT_CASE(FLOAT64)
        DT_CASE(BOOL8)
        DT_CASE(NANOSECONDS_UTC64)
        DT_CASE(ASCII_FIXED64)
        DT_CASE(ASCII_DYNAMIC64)
        DT_CASE(UTF_FIXED64)
        DT_CASE(UTF_DYNAMIC64)
        DT_CASE(EMPTYVAL)
        DT_CASE(PYBOOL8)
#undef DT_CASE
    default: util::raise_rte("Invalid dtype '{}' in visit type", datatype_to_str(dt));
    }
}

} // namespace details

template<class Callable>
auto TypeDescriptor::visit_tag(Callable &&callable) const {
    switch (dimension_) {
        case Dimension::Dim0: return details::visit_dim<DimensionTag<Dimension::Dim0>>(data_type_, callable);
        case Dimension::Dim1: return details::visit_dim<DimensionTag<Dimension::Dim1>>(data_type_, callable);
        case Dimension::Dim2: return details::visit_dim<DimensionTag<Dimension::Dim2>>(data_type_, callable);
        default: throw std::invalid_argument(fmt::format("Invalid dimension %d", static_cast<uint32_t>(dimension_)));
    }
}

constexpr TypeDescriptor null_type_descriptor() {
    return {DataType(ValueType::UNKNOWN_VALUE_TYPE), Dimension::Dim0};
}

} // namespace arcticdb

namespace fmt {
template<>
struct formatter<arcticdb::entity::DataType> {
    template<typename ParseContext>
    constexpr auto parse(ParseContext &ctx) { return ctx.begin(); }

    template<typename FormatContext>
    auto format(arcticdb::entity::DataType dt, FormatContext &ctx) const {
        return fmt::format_to(ctx.out(), datatype_to_str(dt));
    }
};

template<>
struct formatter<arcticdb::entity::Dimension> {
    template<typename ParseContext>
    constexpr auto parse(ParseContext &ctx) { return ctx.begin(); }

    template<typename FormatContext>
    auto format(arcticdb::entity::Dimension dim, FormatContext &ctx) const {
        return fmt::format_to(ctx.out(), "{}", static_cast<uint32_t >(dim));
    }
};

template<>
struct formatter<arcticdb::entity::TypeDescriptor> {
    template<typename ParseContext>
    constexpr auto parse(ParseContext &ctx) { return ctx.begin(); }

    template<typename FormatContext>
    auto format(const arcticdb::entity::TypeDescriptor &td, FormatContext &ctx) const {
        return fmt::format_to(ctx.out(), "TD<type={}, dim={}>", td.data_type_, td.dimension_);
    }
};

template<>
<<<<<<< HEAD
struct formatter<arcticdb::entity::Field> {
    template<typename ParseContext>
    constexpr auto parse(ParseContext &ctx) { return ctx.begin(); }

    template<typename FormatContext>
    auto format(const arcticdb::entity::Field &fd, FormatContext &ctx) const {
        if (!fd.name().empty())
            return fmt::format_to(ctx.out(), "FD<name={}, type={}>", fd.name(), fd.type());
        else
            return fmt::format_to(ctx.out(), "FD<type={}>", fd.type());
    }
};

template<>
struct formatter<arcticdb::entity::IndexDescriptor> {
    template<typename ParseContext>
    constexpr auto parse(ParseContext &ctx) { return ctx.begin(); }

    template<typename FormatContext>
    auto format(const arcticdb::entity::IndexDescriptor &idx, FormatContext &ctx) const {
        return fmt::format_to(ctx.out(), "IDX<size={}, kind={}>", idx.field_count(), static_cast<char>(idx.type()));
    }
};
template<>
=======
>>>>>>> 3d00d8da
struct formatter<arcticdb::entity::StreamId> {
    template<typename ParseContext>
    constexpr auto parse(ParseContext& ctx) { return ctx.begin(); }

    template<typename FormatContext>
<<<<<<< HEAD
    auto format(const arcticdb::entity::StreamId &tsid, FormatContext &ctx) const {
        return std::visit([&ctx](auto &&val) {
            return fmt::format_to(ctx.out(), "{}", val);
        }, tsid);
    }
};

template<>
struct formatter<arcticdb::proto::descriptors::TypeDescriptor> {
    template<typename ParseContext>
    constexpr auto parse(ParseContext &ctx) { return ctx.begin(); }

    template<typename FormatContext>
    auto format(const arcticdb::proto::descriptors::TypeDescriptor& type_desc, FormatContext &ctx) const {
        auto td = arcticdb::entity::type_desc_from_proto(type_desc);
        return fmt::format_to(ctx.out(), "{}", td);
    }
};

template<>
struct formatter<arcticdb::proto::descriptors::StreamDescriptor_FieldDescriptor> {
    template<typename ParseContext>
    constexpr auto parse(ParseContext &ctx) { return ctx.begin(); }

    template<typename FormatContext>
    auto format(const arcticdb::proto::descriptors::StreamDescriptor_FieldDescriptor& field_desc, FormatContext &ctx) const {
        return fmt::format_to(ctx.out(), "{}: {}", field_desc.name(), field_desc.type_desc());
    }
};
=======
    auto format(const arcticdb::entity::StreamId& tsid, FormatContext& ctx) const {
        return std::visit([&ctx](auto&& val) {
            return format_to(ctx.out(), "{}", val);
            }, tsid);
    }
};


>>>>>>> 3d00d8da
}<|MERGE_RESOLUTION|>--- conflicted
+++ resolved
@@ -127,39 +127,11 @@
 };
 
 template<>
-<<<<<<< HEAD
-struct formatter<arcticdb::entity::Field> {
+struct formatter<arcticdb::entity::StreamId> {
     template<typename ParseContext>
     constexpr auto parse(ParseContext &ctx) { return ctx.begin(); }
 
     template<typename FormatContext>
-    auto format(const arcticdb::entity::Field &fd, FormatContext &ctx) const {
-        if (!fd.name().empty())
-            return fmt::format_to(ctx.out(), "FD<name={}, type={}>", fd.name(), fd.type());
-        else
-            return fmt::format_to(ctx.out(), "FD<type={}>", fd.type());
-    }
-};
-
-template<>
-struct formatter<arcticdb::entity::IndexDescriptor> {
-    template<typename ParseContext>
-    constexpr auto parse(ParseContext &ctx) { return ctx.begin(); }
-
-    template<typename FormatContext>
-    auto format(const arcticdb::entity::IndexDescriptor &idx, FormatContext &ctx) const {
-        return fmt::format_to(ctx.out(), "IDX<size={}, kind={}>", idx.field_count(), static_cast<char>(idx.type()));
-    }
-};
-template<>
-=======
->>>>>>> 3d00d8da
-struct formatter<arcticdb::entity::StreamId> {
-    template<typename ParseContext>
-    constexpr auto parse(ParseContext& ctx) { return ctx.begin(); }
-
-    template<typename FormatContext>
-<<<<<<< HEAD
     auto format(const arcticdb::entity::StreamId &tsid, FormatContext &ctx) const {
         return std::visit([&ctx](auto &&val) {
             return fmt::format_to(ctx.out(), "{}", val);
@@ -167,36 +139,4 @@
     }
 };
 
-template<>
-struct formatter<arcticdb::proto::descriptors::TypeDescriptor> {
-    template<typename ParseContext>
-    constexpr auto parse(ParseContext &ctx) { return ctx.begin(); }
-
-    template<typename FormatContext>
-    auto format(const arcticdb::proto::descriptors::TypeDescriptor& type_desc, FormatContext &ctx) const {
-        auto td = arcticdb::entity::type_desc_from_proto(type_desc);
-        return fmt::format_to(ctx.out(), "{}", td);
-    }
-};
-
-template<>
-struct formatter<arcticdb::proto::descriptors::StreamDescriptor_FieldDescriptor> {
-    template<typename ParseContext>
-    constexpr auto parse(ParseContext &ctx) { return ctx.begin(); }
-
-    template<typename FormatContext>
-    auto format(const arcticdb::proto::descriptors::StreamDescriptor_FieldDescriptor& field_desc, FormatContext &ctx) const {
-        return fmt::format_to(ctx.out(), "{}: {}", field_desc.name(), field_desc.type_desc());
-    }
-};
-=======
-    auto format(const arcticdb::entity::StreamId& tsid, FormatContext& ctx) const {
-        return std::visit([&ctx](auto&& val) {
-            return format_to(ctx.out(), "{}", val);
-            }, tsid);
-    }
-};
-
-
->>>>>>> 3d00d8da
 }