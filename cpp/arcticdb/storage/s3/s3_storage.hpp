/* Copyright 2023 Man Group Operations Limited
 *
 * Use of this software is governed by the Business Source License 1.1 included in the file licenses/BSL.txt.
 *
 * As of the Change Date specified in that file, in accordance with the Business Source License, use of this software will be governed by the Apache License, version 2.0.
 */

#pragma once

#include <aws/sts/STSClient.h>

#include <arcticdb/storage/storage.hpp>
#include <arcticdb/storage/storage_factory.hpp>
#include <aws/core/Aws.h>
#include <aws/s3/model/PutObjectRequest.h>
#include <aws/core/auth/AWSCredentialsProvider.h>
#include <arcticdb/log/log.hpp>
#include <arcticdb/storage/s3/s3_api.hpp>
#include <arcticdb/storage/s3/s3_settings.hpp>
#include <arcticdb/storage/s3/s3_client_interface.hpp>
#include <arcticdb/storage/object_store_utils.hpp>
#include <arcticdb/entity/protobufs.hpp>
#include <arcticdb/util/composite.hpp>
#include <arcticdb/util/configs_map.hpp>
#include <cstdlib>
#include <sstream>
#include <string>
#include <vector>

namespace arcticdb::storage::s3 {

using PrefixHandler = std::function<std::string(const std::string&, const std::string&, const KeyDescriptor&, KeyType)>;

const std::string USE_AWS_CRED_PROVIDERS_TOKEN = "_RBAC_";

class S3Storage : public Storage, AsyncStorage {
  public:

    S3Storage(const LibraryPath &lib, OpenMode mode, const S3Settings &conf);

    std::string get_key_path(const VariantKey& key) const;

    std::string name() const final;

    bool has_async_api() const final {
        return ConfigsMap::instance()->get_int("S3.Async", 0) == 1;
    }

    AsyncStorage* async_api() override {
<<<<<<< HEAD
        return dynamic_cast<AsyncStorage*>(this);
=======
        return this;
>>>>>>> 0e7e2865
    }

    bool supports_object_size_calculation() const final override;

  protected:
    void do_write(KeySegmentPair& key_seg) final;

    void do_write_if_none(KeySegmentPair& kv) final;

    void do_update(KeySegmentPair& key_seg, UpdateOpts opts) final;

    void do_read(VariantKey&& variant_key, const ReadVisitor& visitor, ReadKeyOpts opts) final;

    KeySegmentPair do_read(VariantKey&& variant_key, ReadKeyOpts opts) final;

    folly::Future<folly::Unit> do_async_read(entity::VariantKey&& variant_key, const ReadVisitor& visitor, ReadKeyOpts opts) final;

    folly::Future<KeySegmentPair> do_async_read(entity::VariantKey&& variant_key, ReadKeyOpts opts) final;

    void do_remove(VariantKey&& variant_key, RemoveOpts opts) override;

    void do_remove(std::span<VariantKey> variant_keys, RemoveOpts opts) override;

    ObjectSizes do_get_object_sizes(KeyType key_type, const std::string& prefix) override final;

    bool do_iterate_type_until_match(KeyType key_type, const IterateTypePredicate& visitor, const std::string &prefix) final;

    bool do_key_exists(const VariantKey& key) final;

    bool do_supports_prefix_matching() const final {
        return true;
    }

    SupportsAtomicWrites do_supports_atomic_writes() const final {
        return SupportsAtomicWrites::NEEDS_TEST;
    };

    bool do_fast_delete() final {
        return false;
    }

    void create_s3_client(const S3Settings &conf, const Aws::Auth::AWSCredentials& creds);

    std::string do_key_path(const VariantKey& key) const final { return get_key_path(key); };

    S3ClientInterface& client() { return *s3_client_; }
    const std::string& bucket_name() const { return bucket_name_; }
    const std::string& root_folder() const { return root_folder_; }

    std::shared_ptr<S3ApiInstance> s3_api_;
    std::unique_ptr<S3ClientInterface> s3_client_;
    //aws sdk annoyingly requires raw pointer being passed in the sts client factory to the s3 client
    //thus sts_client_ should have same life span as s3_client_
    std::unique_ptr<Aws::STS::STSClient> sts_client_;
    std::string root_folder_;
    std::string bucket_name_;
    std::string region_;
};

class GCPXMLStorage : public S3Storage {
public:
    GCPXMLStorage(const LibraryPath &lib, OpenMode mode, const GCPXMLSettings &conf);
protected:
    void do_remove(std::span<VariantKey> variant_keys, RemoveOpts opts) override;
    void do_remove(VariantKey&& variant_key, RemoveOpts opts) override;
};

inline arcticdb::proto::storage::VariantStorage pack_config(const std::string &bucket_name) {
    arcticdb::proto::storage::VariantStorage output;
    arcticdb::proto::s3_storage::Config cfg;
    cfg.set_bucket_name(bucket_name);
    util::pack_to_any(cfg, *output.mutable_config());
    return output;
}

inline arcticdb::proto::storage::VariantStorage pack_config(
        const std::string &bucket_name,
        const std::string &credential_name,
        const std::string &credential_key,
        const std::string &endpoint
        ) {
    arcticdb::proto::storage::VariantStorage output;
    arcticdb::proto::s3_storage::Config cfg;
    cfg.set_bucket_name(bucket_name);
    cfg.set_credential_name(credential_name);
    cfg.set_credential_key(credential_key);
    cfg.set_endpoint(endpoint);
    util::pack_to_any(cfg, *output.mutable_config());
    return output;
}

inline std::optional<Aws::Client::ClientConfiguration> parse_proxy_env_var(Aws::Http::Scheme endpoint_scheme,
                                                                           const char* opt_env_var) {
    if(opt_env_var == nullptr) {
        return std::nullopt;
    }
    auto env_var = std::string_view(opt_env_var);
    // env_var format: [http[s]://][username[:password]@]hostname[:port]
    Aws::Client::ClientConfiguration client_configuration;
    if (env_var.find("https://") == 0) {
        client_configuration.proxyScheme = Aws::Http::Scheme::HTTPS;
        env_var = env_var.substr(8);
    } else if (env_var.find("http://") == 0) {
        env_var = env_var.substr(7);
    }
    // env_var format: [username[:password]@]hostname[:port]
    auto creds_end_index = env_var.rfind('@');
    if (creds_end_index != std::string::npos){
        auto auth = env_var.substr(0, creds_end_index);

        auto user_pass_divider_idx = auth.find(':');
        if (user_pass_divider_idx != std::string::npos) {
            client_configuration.proxyUserName = auth.substr(0, user_pass_divider_idx);
            client_configuration.proxyPassword = auth.substr(user_pass_divider_idx + 1);
        } else {
            client_configuration.proxyUserName = auth;
        }
        env_var = env_var.substr(creds_end_index + 1);
    }
    // env_var format: hostname[:port]
    auto port_start_idx = env_var.rfind(':');
    uint64_t port;
    if (port_start_idx == std::string::npos){
        port = endpoint_scheme == Aws::Http::Scheme::HTTPS ? 443 : 80;
    } else {
        try {
            port = std::stoul(std::string(env_var.substr(port_start_idx + 1, env_var.length())));
        } catch (const std::logic_error& e) {
            log::storage().warn("Failed to parse port in '{}': {}", env_var, e.what());
            return std::nullopt;
        }
        if (port > std::numeric_limits<uint16_t>::max()) {
            log::storage().warn("Failed to parse '{}': port {} > {}", env_var, port, std::numeric_limits<uint16_t>::max());
            return std::nullopt;
        }
        env_var = env_var.substr(0, port_start_idx);
    }
    client_configuration.proxyPort = port;
    // env_var format: hostname
    client_configuration.proxyHost = env_var;
    log::storage().info("S3 proxy set from env var '{}'", env_var);
    return client_configuration;
}

inline std::optional<Aws::Utils::Array<Aws::String>> parse_no_proxy_env_var(const char* opt_env_var) {
    if (opt_env_var == nullptr) {
        return std::nullopt;
    }
    auto env_var = std::stringstream(opt_env_var);
    std::string host;
    std::vector<std::string> hosts;
    while(std::getline(env_var, host, ','))
    {
        hosts.push_back(host);
    }
    Aws::Utils::Array<Aws::String> non_proxy_hosts{hosts.size()};
    for (const auto& tmp: folly::enumerate(hosts)) {
        non_proxy_hosts[tmp.index] = *tmp;
    }
    return non_proxy_hosts;
}

/* Use the environment variables http_proxy, https_proxy, no_proxy, and upper-case versions thereof, to configure the
 * proxy. Lower-case environment variables take precedence over upper-case in keeping with curl etc:
 * https://about.gitlab.com/blog/2021/01/27/we-need-to-talk-no-proxy/
 * Protocol, username, password, and port are all optional, and will default to http, empty, empty and 80/443
 * (for http and https) respectively. Maximal and minimal example valid environment variables:
 * http://username:password@my-proxy.com:8080
 * my-proxy.com => http://my-proxy.com:80 (no authentication)
 * no_proxy and it's uppercase equivalent should be a comma-separated list of hosts not to apply other proxy settings to
 * e.g. no_proxy="host-1.com,host-2.com"
 * */
inline Aws::Client::ClientConfiguration get_proxy_config(Aws::Http::Scheme endpoint_scheme) {
    // The ordering in the vectors matter, lowercase should be checked in preference of upper case.
    const std::unordered_map<Aws::Http::Scheme, std::vector<std::string>> scheme_env_var_names {
        {Aws::Http::Scheme::HTTP, {"http_proxy", "HTTP_PROXY"}},
        {Aws::Http::Scheme::HTTPS, {"https_proxy", "HTTPS_PROXY"}}
    };
    std::optional<Aws::Client::ClientConfiguration> client_configuration;
    for (const auto& env_var_name : scheme_env_var_names.at(endpoint_scheme)) {
        char* opt_env_var = std::getenv(env_var_name.c_str());
        client_configuration = parse_proxy_env_var(endpoint_scheme, opt_env_var);
        if (client_configuration.has_value()) {
            break;
        }
    }
    if (client_configuration.has_value()) {
        for (const auto& env_var_name: {"no_proxy", "NO_PROXY"}) {
            char* opt_env_var = std::getenv(env_var_name);
            auto non_proxy_hosts = parse_no_proxy_env_var(opt_env_var);
            if (non_proxy_hosts) {
                client_configuration->nonProxyHosts = *non_proxy_hosts;
                log::storage().info("S3 proxy exclusion list set from env var '{}'", opt_env_var);
                break;
            }
        }
        return *client_configuration;
    } else {
        return Aws::Client::ClientConfiguration();
    }
}

template<typename ConfigType>
auto get_s3_config(const ConfigType& conf) {
    auto endpoint_scheme = conf.https() ? Aws::Http::Scheme::HTTPS : Aws::Http::Scheme::HTTP;
    Aws::Client::ClientConfiguration client_configuration = get_proxy_config(endpoint_scheme);
    client_configuration.scheme = endpoint_scheme;
    ARCTICDB_RUNTIME_DEBUG(log::storage(), "Endpoint Scheme: {}", conf.https() ? "https" : "http");

    if (!conf.region().empty()) {
        client_configuration.region = conf.region();
    }

    if (!conf.endpoint().empty()) {
        client_configuration.endpointOverride = conf.endpoint();
    }

    const bool verify_ssl = ConfigsMap::instance()->get_int("S3Storage.VerifySSL", conf.ssl());
    ARCTICDB_RUNTIME_DEBUG(log::storage(), "Verify ssl: {}", verify_ssl);
    client_configuration.verifySSL = verify_ssl;
    if (client_configuration.verifySSL && (!conf.ca_cert_path().empty() || !conf.ca_cert_dir().empty())) {
        client_configuration.caFile = conf.ca_cert_path();
        client_configuration.caPath = conf.ca_cert_dir();
    }

    client_configuration.maxConnections = ConfigsMap::instance()->get_int("S3Storage.MaxConnections", async::TaskScheduler::instance()->io_thread_count());
    client_configuration.connectTimeoutMs = ConfigsMap::instance()->get_int("S3Storage.ConnectTimeoutMs",
                                                conf.connect_timeout() == 0 ? 30000 : conf.connect_timeout());
    client_configuration.httpRequestTimeoutMs = ConfigsMap::instance()->get_int("S3Storage.HttpRequestTimeoutMs", 0);
    client_configuration.requestTimeoutMs = ConfigsMap::instance()->get_int("S3Storage.RequestTimeoutMs",
                                                                            conf.request_timeout() == 0 ? 200000 : conf.request_timeout());
    client_configuration.lowSpeedLimit = ConfigsMap::instance()->get_int("S3Storage.LowSpeedLimit", 1);

    const bool use_win_inet = ConfigsMap::instance()->get_int("S3Storage.UseWinINet", 0);
    if (use_win_inet) {
        client_configuration.httpLibOverride = Aws::Http::TransferLibType::WIN_INET_CLIENT;
    }

    return client_configuration;
}

template<typename ConfigType>
Aws::Auth::AWSCredentials get_aws_credentials(const ConfigType& conf) {
    return Aws::Auth::AWSCredentials(conf.credential_name().c_str(), conf.credential_key().c_str());
}

} //namespace arcticdb::storage::s3<|MERGE_RESOLUTION|>--- conflicted
+++ resolved
@@ -47,11 +47,7 @@
     }
 
     AsyncStorage* async_api() override {
-<<<<<<< HEAD
-        return dynamic_cast<AsyncStorage*>(this);
-=======
         return this;
->>>>>>> 0e7e2865
     }
 
     bool supports_object_size_calculation() const final override;
