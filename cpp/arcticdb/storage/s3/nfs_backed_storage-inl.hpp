/* Copyright 2023 Man Group Operations Limited
 *
 * Use of this software is governed by the Business Source License 1.1 included in the file licenses/BSL.txt.
 *
 * As of the Change Date specified in that file, in accordance with the Business Source License, use of this software will be governed by the Apache License, version 2.0.
 */

#ifndef ARCTICDB_NFS_BACKED_STORAGE_H_
#error "This should only be included by nfs_backed_storage.hpp"
#endif

#include <arcticdb/util/simple_string_hash.hpp>
#include <arcticdb/storage/s3/s3_storage.hpp>

namespace arcticdb::storage::nfs_backed {

inline std::string add_suffix_char(const std::string& str) {
    return fmt::format("{}*", str);
}

inline std::string remove_suffix_char(const std::string& str) {
    return str.substr(0, str.size()-1);
}

template<typename MixedType, typename StringType, typename NumericType>
MixedType encode_item(const MixedType& input, bool add_suffix) {
    return util::variant_match(input,
    [add_suffix] (const StringType& str) {
        const auto encoded = util::safe_encode(str);
        return add_suffix ? MixedType{add_suffix_char(encoded)} : MixedType{encoded};
    },
    [](const NumericType& id) {
        return MixedType{id};
    });
}

template<typename MixedType, typename StringType, typename NumericType>
MixedType decode_item(const MixedType& input, bool remove_suffix) {
    return util::variant_match(input,
    [remove_suffix] (const StringType& str) {
        return MixedType{util::safe_decode(remove_suffix ? remove_suffix_char(str) : str)};
    },
    [](const NumericType& id) {
       return MixedType{id};
    });
}

inline VariantKey encode_object_id(const VariantKey& key) {
    return util::variant_match(key,
        [] (const AtomKey& k) {
            auto encoded_id = encode_item<StreamId, StringId, NumericId>(k.id(), false);
            auto start_index = encode_item<IndexValue, StringIndex, NumericIndex>(k.start_index(), false);
            auto end_index = encode_item<IndexValue, StringIndex, NumericIndex>(k.end_index(), false);
            return VariantKey{atom_key_builder().version_id(k.version_id()).start_index(start_index)
            .end_index(end_index).creation_ts(k.creation_ts()).content_hash(k.content_hash())
            .build(encoded_id, k.type())};
    },
        [](const RefKey& r) {
        auto encoded_id = encode_item<StreamId, StringId, NumericId>(r.id(), true);
        return VariantKey{RefKey{encoded_id, r.type(), r.is_old_type()}};
    });
}

inline uint32_t id_to_number(const StreamId& stream_id) {
    return util::variant_match(stream_id,
       [] (const NumericId& num_id) { return static_cast<uint32_t>(num_id); },
       [] (const StringId& str_id) { return murmur3_32(str_id); });
}

inline uint32_t get_id_bucket(const StreamId& id) {
    return id_to_number(id) % 1000;
}

inline uint32_t get_hash_bucket(const AtomKey& atom) {
    return atom.content_hash() % 1000;
}

inline std::string get_root_folder(const std::string& root_folder, const RefKey& ref) {
    const auto id_bucket = get_id_bucket(ref.id());
    return fmt::format("{}/{:03}", root_folder, id_bucket);
}

inline std::string get_root_folder(const std::string& root_folder, const AtomKey& atom) {
    const auto id_bucket = get_id_bucket(atom.id());
    const auto hash_bucket = get_hash_bucket(atom);
    return fmt::format("{}/{:03}/{:03}", root_folder, id_bucket, hash_bucket);
}

inline std::string get_root_folder(const std::string& root_folder, const VariantKey& vk) {
    return util::variant_match(vk, [&root_folder] (const auto& k) {
        return get_root_folder(root_folder, k);
    });
}

struct NfsBucketizer {
    static std::string bucketize(const std::string& root_folder, const VariantKey& vk) {
        return get_root_folder(root_folder, vk);
    }

    static size_t bucketize_length(KeyType key_type) {
        return is_ref_key_class(key_type) ? 4 : 8;
    }
};

inline VariantKey unencode_object_id(const VariantKey& key) {

    return util::variant_match(key,
                        [] (const AtomKey& k) {
                            auto decoded_id = decode_item<StreamId, StringId, NumericId>(k.id(), false);
                            auto start_index = decode_item<IndexValue, StringIndex, NumericIndex>(k.start_index(), false);
                            auto end_index = decode_item<IndexValue, StringIndex, NumericIndex>(k.end_index(), false);
                            return VariantKey{atom_key_builder().version_id(k.version_id()).start_index(start_index)
                                .end_index(end_index).creation_ts(k.creation_ts()).content_hash(k.content_hash())
                                .build(decoded_id, k.type())};
                        },
                        [](const RefKey& r) {
                            auto decoded_id = decode_item<StreamId, StringId, NumericId>(r.id(), true);
                            return VariantKey{RefKey{decoded_id, r.type(), r.is_old_type()}};
                        });
}

inline void NfsBackedStorage::do_write(Composite<KeySegmentPair>&& kvs) {
    auto enc = kvs.transform([] (auto&& key_seg) {
        return KeySegmentPair{encode_object_id(key_seg.variant_key()), std::move(key_seg.segment())};
    });
    s3::detail::do_write_impl(std::move(enc), root_folder_, bucket_name_, s3_client_, NfsBucketizer{});
}

inline void NfsBackedStorage::do_update(Composite<KeySegmentPair>&& kvs, UpdateOpts) {
    auto enc = kvs.transform([] (auto&& key_seg) {
        return KeySegmentPair{encode_object_id(key_seg.variant_key()), std::move(key_seg.segment())};
    });
    s3::detail::do_update_impl(std::move(enc), root_folder_, bucket_name_, s3_client_, NfsBucketizer{});
}

inline void NfsBackedStorage::do_read(Composite<VariantKey>&& ks, const ReadVisitor& visitor, ReadKeyOpts opts) {
    auto func = [visitor] (const VariantKey& k, Segment&& seg) mutable {
        visitor(unencode_object_id(k), std::move(seg));
    };

    auto enc = ks.transform([] (auto&& key) {
        return encode_object_id(key);
    });

    s3::detail::do_read_impl(std::move(enc), func, root_folder_, bucket_name_, s3_client_, NfsBucketizer{}, opts);
}

inline void NfsBackedStorage::do_remove(Composite<VariantKey>&& ks, RemoveOpts) {
    auto enc = ks.transform([] (auto&& key) {
        return encode_object_id(key);
    });
    s3::detail::do_remove_impl(std::move(enc), root_folder_, bucket_name_, s3_client_, NfsBucketizer{});
}

<<<<<<< HEAD
inline void NfsBackedStorage::do_iterate_type(KeyType key_type, const IterateTypeVisitor& visitor, const std::string& prefix) {
    auto func = [v = std::move(visitor), prefix=prefix] (VariantKey&& k) mutable {
=======
template<class Visitor>
void NfsBackedStorage::do_iterate_type(KeyType key_type, Visitor&& func, const std::string& prefix) {
    auto visitor = [v = std::move(func), prefix=prefix] (VariantKey&& k) mutable {
>>>>>>> 5a44e30c
        auto key = unencode_object_id(k);
        if(prefix.empty() || variant_key_id(key) == StreamId{prefix})
            v(std::move(key));
    };

    auto prefix_handler = [] (const std::string& prefix, const std::string& key_type_dir, const KeyDescriptor&, KeyType key_type) {
        std::string new_prefix;
        if(!prefix.empty()) {
            uint32_t id = get_id_bucket(encode_item<StreamId, StringId, NumericId>(StringId{prefix}, is_ref_key_class(key_type)));
            new_prefix = fmt::format("{:03}", id);
        }

        return !prefix.empty() ? fmt::format("{}/{}", key_type_dir, new_prefix) : key_type_dir;
    };

    s3::detail::do_iterate_type_impl(key_type, std::move(func), root_folder_, bucket_name_, s3_client_, NfsBucketizer{}, prefix_handler, prefix);
}

inline bool NfsBackedStorage::do_key_exists(const VariantKey& key) {
    auto encoded_key = encode_object_id(key);
    return s3::detail::do_key_exists_impl(encoded_key, root_folder_, bucket_name_, s3_client_, NfsBucketizer{});
}

} //namespace arcticdb::nfs_backed<|MERGE_RESOLUTION|>--- conflicted
+++ resolved
@@ -1,9 +1,9 @@
 /* Copyright 2023 Man Group Operations Limited
- *
- * Use of this software is governed by the Business Source License 1.1 included in the file licenses/BSL.txt.
- *
- * As of the Change Date specified in that file, in accordance with the Business Source License, use of this software will be governed by the Apache License, version 2.0.
- */
+*
+* Use of this software is governed by the Business Source License 1.1 included in the file licenses/BSL.txt.
+*
+* As of the Change Date specified in that file, in accordance with the Business Source License, use of this software will be governed by the Apache License, version 2.0.
+*/
 
 #ifndef ARCTICDB_NFS_BACKED_STORAGE_H_
 #error "This should only be included by nfs_backed_storage.hpp"
@@ -15,151 +15,145 @@
 namespace arcticdb::storage::nfs_backed {
 
 inline std::string add_suffix_char(const std::string& str) {
-    return fmt::format("{}*", str);
+return fmt::format("{}*", str);
 }
 
 inline std::string remove_suffix_char(const std::string& str) {
-    return str.substr(0, str.size()-1);
+return str.substr(0, str.size()-1);
 }
 
 template<typename MixedType, typename StringType, typename NumericType>
 MixedType encode_item(const MixedType& input, bool add_suffix) {
-    return util::variant_match(input,
-    [add_suffix] (const StringType& str) {
-        const auto encoded = util::safe_encode(str);
-        return add_suffix ? MixedType{add_suffix_char(encoded)} : MixedType{encoded};
-    },
-    [](const NumericType& id) {
-        return MixedType{id};
-    });
+return util::variant_match(input,
+[add_suffix] (const StringType& str) {
+    const auto encoded = util::safe_encode(str);
+    return add_suffix ? MixedType{add_suffix_char(encoded)} : MixedType{encoded};
+},
+[](const NumericType& id) {
+    return MixedType{id};
+});
 }
 
 template<typename MixedType, typename StringType, typename NumericType>
 MixedType decode_item(const MixedType& input, bool remove_suffix) {
-    return util::variant_match(input,
-    [remove_suffix] (const StringType& str) {
-        return MixedType{util::safe_decode(remove_suffix ? remove_suffix_char(str) : str)};
-    },
-    [](const NumericType& id) {
-       return MixedType{id};
-    });
+return util::variant_match(input,
+[remove_suffix] (const StringType& str) {
+    return MixedType{util::safe_decode(remove_suffix ? remove_suffix_char(str) : str)};
+},
+[](const NumericType& id) {
+   return MixedType{id};
+});
 }
 
 inline VariantKey encode_object_id(const VariantKey& key) {
-    return util::variant_match(key,
-        [] (const AtomKey& k) {
-            auto encoded_id = encode_item<StreamId, StringId, NumericId>(k.id(), false);
-            auto start_index = encode_item<IndexValue, StringIndex, NumericIndex>(k.start_index(), false);
-            auto end_index = encode_item<IndexValue, StringIndex, NumericIndex>(k.end_index(), false);
-            return VariantKey{atom_key_builder().version_id(k.version_id()).start_index(start_index)
-            .end_index(end_index).creation_ts(k.creation_ts()).content_hash(k.content_hash())
-            .build(encoded_id, k.type())};
-    },
-        [](const RefKey& r) {
-        auto encoded_id = encode_item<StreamId, StringId, NumericId>(r.id(), true);
-        return VariantKey{RefKey{encoded_id, r.type(), r.is_old_type()}};
-    });
+return util::variant_match(key,
+    [] (const AtomKey& k) {
+        auto encoded_id = encode_item<StreamId, StringId, NumericId>(k.id(), false);
+        auto start_index = encode_item<IndexValue, StringIndex, NumericIndex>(k.start_index(), false);
+        auto end_index = encode_item<IndexValue, StringIndex, NumericIndex>(k.end_index(), false);
+        return VariantKey{atom_key_builder().version_id(k.version_id()).start_index(start_index)
+        .end_index(end_index).creation_ts(k.creation_ts()).content_hash(k.content_hash())
+        .build(encoded_id, k.type())};
+},
+    [](const RefKey& r) {
+    auto encoded_id = encode_item<StreamId, StringId, NumericId>(r.id(), true);
+    return VariantKey{RefKey{encoded_id, r.type(), r.is_old_type()}};
+});
 }
 
 inline uint32_t id_to_number(const StreamId& stream_id) {
-    return util::variant_match(stream_id,
-       [] (const NumericId& num_id) { return static_cast<uint32_t>(num_id); },
-       [] (const StringId& str_id) { return murmur3_32(str_id); });
+return util::variant_match(stream_id,
+   [] (const NumericId& num_id) { return static_cast<uint32_t>(num_id); },
+   [] (const StringId& str_id) { return murmur3_32(str_id); });
 }
 
 inline uint32_t get_id_bucket(const StreamId& id) {
-    return id_to_number(id) % 1000;
+return id_to_number(id) % 1000;
 }
 
 inline uint32_t get_hash_bucket(const AtomKey& atom) {
-    return atom.content_hash() % 1000;
+return atom.content_hash() % 1000;
 }
 
 inline std::string get_root_folder(const std::string& root_folder, const RefKey& ref) {
-    const auto id_bucket = get_id_bucket(ref.id());
-    return fmt::format("{}/{:03}", root_folder, id_bucket);
+const auto id_bucket = get_id_bucket(ref.id());
+return fmt::format("{}/{:03}", root_folder, id_bucket);
 }
 
 inline std::string get_root_folder(const std::string& root_folder, const AtomKey& atom) {
-    const auto id_bucket = get_id_bucket(atom.id());
-    const auto hash_bucket = get_hash_bucket(atom);
-    return fmt::format("{}/{:03}/{:03}", root_folder, id_bucket, hash_bucket);
+const auto id_bucket = get_id_bucket(atom.id());
+const auto hash_bucket = get_hash_bucket(atom);
+return fmt::format("{}/{:03}/{:03}", root_folder, id_bucket, hash_bucket);
 }
 
 inline std::string get_root_folder(const std::string& root_folder, const VariantKey& vk) {
-    return util::variant_match(vk, [&root_folder] (const auto& k) {
-        return get_root_folder(root_folder, k);
-    });
+return util::variant_match(vk, [&root_folder] (const auto& k) {
+    return get_root_folder(root_folder, k);
+});
 }
 
 struct NfsBucketizer {
-    static std::string bucketize(const std::string& root_folder, const VariantKey& vk) {
-        return get_root_folder(root_folder, vk);
-    }
+static std::string bucketize(const std::string& root_folder, const VariantKey& vk) {
+    return get_root_folder(root_folder, vk);
+}
 
-    static size_t bucketize_length(KeyType key_type) {
-        return is_ref_key_class(key_type) ? 4 : 8;
-    }
+static size_t bucketize_length(KeyType key_type) {
+    return is_ref_key_class(key_type) ? 4 : 8;
+}
 };
 
 inline VariantKey unencode_object_id(const VariantKey& key) {
 
-    return util::variant_match(key,
-                        [] (const AtomKey& k) {
-                            auto decoded_id = decode_item<StreamId, StringId, NumericId>(k.id(), false);
-                            auto start_index = decode_item<IndexValue, StringIndex, NumericIndex>(k.start_index(), false);
-                            auto end_index = decode_item<IndexValue, StringIndex, NumericIndex>(k.end_index(), false);
-                            return VariantKey{atom_key_builder().version_id(k.version_id()).start_index(start_index)
-                                .end_index(end_index).creation_ts(k.creation_ts()).content_hash(k.content_hash())
-                                .build(decoded_id, k.type())};
-                        },
-                        [](const RefKey& r) {
-                            auto decoded_id = decode_item<StreamId, StringId, NumericId>(r.id(), true);
-                            return VariantKey{RefKey{decoded_id, r.type(), r.is_old_type()}};
-                        });
+return util::variant_match(key,
+                    [] (const AtomKey& k) {
+                        auto decoded_id = decode_item<StreamId, StringId, NumericId>(k.id(), false);
+                        auto start_index = decode_item<IndexValue, StringIndex, NumericIndex>(k.start_index(), false);
+                        auto end_index = decode_item<IndexValue, StringIndex, NumericIndex>(k.end_index(), false);
+                        return VariantKey{atom_key_builder().version_id(k.version_id()).start_index(start_index)
+                            .end_index(end_index).creation_ts(k.creation_ts()).content_hash(k.content_hash())
+                            .build(decoded_id, k.type())};
+                    },
+                    [](const RefKey& r) {
+                        auto decoded_id = decode_item<StreamId, StringId, NumericId>(r.id(), true);
+                        return VariantKey{RefKey{decoded_id, r.type(), r.is_old_type()}};
+                    });
 }
 
 inline void NfsBackedStorage::do_write(Composite<KeySegmentPair>&& kvs) {
-    auto enc = kvs.transform([] (auto&& key_seg) {
-        return KeySegmentPair{encode_object_id(key_seg.variant_key()), std::move(key_seg.segment())};
-    });
-    s3::detail::do_write_impl(std::move(enc), root_folder_, bucket_name_, s3_client_, NfsBucketizer{});
+auto enc = kvs.transform([] (auto&& key_seg) {
+    return KeySegmentPair{encode_object_id(key_seg.variant_key()), std::move(key_seg.segment())};
+});
+s3::detail::do_write_impl(std::move(enc), root_folder_, bucket_name_, s3_client_, NfsBucketizer{});
 }
 
 inline void NfsBackedStorage::do_update(Composite<KeySegmentPair>&& kvs, UpdateOpts) {
-    auto enc = kvs.transform([] (auto&& key_seg) {
-        return KeySegmentPair{encode_object_id(key_seg.variant_key()), std::move(key_seg.segment())};
-    });
-    s3::detail::do_update_impl(std::move(enc), root_folder_, bucket_name_, s3_client_, NfsBucketizer{});
+auto enc = kvs.transform([] (auto&& key_seg) {
+    return KeySegmentPair{encode_object_id(key_seg.variant_key()), std::move(key_seg.segment())};
+});
+s3::detail::do_update_impl(std::move(enc), root_folder_, bucket_name_, s3_client_, NfsBucketizer{});
 }
 
 inline void NfsBackedStorage::do_read(Composite<VariantKey>&& ks, const ReadVisitor& visitor, ReadKeyOpts opts) {
-    auto func = [visitor] (const VariantKey& k, Segment&& seg) mutable {
-        visitor(unencode_object_id(k), std::move(seg));
-    };
+auto func = [visitor] (const VariantKey& k, Segment&& seg) mutable {
+    visitor(unencode_object_id(k), std::move(seg));
+};
 
-    auto enc = ks.transform([] (auto&& key) {
-        return encode_object_id(key);
-    });
+auto enc = ks.transform([] (auto&& key) {
+    return encode_object_id(key);
+});
 
-    s3::detail::do_read_impl(std::move(enc), func, root_folder_, bucket_name_, s3_client_, NfsBucketizer{}, opts);
+s3::detail::do_read_impl(std::move(enc), func, root_folder_, bucket_name_, s3_client_, NfsBucketizer{}, opts);
 }
 
 inline void NfsBackedStorage::do_remove(Composite<VariantKey>&& ks, RemoveOpts) {
-    auto enc = ks.transform([] (auto&& key) {
-        return encode_object_id(key);
-    });
-    s3::detail::do_remove_impl(std::move(enc), root_folder_, bucket_name_, s3_client_, NfsBucketizer{});
+auto enc = ks.transform([] (auto&& key) {
+    return encode_object_id(key);
+});
+s3::detail::do_remove_impl(std::move(enc), root_folder_, bucket_name_, s3_client_, NfsBucketizer{});
 }
 
-<<<<<<< HEAD
 inline void NfsBackedStorage::do_iterate_type(KeyType key_type, const IterateTypeVisitor& visitor, const std::string& prefix) {
     auto func = [v = std::move(visitor), prefix=prefix] (VariantKey&& k) mutable {
-=======
-template<class Visitor>
-void NfsBackedStorage::do_iterate_type(KeyType key_type, Visitor&& func, const std::string& prefix) {
-    auto visitor = [v = std::move(func), prefix=prefix] (VariantKey&& k) mutable {
->>>>>>> 5a44e30c
         auto key = unencode_object_id(k);
         if(prefix.empty() || variant_key_id(key) == StreamId{prefix})
             v(std::move(key));
