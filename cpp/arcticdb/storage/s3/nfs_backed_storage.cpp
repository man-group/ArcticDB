/* Copyright 2023 Man Group Operations Limited
 *
 * Use of this software is governed by the Business Source License 1.1 included in the file licenses/BSL.txt.
 *
 * As of the Change Date specified in that file, in accordance with the Business Source License, use of this software will be governed by the Apache License, version 2.0.
 */

#include <arcticdb/storage/s3/nfs_backed_storage.hpp>
#include <arcticdb/storage/mock/s3_mock_client.hpp>
#include <arcticdb/storage/s3/s3_storage.hpp>
#include <arcticdb/storage/s3/s3_client_impl.hpp>
#include <arcticdb/storage/s3/s3_client_interface.hpp>
#include <arcticdb/util/simple_string_hash.hpp>
#include <arcticdb/storage/s3/s3_client_wrapper.hpp>
namespace arcticdb::storage::nfs_backed {

std::string add_suffix_char(const std::string& str) {
    return fmt::format("{}*", str);
}

std::string remove_suffix_char(const std::string& str) {
    util::check(!str.empty() && *str.rbegin() == '*', "Unexpected string passed to remove_suffix_char: {}", str);
    return str.substr(0, str.size()-1);
}

template<typename MixedType, typename StringType, typename NumericType>
MixedType encode_item(const MixedType& input, bool add_suffix) {
    return util::variant_match(input,
    [add_suffix] (const StringType& str) {
        const auto encoded = util::safe_encode(str);
        return add_suffix ? MixedType{add_suffix_char(encoded)} : MixedType{encoded};
    },
    [](const NumericType& id) {
        return MixedType{id};
    });
}

template<typename MixedType, typename StringType, typename NumericType>
MixedType decode_item(const MixedType& input, bool remove_suffix) {
    return util::variant_match(input,
    [remove_suffix] (const StringType& str) {
        return MixedType{util::safe_decode(remove_suffix ? remove_suffix_char(str) : str)};
    },
    [](const NumericType& id) {
       return MixedType{id};
    });
}

VariantKey encode_object_id(const VariantKey& key) {
    return util::variant_match(key,
        [] (const AtomKey& k) {
            auto encoded_id = encode_item<StreamId, StringId, NumericId>(k.id(), false);
            auto start_index = encode_item<IndexValue, StringIndex, NumericIndex>(k.start_index(), false);
            auto end_index = encode_item<IndexValue, StringIndex, NumericIndex>(k.end_index(), false);
            return VariantKey{atom_key_builder().version_id(k.version_id()).start_index(start_index)
            .end_index(end_index).creation_ts(k.creation_ts()).content_hash(k.content_hash())
            .build(encoded_id, k.type())};
    },
        [](const RefKey& r) {
        auto encoded_id = encode_item<StreamId, StringId, NumericId>(r.id(), true);
        return VariantKey{RefKey{encoded_id, r.type(), r.is_old_type()}};
    });
}

uint32_t id_to_number(const StreamId& stream_id) {
    return util::variant_match(stream_id,
       [] (const NumericId& num_id) { return static_cast<uint32_t>(num_id); },
       [] (const StringId& str_id) { return murmur3_32(str_id); });
}

uint32_t get_id_bucket(const StreamId& id) {
    return id_to_number(id) % 1000;
}

uint32_t get_hash_bucket(const AtomKey& atom) {
    return atom.content_hash() % 1000;
}

std::string get_root_folder(const std::string& root_folder, const RefKey& ref) {
    const auto id_bucket = get_id_bucket(ref.id());
    return fmt::format("{}/{:03}", root_folder, id_bucket);
}

std::string get_root_folder(const std::string& root_folder, const AtomKey& atom) {
    const auto id_bucket = get_id_bucket(atom.id());
    const auto hash_bucket = get_hash_bucket(atom);
    return fmt::format("{}/{:03}/{:03}", root_folder, id_bucket, hash_bucket);
}

std::string get_root_folder(const std::string& root_folder, const VariantKey& vk) {
    return util::variant_match(vk, [&root_folder] (const auto& k) {
        return get_root_folder(root_folder, k);
    });
}

std::string NfsBucketizer::bucketize(const std::string& root_folder, const VariantKey& vk) {
        return get_root_folder(root_folder, vk);
    }

size_t NfsBucketizer::bucketize_length(KeyType key_type) {
        return is_ref_key_class(key_type) ? 4 : 8;
    }

VariantKey unencode_object_id(const VariantKey& key) {
    return util::variant_match(key,
        [] (const AtomKey& k) {
            auto decoded_id = decode_item<StreamId, StringId, NumericId>(k.id(), false);
            auto start_index = decode_item<IndexValue, StringIndex, NumericIndex>(k.start_index(), false);
            auto end_index = decode_item<IndexValue, StringIndex, NumericIndex>(k.end_index(), false);
            return VariantKey{atom_key_builder().version_id(k.version_id()).start_index(start_index)
                .end_index(end_index).creation_ts(k.creation_ts()).content_hash(k.content_hash())
                .build(decoded_id, k.type())};
        },
        [](const RefKey& r) {
            auto decoded_id = decode_item<StreamId, StringId, NumericId>(r.id(), true);
            return VariantKey{RefKey{decoded_id, r.type(), r.is_old_type()}};
        });
}

NfsBackedStorage::NfsBackedStorage(const LibraryPath &library_path, OpenMode mode, const Config &conf) :
        Storage(library_path, mode),
        s3_api_(s3::S3ApiInstance::instance()),  // make sure we have an initialized AWS SDK
        root_folder_(object_store_utils::get_root_folder(library_path)),
        bucket_name_(conf.bucket_name()),
        region_(conf.region()) {

    if (conf.use_mock_storage_for_testing()) {
        log::storage().warn("Using Mock S3 storage for NfsBackedStorage");
        s3_client_ = std::make_unique<s3::MockS3Client>();
    } else {
        s3_client_ = std::make_unique<s3::S3ClientImpl>(s3::get_aws_credentials(conf), s3::get_s3_config(conf), Aws::Client::AWSAuthV4Signer::PayloadSigningPolicy::Never, false);
    }

    if (conf.prefix().empty()) {
        ARCTICDB_DEBUG(log::version(), "prefix not found, will use {}", root_folder_);
    } else if (conf.use_raw_prefix()) {
        ARCTICDB_DEBUG(log::version(), "raw prefix found, using: {}", conf.prefix());
        root_folder_ = conf.prefix();
    } else {
        auto prefix_path = LibraryPath::from_delim_path(conf.prefix(), '.');
        root_folder_ = object_store_utils::get_root_folder(prefix_path);
        ARCTICDB_DEBUG(log::version(), "parsed prefix found, using: {}", root_folder_);
    }

    // When linking against libraries built with pre-GCC5 compilers, the num_put facet is not initalized on the classic locale
    // Rather than change the locale globally, which might cause unexpected behaviour in legacy code, just add the required
    // facet here
    std::locale locale{ std::locale::classic(), new std::num_put<char>()};
    (void)std::locale::global(locale);
    ARCTICDB_DEBUG(log::storage(), "Opened NFS backed storage at {}", root_folder_);
}

std::string NfsBackedStorage::name() const {
    return fmt::format("nfs_backed_storage-{}/{}/{}", region_, bucket_name_, root_folder_);
}

<<<<<<< HEAD
std::string NfsBackedStorage::do_key_path(const VariantKey& key) const {
    auto b = NfsBucketizer{};
    auto key_type_dir = key_type_folder(root_folder_, variant_key_type(key));
    return object_path(b.bucketize(key_type_dir, key), key);
}

void NfsBackedStorage::do_write(KeySegmentPair&& key_seg) {
=======
void NfsBackedStorage::do_write(KeySegmentPair& key_seg) {
>>>>>>> 79ec8d7f
    auto enc = KeySegmentPair{encode_object_id(key_seg.variant_key()), key_seg.segment_ptr()};
    s3::detail::do_write_impl(enc, root_folder_, bucket_name_, *s3_client_, NfsBucketizer{});
}

void NfsBackedStorage::do_update(KeySegmentPair& key_seg, UpdateOpts) {
    auto enc = KeySegmentPair{encode_object_id(key_seg.variant_key()), key_seg.segment_ptr()};
    s3::detail::do_update_impl(enc, root_folder_, bucket_name_, *s3_client_, NfsBucketizer{});
}

void NfsBackedStorage::do_read(VariantKey&& variant_key, const ReadVisitor& visitor, ReadKeyOpts opts) {
   auto encoded_key = encode_object_id(variant_key);
   auto decoder = [] (auto&& k) { return unencode_object_id(std::move(k)); };
   s3::detail::do_read_impl(std::move(variant_key), visitor, root_folder_, bucket_name_, *s3_client_, NfsBucketizer{}, std::move(decoder), opts);
}

KeySegmentPair NfsBackedStorage::do_read(VariantKey&& variant_key, ReadKeyOpts opts) {
    auto encoded_key = encode_object_id(variant_key);
    auto decoder = [] (auto&& k) { return unencode_object_id(std::move(k)); };
    return s3::detail::do_read_impl(std::move(encoded_key), root_folder_, bucket_name_, *s3_client_, NfsBucketizer{}, std::move(decoder), opts);
}

void NfsBackedStorage::do_remove(VariantKey&& variant_key, RemoveOpts) {
    auto enc = encode_object_id(variant_key);
    s3::detail::do_remove_impl(std::move(enc), root_folder_, bucket_name_, *s3_client_, NfsBucketizer{});
}

void NfsBackedStorage::do_remove(std::span<VariantKey> variant_keys, RemoveOpts) {
    std::vector<VariantKey> enc;
    enc.reserve(variant_keys.size());
    std::transform(std::begin(variant_keys), std::end(variant_keys), std::back_inserter(enc), [] (auto&& key) {
        return encode_object_id(key);
    });
    s3::detail::do_remove_impl(std::span(enc), root_folder_, bucket_name_, *s3_client_, NfsBucketizer{});
}

bool NfsBackedStorage::do_iterate_type_until_match(KeyType key_type, const IterateTypePredicate& visitor, const std::string& prefix) {
    const IterateTypePredicate func = [&v = visitor, prefix=prefix] (VariantKey&& k) {
        auto key = unencode_object_id(k);
        if(prefix.empty() || variant_key_id(key) == StreamId{prefix}) {
          return v(std::move(key));
        } else {
          return false;
        }
    };

    auto prefix_handler = [] (const std::string& prefix, const std::string& key_type_dir, const KeyDescriptor&, KeyType key_type) {
        std::string new_prefix;
        if(!prefix.empty()) {
            uint32_t id = get_id_bucket(encode_item<StreamId, StringId, NumericId>(StringId{prefix}, is_ref_key_class(key_type)));
            new_prefix = fmt::format("{:03}", id);
        }

        return !prefix.empty() ? fmt::format("{}/{}", key_type_dir, new_prefix) : key_type_dir;
    };

    return s3::detail::do_iterate_type_impl(key_type, func, root_folder_, bucket_name_, *s3_client_, NfsBucketizer{}, prefix_handler, prefix);
}

bool NfsBackedStorage::do_key_exists(const VariantKey& key) {
    auto encoded_key = encode_object_id(key);
    return s3::detail::do_key_exists_impl(encoded_key, root_folder_, bucket_name_, *s3_client_, NfsBucketizer{});
}

} //namespace arcticdb::storage::nfs_backed<|MERGE_RESOLUTION|>--- conflicted
+++ resolved
@@ -154,17 +154,13 @@
     return fmt::format("nfs_backed_storage-{}/{}/{}", region_, bucket_name_, root_folder_);
 }
 
-<<<<<<< HEAD
 std::string NfsBackedStorage::do_key_path(const VariantKey& key) const {
     auto b = NfsBucketizer{};
     auto key_type_dir = key_type_folder(root_folder_, variant_key_type(key));
     return object_path(b.bucketize(key_type_dir, key), key);
 }
 
-void NfsBackedStorage::do_write(KeySegmentPair&& key_seg) {
-=======
 void NfsBackedStorage::do_write(KeySegmentPair& key_seg) {
->>>>>>> 79ec8d7f
     auto enc = KeySegmentPair{encode_object_id(key_seg.variant_key()), key_seg.segment_ptr()};
     s3::detail::do_write_impl(enc, root_folder_, bucket_name_, *s3_client_, NfsBucketizer{});
 }
