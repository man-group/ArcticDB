/* Copyright 2024 Man Group Operations Limited
 *
 * Use of this software is governed by the Business Source License 1.1 included in the file licenses/BSL.txt.
 *
 * As of the Change Date specified in that file, in accordance with the Business Source License, use of this software will be governed by the Apache License, version 2.0.
 */

#include <arcticdb/storage/lmdb/lmdb_mock_client.hpp>

#include <arcticdb/codec/segment.hpp>
#include <arcticdb/entity/serialized_key.hpp>
#include <arcticdb/util/string_utils.hpp>
<<<<<<< HEAD
#include <arcticdb/storage/storage_mock_client.hpp>
=======
#include <arcticdb/storage/lmdb/lmdb.hpp>
>>>>>>> adf5b25a


namespace arcticdb::storage::lmdb {

std::string MockLmdbClient::get_failure_trigger(
        const std::string& path,
        StorageOperation operation_to_fail,
        int error_code) {
    return fmt::format("{}#Failure_{}_{}", path, operation_to_string(operation_to_fail), error_code);
}

std::string_view lmdb_operation_string(StorageOperation operation) {
    switch (operation) {
        case StorageOperation::READ:
            return "mdb_get";
        case StorageOperation::WRITE:
            return "mdb_put";
        case StorageOperation::DELETE:
            return "mdb_del";
        case StorageOperation::LIST:
            return "mdb_cursor_get";
        case StorageOperation::EXISTS:
            return "mdb_get";
        default:
            return "unknown";
    }
}

void raise_if_has_failure_trigger(const LmdbKey& key, StorageOperation operation) {
    auto path = key.path_;
    auto failure_string_for_operation = "#Failure_" + operation_to_string(operation) + "_";
    auto position = path.rfind(failure_string_for_operation);

    if (position == std::string::npos) {
        return;
    }

    int error_code = 0;
    try {
        auto start = position + failure_string_for_operation.size();
        error_code = stoi(path.substr(start));
        auto error_message = fmt::format("Simulated Error, message: operation {}, error code {}",
                                         operation_to_string(operation), error_code);
    } catch (std::exception&) {
        return;
    }

    if (error_code != 0) {
        ::lmdb::error::raise(lmdb_operation_string(operation).data(), error_code);
    }
}

void raise_key_exists_error(std::string_view lmdb_op) {
    ::lmdb::error::raise(lmdb_op.data(), MDB_KEYEXIST);
}

bool MockLmdbClient::has_key(const LmdbKey& key) const {
    return lmdb_contents_.find(key) != lmdb_contents_.end();
}

bool MockLmdbClient::exists(const std::string& db_name, std::string& path, ::lmdb::txn&, ::lmdb::dbi&) const {
    LmdbKey key = {db_name, path};
    raise_if_has_failure_trigger(key, StorageOperation::EXISTS);

    return has_key(key);
}

std::optional<Segment> MockLmdbClient::read(const std::string& db_name, std::string& path, ::lmdb::txn&, ::lmdb::dbi&) const {
    LmdbKey key = {db_name, path};
    raise_if_has_failure_trigger(key, StorageOperation::READ);

    if (!has_key(key)) {
        return std::nullopt;
    }

    return lmdb_contents_.at(key);
}

void MockLmdbClient::write(const std::string& db_name, std::string& path, arcticdb::Segment&& segment,
                           ::lmdb::txn&, ::lmdb::dbi&, int64_t) {
    LmdbKey key = {db_name, path};
    raise_if_has_failure_trigger(key, StorageOperation::WRITE);

    if(has_key(key)) {
        raise_key_exists_error(lmdb_operation_string(StorageOperation::WRITE));
    } else {
        lmdb_contents_.insert({key, segment});
    }
}

bool MockLmdbClient::remove(const std::string& db_name, std::string& path, ::lmdb::txn&, ::lmdb::dbi&) {
    LmdbKey key = {db_name, path};
    raise_if_has_failure_trigger(key, StorageOperation::DELETE);

    if (!has_key(key)) {
        return false;
    }

    lmdb_contents_.erase(key);
    return true;
}

std::vector<VariantKey> MockLmdbClient::list(const std::string& db_name, const std::string& prefix, ::lmdb::txn&,
                                             ::lmdb::dbi&, KeyType key_type) const {
    std::vector<VariantKey> found_keys;

    for (const auto& [key, segment] : lmdb_contents_) {
        if (key.db_name_ == db_name && util::string_starts_with(prefix, key.path_)) {
            raise_if_has_failure_trigger(key, StorageOperation::LIST);

            auto k = variant_key_from_bytes(
                    reinterpret_cast<const uint8_t *>(key.path_.data()),
                    key.path_.size(),
                    key_type);
            found_keys.push_back(k);
        }
    }

    return found_keys;
}

} // namespace arcticdb::storage::lmdb<|MERGE_RESOLUTION|>--- conflicted
+++ resolved
@@ -10,11 +10,7 @@
 #include <arcticdb/codec/segment.hpp>
 #include <arcticdb/entity/serialized_key.hpp>
 #include <arcticdb/util/string_utils.hpp>
-<<<<<<< HEAD
 #include <arcticdb/storage/storage_mock_client.hpp>
-=======
-#include <arcticdb/storage/lmdb/lmdb.hpp>
->>>>>>> adf5b25a
 
 
 namespace arcticdb::storage::lmdb {
@@ -113,7 +109,8 @@
         return false;
     }
 
-    lmdb_contents_.erase(key);
+    
+    _contents_.erase(key);
     return true;
 }
 
