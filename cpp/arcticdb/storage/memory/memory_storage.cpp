/* Copyright 2023 Man Group Operations Limited
 *
 * Use of this software is governed by the Business Source License 1.1 included in the file licenses/BSL.txt.
 *
 * As of the Change Date specified in that file, in accordance with the Business Source License, use of this software will be governed by the Apache License, version 2.0.
 */
#include <arcticdb/storage/memory/memory_storage.hpp>


#include <folly/gen/Base.h>

#include <arcticdb/util/preconditions.hpp>
#include <arcticdb/entity/performance_tracing.hpp>
#include <arcticdb/storage/storage_options.hpp>
#include <arcticdb/storage/storage_utils.hpp>

namespace arcticdb::storage::memory {

    namespace fg = folly::gen;

    void MemoryStorage::do_write(Composite<KeySegmentPair>&& kvs) {
        ARCTICDB_SAMPLE(MemoryStorageWrite, 0)

        auto fmt_db = [](auto &&k) { return variant_key_type(k.variant_key()); };

        (fg::from(kvs.as_range()) | fg::move | fg::groupBy(fmt_db)).foreach([&](auto &&group) {
            auto& key_vec = data_[group.key()];

            for (auto &kv : group.values()) {
                util::variant_match(kv.variant_key(),
                                    [&](const RefKey &key) {
                                        if (auto it = key_vec.find(key); it != key_vec.end()) {
                                            key_vec.erase(it);
                                        }

                                        key_vec.try_emplace(key, kv.segment());
                                    },
                                    [&](const AtomKey &key) {
                                        if (key_vec.find(key) != key_vec.end()) {
                                            throw DuplicateKeyException(key);
                                        }

                                        key_vec.try_emplace(key, kv.segment());
                                    }
                );
            }
        });
    }

    void MemoryStorage::do_update(Composite<KeySegmentPair>&& kvs, UpdateOpts opts) {
        ARCTICDB_SAMPLE(MemoryStorageUpdate, 0)

        auto fmt_db = [](auto &&k) { return variant_key_type(k.variant_key()); };

        (fg::from(kvs.as_range()) | fg::move | fg::groupBy(fmt_db)).foreach([&](auto &&group) {
            auto& key_vec = data_[group.key()];

            for (auto &kv : group.values()) {
                auto it = key_vec.find(kv.variant_key());

                if (!opts.upsert_ && it == key_vec.end()) {
<<<<<<< HEAD
                    std::string err_message = fmt::format("update called with upsert=false but key does not exist: {}", kv.variant_key());
=======
                    std::string err_message = fmt::format("do_update called with upsert=false on non-existent key(s): {}", kv.variant_key());
>>>>>>> 8e8ce085
                    throw KeyNotFoundException(std::move(kv.variant_key()), err_message);
                }

                if(it != key_vec.end()) {
                    key_vec.erase(it);
                }
                key_vec.insert(std::make_pair(kv.variant_key(), kv.segment()));
            }
        });
    }

    void MemoryStorage::do_read(Composite<VariantKey>&& ks, const ReadVisitor& visitor, ReadKeyOpts) {
        ARCTICDB_SAMPLE(MemoryStorageRead, 0)
        auto fmt_db = [](auto &&k) { return variant_key_type(k); };

        (fg::from(ks.as_range()) | fg::move | fg::groupBy(fmt_db)).foreach([&](auto &&group) {
            auto& key_vec = data_[group.key()];
            for (auto &k : group.values()) {
                auto it = key_vec.find(k);

                if(it != key_vec.end()) {
                    ARCTICDB_DEBUG(log::storage(), "Read key {}: {}", variant_key_type(k), variant_key_view(k));
                    auto seg = it->second;
                    visitor(k, std::move(seg));
                } else {
                    throw KeyNotFoundException(std::move(ks));
                }
            }
        });
    }

    bool MemoryStorage::do_key_exists(const VariantKey& key) {
        ARCTICDB_SAMPLE(MemoryStorageKeyExists, 0)
        const auto& key_vec = data_[variant_key_type(key)];
        auto it = key_vec.find(key);
        return it != key_vec.end();
    }

    void MemoryStorage::do_remove(Composite<VariantKey>&& ks, RemoveOpts opts)
    {
        ARCTICDB_SAMPLE(MemoryStorageRemove, 0)
        auto fmt_db = [](auto &&k) { return variant_key_type(k); };

        (fg::from(ks.as_range()) | fg::move | fg::groupBy(fmt_db)).foreach([&](auto &&group) {
            auto& key_vec = data_[group.key()];

            for (auto &k : group.values()) {
                auto it = key_vec.find(k);

                if(it != key_vec.end()) {
                    ARCTICDB_DEBUG(log::storage(), "Read key {}: {}, with {} bytes of data", variant_key_type(k), variant_key_view(k));
                    key_vec.erase(it);
                } else if (!opts.ignores_missing_key_) {
                    throw KeyNotFoundException(std::move(k));
                }
            }
        });
    }

    bool MemoryStorage::do_fast_delete() {
        foreach_key_type([&] (KeyType key_type) {
            data_[key_type].clear();
        });
        return true;
    }

    void MemoryStorage::do_iterate_type(KeyType key_type, const IterateTypeVisitor& visitor, const std::string& prefix) {
        ARCTICDB_SAMPLE(MemoryStorageItType, 0)
        auto& key_vec = data_[key_type];
        auto prefix_matcher = stream_id_prefix_matcher(prefix);

        for(auto& key_value : key_vec) {
            auto key = key_value.first;

            if (prefix_matcher(variant_key_id(key))) {
                visitor(std::move(key));
            }
        }
    }

    MemoryStorage::MemoryStorage(const LibraryPath &library_path, OpenMode mode, const Config&) :
        Storage(library_path, mode) {
        arcticdb::entity::foreach_key_type([this](KeyType&& key_type) {
            data_[key_type];
        });
    }

}<|MERGE_RESOLUTION|>--- conflicted
+++ resolved
@@ -59,11 +59,7 @@
                 auto it = key_vec.find(kv.variant_key());
 
                 if (!opts.upsert_ && it == key_vec.end()) {
-<<<<<<< HEAD
-                    std::string err_message = fmt::format("update called with upsert=false but key does not exist: {}", kv.variant_key());
-=======
                     std::string err_message = fmt::format("do_update called with upsert=false on non-existent key(s): {}", kv.variant_key());
->>>>>>> 8e8ce085
                     throw KeyNotFoundException(std::move(kv.variant_key()), err_message);
                 }
 
