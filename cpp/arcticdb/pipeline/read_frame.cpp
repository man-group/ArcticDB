--- conflicted
+++ resolved
@@ -883,11 +883,7 @@
         auto none = std::make_unique<py::none>(py::none{});
         LockPolicy::unlock(*lock_);
         size_t none_count = 0u;
-<<<<<<< HEAD
-        std::unordered_map<entity::position_t, std::pair<PyObject*, std::unique_ptr<std::mutex>>> local_map;
-=======
         ankerl::unordered_dense::map<entity::position_t, std::pair<PyObject*, folly::SpinLock>> local_map;
->>>>>>> a35d2b7b
         local_map.reserve(end - row_);
         // TODO this is no good for non-contigous blocks, but we currently expect
         // output data to be contiguous
@@ -913,11 +909,7 @@
                     *ptr_dest_ = StringCreator::create(sv, has_type_conversion);
                     LockPolicy::unlock(*lock_);
                     PyObject* dest = *ptr_dest_;
-<<<<<<< HEAD
                     local_map.insert(std::make_pair(std::move(offset), std::make_pair(std::move(dest), std::make_unique<std::mutex>())));
-=======
-                    local_map.insert(std::make_pair(std::move(offset), std::make_pair(std::move(dest), folly::SpinLock{})));
->>>>>>> a35d2b7b
                 }
             }
         }
