/* Copyright 2023 Man Group Operations Limited
 *
 * Use of this software is governed by the Business Source License 1.1 included in the file licenses/BSL.txt.
 *
 * As of the Change Date specified in that file, in accordance with the Business Source License, use of this software will be governed by the Apache License, version 2.0.
 */

#include <arcticdb/util/variant.hpp>

#include <arcticdb/codec/encoding_sizes.hpp>
#include <arcticdb/codec/codec.hpp>
#include <arcticdb/column_store/string_pool.hpp>
#include <arcticdb/pipeline/read_frame.hpp>
#include <arcticdb/pipeline/pipeline_context.hpp>
#include <arcticdb/pipeline/frame_utils.hpp>
#include <arcticdb/pipeline/frame_slice_map.hpp>
#include <arcticdb/async/task_scheduler.hpp>
#include <arcticdb/util/encoding_conversion.hpp>
#include <arcticdb/util/type_handler.hpp>
#include <arcticdb/entity/type_utils.hpp>
#include <arcticdb/codec/slice_data_sink.hpp>
#include <arcticdb/storage/store.hpp>
#include <arcticdb/stream/index.hpp>
#include <arcticdb/pipeline/column_mapping.hpp>
#include <arcticdb/util/magic_num.hpp>
#include <arcticdb/codec/segment_identifier.hpp>
#include <arcticdb/util/spinlock.hpp>
#include <arcticdb/pipeline/string_reducers.hpp>
#include <arcticdb/pipeline/read_query.hpp>

#include <ankerl/unordered_dense.h>
#include <folly/gen/Base.h>

namespace arcticdb::pipelines {

/*
   _  _  _
  |i||_||_|    We mark the first slice of each row of the grid as requiring a fetch_index
  |i||_||_|    This helps us calculate the row_count during allocation. Note that all slices
  |i||_||_|    contain the relevant index, but we only want to count it once per grid row.

 */
void mark_index_slices(
    const std::shared_ptr<PipelineContext>& context,
    bool dynamic_schema,
    bool column_groups) {
    context->fetch_index_ = check_and_mark_slices(
        context->slice_and_keys_,
        dynamic_schema,
        true,
        context->incompletes_after_,
        column_groups).value();
}

StreamDescriptor get_filtered_descriptor(StreamDescriptor&& descriptor, OutputFormat output_format, const std::shared_ptr<FieldCollection>& filter_columns) {
    // We assume here that filter_columns_ will always contain the index.

    auto desc = std::move(descriptor);
    auto index = stream::index_type_from_descriptor(desc);
    return util::variant_match(index, [&desc, &filter_columns, output_format] (const auto& idx) {
        const std::shared_ptr<FieldCollection>& fields = filter_columns ? filter_columns : desc.fields_ptr();
        auto handlers = TypeHandlerRegistry::instance();

        for(auto& field : *fields) {
            if(auto handler = handlers->get_handler(output_format, field.type())) {
                auto output_type =  handler->output_type(field.type());
                if(output_type != field.type())
                    field.mutable_type() = output_type;
            }
        }

        return StreamDescriptor{index_descriptor_from_range(desc.id(), idx, *fields)};
    });
}

StreamDescriptor get_filtered_descriptor(const std::shared_ptr<PipelineContext>& context, OutputFormat output_format) {
    return get_filtered_descriptor(context->descriptor().clone(), output_format, context->filter_columns_);
}

void handle_modified_descriptor(const std::shared_ptr<PipelineContext>& context, SegmentInMemory& output) {
    if(context->orig_desc_) {
        for(const auto& field : context->orig_desc_.value().fields()) {
            auto col_index = output.column_index(field.name());
            if(!col_index)
                continue;

            auto& column = output.column(static_cast<position_t>(*col_index));
            if(field.type().data_type() != column.type().data_type())
                column.set_orig_type(field.type());
        }
    }
}

void finalize_segment_setup(SegmentInMemory& output, size_t offset, size_t row_count, const std::shared_ptr<PipelineContext>& context) {
    output.set_offset(static_cast<position_t>(offset));
    output.set_row_data(static_cast<ssize_t>(row_count - 1));
    output.init_column_map();
    handle_modified_descriptor(context, output);
}

SegmentInMemory allocate_chunked_frame(const std::shared_ptr<PipelineContext>& context, OutputFormat output_format, AllocationType allocation_type) {
    ARCTICDB_SAMPLE_DEFAULT(AllocContiguousFrame)
    auto [offset, row_count] = offset_and_row_count(context);
    auto block_row_counts = output_block_row_counts(context);
    ARCTICDB_DEBUG(log::version(), "Allocated chunked frame with offset {} and row count {}", offset, row_count);
    SegmentInMemory output{get_filtered_descriptor(context, output_format), 0, allocation_type, Sparsity::NOT_PERMITTED, output_format, DataTypeMode::EXTERNAL};
    auto handlers = TypeHandlerRegistry::instance();

    for(auto& column : output.columns()) {
        auto handler = handlers->get_handler(output_format, column->type());
        const auto extra_rows = handler ? handler->extra_rows() : 0;
        const auto data_size = data_type_size(column->type(), output_format, DataTypeMode::EXTERNAL);
        for(auto block_row_count : block_row_counts) {
            const auto bytes = (block_row_count + extra_rows) * data_size;
            column->allocate_data(bytes);
            column->advance_data(bytes);
        }
    }

    finalize_segment_setup(output, offset, row_count, context);
    return output;
}

SegmentInMemory allocate_contiguous_frame(const std::shared_ptr<PipelineContext>& context, OutputFormat output_format, AllocationType allocation_type) {
    ARCTICDB_SAMPLE_DEFAULT(AllocChunkedFrame)
    auto [offset, row_count] = offset_and_row_count(context);
    SegmentInMemory output{get_filtered_descriptor(context, output_format),  row_count, allocation_type, Sparsity::NOT_PERMITTED, output_format, DataTypeMode::EXTERNAL};
    finalize_segment_setup(output, offset, row_count, context);
    return output;
}

SegmentInMemory allocate_frame(const std::shared_ptr<PipelineContext>& context, OutputFormat output_format, AllocationType allocation_type) {
   if(output_format == OutputFormat::PANDAS)
       return allocate_contiguous_frame(context, output_format, allocation_type);
   else
       return allocate_chunked_frame(context, output_format, allocation_type);
}

size_t get_index_field_count(const SegmentInMemory& frame) {
    return frame.descriptor().index().field_count();
}

const uint8_t* skip_heading_fields(const SegmentHeader & hdr, const uint8_t*& data) {
    const auto has_magic_numbers = hdr.encoding_version() == EncodingVersion::V2;
    if(has_magic_numbers)
        util::check_magic<MetadataMagic>(data);

    if (hdr.has_metadata_field()) {
        auto metadata_size = encoding_sizes::ndarray_field_compressed_size(hdr.metadata_field().ndarray());
        ARCTICDB_DEBUG(log::version(), "Skipping {} bytes of metadata", metadata_size);
        data += metadata_size;
    }

    if(has_magic_numbers) {
        util::check_magic<SegmentDescriptorMagic>(data);
        data += sizeof(SegmentDescriptor);
        skip_identifier(data);
        util::check_magic<DescriptorFieldsMagic>(data);
    }

    if(hdr.has_descriptor_field()) {
        auto descriptor_field_size = encoding_sizes::ndarray_field_compressed_size(hdr.descriptor_field().ndarray());
        ARCTICDB_DEBUG(log::version(), "Skipping {} bytes of descriptor", descriptor_field_size);
        data += descriptor_field_size;
    }

    if(has_magic_numbers)
        util::check_magic<IndexMagic>(data);

    if(hdr.has_index_descriptor_field()) {
        auto index_fields_size = encoding_sizes::ndarray_field_compressed_size(hdr.index_descriptor_field().ndarray());
        ARCTICDB_DEBUG(log::version(), "Skipping {} bytes of index descriptor", index_fields_size);
            data += index_fields_size;
    }
    return data;
}

const uint8_t* skip_to_string_pool(const SegmentHeader & hdr, const uint8_t* data) {
    const uint8_t* output = data;
    const auto& body_fields = hdr.body_fields();
    const auto magic_number_size = hdr.encoding_version() == EncodingVersion::V2 ? sizeof(ColumnMagic) : 0;
    for(auto i = 0U; i < body_fields.size(); ++i)
        output += encoding_sizes::field_compressed_size(hdr.body_fields().at(i)) + magic_number_size;

    return output;
}

void decode_string_pool(const SegmentHeader& hdr, const uint8_t*& data, const uint8_t *begin ARCTICDB_UNUSED, const uint8_t* end, PipelineContextRow &context) {
    if (hdr.has_string_pool_field()) {
        ARCTICDB_DEBUG(log::codec(), "Decoding string pool at position: {}", data - begin);
        util::check(data != end, "Reached end of input block with string pool fields to decode");
        context.allocate_string_pool();
        std::optional<util::BitMagic> bv;

        // Note that this will decode the entire string pool into a ChunkedBuffer with exactly 1 chunk
        if(EncodingVersion(hdr.encoding_version()) == EncodingVersion::V2)
            util::check_magic<StringPoolMagic>(data);

        util::check(hdr.string_pool_field().has_ndarray(), "Expected string pool field to be ndarray");
        data += decode_ndarray(string_pool_descriptor().type(),
                       hdr.string_pool_field().ndarray(),
                       data,
                       context.string_pool(),
                       bv,
                       hdr.encoding_version());

        ARCTICDB_TRACE(log::codec(), "Decoded string pool to position {}", data - begin);
    }
}

void decode_index_field(
        SegmentInMemory &frame,
        const EncodedFieldImpl& field,
        const uint8_t*& data,
        const uint8_t *begin ARCTICDB_UNUSED,
        const uint8_t* end ARCTICDB_UNUSED,
        PipelineContextRow &context,
        EncodingVersion encoding_version,
        OutputFormat output_format) {
    if (get_index_field_count(frame)) {
        if (!context.fetch_index()) {
            // not selected, skip decompression
            auto size = encoding_sizes::ndarray_field_compressed_size(field.ndarray());
            if (encoding_version == EncodingVersion::V2)
                size += sizeof(ColumnMagic);

            data += size;
        } else {
            auto &buffer = frame.column(0).data().buffer();
            auto &frame_field_descriptor = frame.field(0);
            auto sz = data_type_size(frame_field_descriptor.type(), output_format, DataTypeMode::EXTERNAL);
            const auto& slice_and_key = context.slice_and_key();
            auto offset = sz * (slice_and_key.slice_.row_range.first - frame.offset());
            auto tot_size = sz * slice_and_key.slice_.row_range.diff();

            SliceDataSink sink(buffer.data() + offset, tot_size);
            ARCTICDB_DEBUG(log::storage(), "Creating index slice with total size {} ({} - {})", tot_size, sz,
                           slice_and_key.slice_.row_range.diff());

            const auto fields_match = frame_field_descriptor.type() == context.descriptor().fields(0).type();
            util::check(fields_match, "Cannot coerce index type from {} to {}",
                        context.descriptor().fields(0).type(), frame_field_descriptor.type());

            std::optional<util::BitMagic> bv;
            data += decode_field(frame_field_descriptor.type(), field, data, sink, bv, encoding_version);
            util::check(!bv, "Unexpected sparse vector in index field");
            ARCTICDB_DEBUG(log::codec(), "Decoded index column {} to position {}", 0, data - begin);
        }
    }
}

void handle_truncation(
    Column& dest_column,
    const ColumnTruncation& truncate) {
    if(dest_column.num_blocks() == 1 && truncate.start_ && truncate.end_)
        dest_column.truncate_single_block(*truncate.start_, *truncate.end_);
    else if(truncate.start_)
        dest_column.truncate_first_block(*truncate.start_);
    else if(truncate.end_)
        dest_column.truncate_last_block(*truncate.end_);
}

void handle_truncation(
        Column& dest_column,
        const ColumnMapping& mapping) {
    handle_truncation(dest_column, mapping.truncate_);
}

void decode_or_expand(
    const uint8_t*& data,
    Column& dest_column,
    const EncodedFieldImpl& encoded_field_info,
    const DecodePathData& shared_data,
    std::any& handler_data,
	EncodingVersion encoding_version,
    const ColumnMapping& mapping,
    const std::shared_ptr<StringPool>& string_pool,
    OutputFormat output_format) {
    const auto source_type_desc = mapping.source_type_desc_;
    const auto dest_type_desc = mapping.dest_type_desc_;
    auto* dest = dest_column.bytes_at(mapping.offset_bytes_, mapping.dest_bytes_);
    if(auto handler = get_type_handler(output_format, source_type_desc, dest_type_desc); handler) {
        handler->handle_type(data, dest_column, encoded_field_info, mapping, shared_data, handler_data, encoding_version, string_pool);
    } else {
        ARCTICDB_TRACE(log::version(), "Decoding standard field to position {}", mapping.offset_bytes_);
        const auto dest_bytes = mapping.dest_bytes_;
        std::optional<util::BitMagic> bv;
        if (encoded_field_info.has_ndarray() && encoded_field_info.ndarray().sparse_map_bytes() > 0) {
            const auto &ndarray = encoded_field_info.ndarray();
            const auto bytes = encoding_sizes::data_uncompressed_size(ndarray);

            ChunkedBuffer sparse{bytes};
            SliceDataSink sparse_sink{sparse.data(), bytes};
            data += decode_field(source_type_desc, encoded_field_info, data, sparse_sink, bv, encoding_version);
            source_type_desc.visit_tag([dest, dest_bytes, &bv, &sparse](const auto tdt) {
                using TagType = decltype(tdt);
                using RawType = typename TagType::DataTypeTag::raw_type;
                util::default_initialize<TagType>(dest, dest_bytes);
                util::expand_dense_buffer_using_bitmap<RawType>(bv.value(), sparse.data(), dest);
            });
        } else {
            SliceDataSink sink(dest, dest_bytes);
            const auto &ndarray = encoded_field_info.ndarray();
            if (const auto bytes = encoding_sizes::data_uncompressed_size(ndarray); bytes < dest_bytes) {
                ARCTICDB_TRACE(log::version(), "Default initializing as only have {} bytes of {}", bytes, dest_bytes);
                source_type_desc.visit_tag([dest, bytes, dest_bytes](const auto tdt) {
                    using TagType = decltype(tdt);
                    util::default_initialize<TagType>(dest + bytes, dest_bytes - bytes);
                });
            }
            data += decode_field(source_type_desc, encoded_field_info, data, sink, bv, encoding_version);
        }
    }

    if(mapping.requires_truncation())
        handle_truncation(dest_column, mapping);
}

template <typename IndexValueType>
ColumnTruncation get_truncate_range_from_index(
    const Column& column,
    const IndexValueType& start,
    const IndexValueType& end,
    std::optional<int64_t> start_offset = std::nullopt,
    std::optional<int64_t> end_offset = std::nullopt) {
    int64_t start_row = column.search_sorted<IndexValueType>(start, false, start_offset, end_offset);
    int64_t end_row = column.search_sorted<IndexValueType>(end, true, start_offset, end_offset);
    std::optional<int64_t> truncate_start;
    std::optional<int64_t> truncate_end;
    if((start_offset && start_row != *start_offset) || (!start_offset && start_row > 0))
        truncate_start = start_row;

    if((end_offset && end_row != *end_offset) || (!end_offset && end_row < column.row_count() - 1))
        truncate_end = end_row;

    return {truncate_start, truncate_end};
}

std::pair<std::optional<int64_t>, std::optional<int64_t>> get_truncate_range_from_rows(
    const RowRange& row_range,
    size_t start_offset,
    size_t end_offset) {
    std::optional<int64_t> truncate_start;
    std::optional<int64_t> truncate_end;
    if(contains(row_range, start_offset))
        truncate_start = start_offset;

    if(contains(row_range, end_offset))
        truncate_end = end_offset;

    return std::make_pair(truncate_start, truncate_end);
}

ColumnTruncation get_truncate_range(
        const SegmentInMemory& frame,
        const PipelineContextRow& context,
        const ReadOptions& read_options,
        const ReadQuery& read_query,
        EncodingVersion encoding_version,
        const EncodedFieldImpl& index_field,
        const uint8_t* index_field_offset) {
    ColumnTruncation truncate_rows;
    if(read_options.output_format() == OutputFormat::ARROW) {
    util::variant_match(read_query.row_filter,
        [&truncate_rows, &frame, &context, &index_field, index_field_offset, encoding_version] (const IndexRange& index_range) {
            const auto& time_range = static_cast<const TimestampRange&>(index_range);
            const auto& slice_time_range =  context.slice_and_key().key().time_range();
            if(contains(slice_time_range, time_range.first) || contains(slice_time_range, time_range.second)) {
                if(context.fetch_index()) {
                    const auto& index_column = frame.column(0);
                    const auto& current_row_range = context.slice_and_key().slice().row_range;
                    truncate_rows = get_truncate_range_from_index(index_column, time_range.first, time_range.second, current_row_range.first, current_row_range.second);
            } else {
                const auto& frame_index_desc = frame.descriptor().fields(0UL);
                Column sink{frame_index_desc.type(), encoding_sizes::field_uncompressed_size(index_field), AllocationType::PRESIZED, Sparsity::PERMITTED};
                std::optional<util::BitMagic> bv;
                (void)decode_field(frame_index_desc.type(), index_field, index_field_offset, sink, bv, encoding_version);
                truncate_rows = get_truncate_range_from_index(sink, time_range.first, time_range.second);
            }
        }
            },
        [&context] (const RowRange& row_range) {
            const auto& slice_row_range = context.slice_and_key().slice().row_range;
            get_truncate_range_from_rows(row_range, slice_row_range.start(), slice_row_range.end());
        },
        [] (const auto&) {
            // Do nothing
        });
    }
    return truncate_rows;
};

size_t get_field_range_compressed_size(
        size_t start_idx,
        size_t num_fields,
        const SegmentHeader& hdr,
        const EncodedFieldCollection& fields) {
    size_t total = 0ULL;
    const size_t magic_num_size = EncodingVersion(hdr.encoding_version()) == EncodingVersion::V2 ? sizeof(ColumnMagic) : 0u;
    ARCTICDB_DEBUG(log::version(), "Skipping between {} and {}", start_idx, start_idx + num_fields);
    for(auto i = start_idx; i < start_idx + num_fields; ++i) {
        const auto& field = fields.at(i);
        ARCTICDB_DEBUG(log::version(), "Adding {}", encoding_sizes::ndarray_field_compressed_size(field.ndarray()) + magic_num_size);
        total += encoding_sizes::ndarray_field_compressed_size(field.ndarray()) + magic_num_size;
    }
    ARCTICDB_DEBUG(log::version(), "Fields {} to {} contain {} bytes", start_idx, start_idx + num_fields, total);
    return total;
}

void advance_field_size(
    const EncodedFieldImpl& field,
    const uint8_t*& data,
    bool has_magic_numbers
    ) {
    const size_t magic_num_size = has_magic_numbers ? sizeof(ColumnMagic) : 0ULL;
    data += encoding_sizes::ndarray_field_compressed_size(field.ndarray()) + magic_num_size;
}

void advance_skipped_cols(
        const uint8_t*& data,
        const StaticColumnMappingIterator& it,
        const EncodedFieldCollection& fields,
        const SegmentHeader& hdr) {
    const auto next_col = it.prev_col_offset() + 1;
    auto skipped_cols = it.source_col() - next_col;
    if(skipped_cols) {
        const auto bytes_to_skip = get_field_range_compressed_size((next_col -  it.first_slice_col_offset()) + it.index_fieldcount(), skipped_cols, hdr, fields);
        data += bytes_to_skip;
    }
}

void advance_to_end(
    const uint8_t*& data,
    const StaticColumnMappingIterator& it,
    const EncodedFieldCollection& fields,
    const SegmentHeader& hdr) {
    const auto next_col = it.prev_col_offset() + 1;
    auto skipped_cols = it.last_slice_col_offset() - next_col;
    if(skipped_cols) {
        const auto bytes_to_skip = get_field_range_compressed_size((next_col -  it.first_slice_col_offset()) + it.index_fieldcount(), skipped_cols, hdr, fields);
        data += bytes_to_skip;
    }
}

template<typename IteratorType>
bool remaining_fields_empty(IteratorType it, const PipelineContextRow& context) {
    while(it.has_next()) {
        const StreamDescriptor& stream_desc = context.descriptor();
        const Field& field = stream_desc.fields(it.source_field_pos());
        if(!is_empty_type(field.type().data_type())) {
            return false;
        }
        it.advance();
    }
    return true;
}

void check_type_compatibility(
        const ColumnMapping& m,
        std::string_view field_name,
        size_t source_col,
        size_t dest_col) {

    const bool types_trivially_compatible = trivially_compatible_types(m.source_type_desc_, m.dest_type_desc_);
    const bool any_type_is_empty = is_empty_type(m.source_type_desc_.data_type()) || is_empty_type(m.dest_type_desc_.data_type());
    util::check(
        types_trivially_compatible || any_type_is_empty,
        "Column type conversion from {} to {} not implemented in column {}:{} -> {}:{}",
        m.source_type_desc_,
        m.dest_type_desc_,
        source_col,
        field_name,
        dest_col,
        m.frame_field_descriptor_.name()
    );
}

void check_data_left_for_subsequent_fields(
        const uint8_t* data,
        const uint8_t* end,
        const StaticColumnMappingIterator& it,
        const PipelineContextRow& context) {
    const bool have_more_compressed_data = data != end;
    util::check(have_more_compressed_data || remaining_fields_empty(it, context),
                "Reached end of input block with {} fields to decode", it.remaining_fields());
}

void decode_into_frame_static(
    SegmentInMemory &frame,
    PipelineContextRow &context,
    const Segment& seg,
    const DecodePathData& shared_data,
    std::any& handler_data,
    const ReadQuery& read_query,
    const ReadOptions& read_options) {
    ARCTICDB_SAMPLE_DEFAULT(DecodeIntoFrame)
    const uint8_t *data = seg.buffer().data();
    const uint8_t *begin = data;
    const uint8_t *end = begin + seg.buffer().bytes();
    auto &hdr = seg.header();
    auto index_fieldcount = get_index_field_count(frame);
    data = skip_heading_fields(hdr, data);
    context.set_descriptor(seg.descriptor());
    context.set_compacted(hdr.compacted());
    ARCTICDB_DEBUG(log::version(), "Num fields: {}", seg.descriptor().field_count());
    const auto encoding_version = hdr.encoding_version();
    const bool has_magic_nums = encoding_version == EncodingVersion::V2;
    const auto& fields = hdr.body_fields();

    // data == end in case we have empty data types (e.g. {EMPTYVAL, Dim0}, {EMPTYVAL, Dim1}) for which we store nothing
    // in storage as they can be reconstructed in the type handler on the read path.
    if (data != end || !fields.empty()) {
        auto string_pool_data = skip_to_string_pool(hdr, data);
        decode_string_pool(hdr, string_pool_data, begin, end, context);

        auto& index_field = fields.at(0u);
        const auto index_field_offset = data;
        decode_index_field(frame, index_field, data, begin, end, context, encoding_version, read_options.output_format());
        auto truncate_range = get_truncate_range(frame, context, read_options, read_query, encoding_version, index_field, index_field_offset);
        if(context.fetch_index() && truncate_range.requires_truncation())
            handle_truncation(frame.column(0), truncate_range);

        StaticColumnMappingIterator it(context, index_fieldcount);
        if(it.invalid())
            return;

        while (it.has_next()) {
            advance_skipped_cols(data, it, fields, hdr);
            if(has_magic_nums)
                util::check_magic_in_place<ColumnMagic>(data);

            auto& encoded_field = fields.at(it.source_field_pos());
            util::check(it.source_field_pos() < size_t(fields.size()), "Field index out of range: {} !< {}", it.source_field_pos(), fields.size());
            auto field_name = context.descriptor().fields(it.source_field_pos()).name();
            auto& column = frame.column(static_cast<ssize_t>(it.dest_col()));
            ColumnMapping mapping{frame, it.dest_col(), it.source_field_pos(), context, read_options.output_format()};
            mapping.set_truncate(truncate_range);

            check_type_compatibility(mapping, field_name, it.source_col(), it.dest_col());
            check_data_left_for_subsequent_fields(data, end, it, context);

            decode_or_expand(
                data,
                column,
                encoded_field,
                shared_data,
                handler_data,
                encoding_version,
                mapping,
                context.string_pool_ptr(),
                read_options.output_format()
            );

            ARCTICDB_TRACE(log::codec(), "Decoded or expanded static column {} to position {}", field_name, data - begin);

            it.advance();
            if(it.at_end_of_selected()) {
                advance_to_end(data, it, fields, hdr);
                break;
            } else if (has_magic_nums) {
                util::check_magic_in_place<ColumnMagic>(data);
            }
        }
    }
    ARCTICDB_TRACE(log::codec(), "Frame decoded into static schema");
}

void check_mapping_type_compatibility(const ColumnMapping& m) {
    util::check(
        static_cast<bool>(has_valid_type_promotion(m.source_type_desc_, m.dest_type_desc_)),
        "Can't promote type {} to type {} in field {}",
        m.source_type_desc_,
        m.dest_type_desc_,
        m.frame_field_descriptor_.name()
    );
}

// If the source and destination types are different, then sizeof(destination type) >= sizeof(source type)
// We have decoded the column of source type directly onto the output buffer above
// We therefore need to iterate backwards through the source values, static casting them to the destination
// type to avoid overriding values we haven't cast yet.
template <typename SourceType, typename DestinationType>
void promote_integral_type(
    const ColumnMapping& m,
    const ReadOptions& read_options,
    Column& column) {
    const auto src_data_type_size = data_type_size(m.source_type_desc_, read_options.output_format(), DataTypeMode::INTERNAL);
    const auto dest_data_type_size = data_type_size(m.dest_type_desc_, read_options.output_format(), DataTypeMode::INTERNAL);

    const auto src_ptr_offset = src_data_type_size * (m.num_rows_ - 1);
    const auto dest_ptr_offset = dest_data_type_size * (m.num_rows_ - 1);

    auto src_ptr = reinterpret_cast<SourceType*>(column.bytes_at(m.offset_bytes_ + src_ptr_offset, 0UL)); // No bytes required as we are at the end
    auto dest_ptr = reinterpret_cast<DestinationType*>(column.bytes_at(m.offset_bytes_ + dest_ptr_offset, 0UL));
    for (auto i = 0u; i < m.num_rows_; ++i) {
        *dest_ptr-- = static_cast<DestinationType>(*src_ptr--);
    }
}

bool source_is_empty(const ColumnMapping& m) {
    return is_empty_type(m.source_type_desc_.data_type());
}

void handle_type_promotion(
    const ColumnMapping& m,
    const DecodePathData& shared_data,
    const ReadOptions& read_options,
    Column& column
    ) {
    if (!trivially_compatible_types(m.source_type_desc_, m.dest_type_desc_) && !source_is_empty(m)) {
        m.dest_type_desc_.visit_tag([&column, &m, shared_data, &read_options] (auto dest_desc_tag) {
            using DestinationType =  typename decltype(dest_desc_tag)::DataTypeTag::raw_type;
            m.source_type_desc_.visit_tag([&column, &m, &read_options] (auto src_desc_tag ) {
                using SourceType =  typename decltype(src_desc_tag)::DataTypeTag::raw_type;
                if constexpr(std::is_arithmetic_v<SourceType> && std::is_arithmetic_v<DestinationType>) {
                    promote_integral_type<SourceType, DestinationType>(m, read_options, column);
                } else {
                    util::raise_rte("Can't promote type {} to type {} in field {}", m.source_type_desc_, m.dest_type_desc_, m.frame_field_descriptor_.name());
                }
            });
        });
    }
}

void decode_into_frame_dynamic(
    SegmentInMemory& frame,
    PipelineContextRow& context,
    const Segment& seg,
    const DecodePathData& shared_data,
    std::any& handler_data,
    const ReadQuery& read_query,
    const ReadOptions& read_options
) {
    ARCTICDB_SAMPLE_DEFAULT(DecodeIntoFrame)
    const uint8_t *data = seg.buffer().data();
    const uint8_t *begin = data;
    const uint8_t *end = begin + seg.buffer().bytes();
    auto &hdr = seg.header();
    auto index_fieldcount = get_index_field_count(frame);
    data = skip_heading_fields(hdr, data);
    context.set_descriptor(std::make_shared<StreamDescriptor>(seg.descriptor()));
    context.set_compacted(hdr.compacted());

    const auto encoding_version = hdr.encoding_version();
    const bool has_magic_numbers = encoding_version == EncodingVersion::V2;

    if (!hdr.body_fields().empty()) {
        auto string_pool_data = skip_to_string_pool(hdr, data);
        decode_string_pool(hdr, string_pool_data, begin, end, context);

        const auto& fields = hdr.body_fields();
        auto& index_field = fields.at(0u);
        auto index_field_offset = data;
        decode_index_field(frame, index_field, data, begin, end, context, encoding_version, read_options.output_format());
        auto truncate_range = get_truncate_range(frame, context, read_options, read_query, encoding_version, index_field, index_field_offset);

        auto field_count = context.slice_and_key().slice_.col_range.diff() + index_fieldcount;
        for (auto field_col = index_fieldcount; field_col < field_count; ++field_col) {
            auto field_name = context.descriptor().fields(field_col).name();
            auto& encoded_field = fields.at(field_col);
            auto column_output_destination = frame.column_index(field_name);
            if (!column_output_destination) {
                advance_field_size(encoded_field, data, has_magic_numbers);
                continue;
            }

            auto dst_col = *column_output_destination;
            auto& column = frame.column(static_cast<position_t>(dst_col));
            ColumnMapping mapping{frame, dst_col, field_col, context, read_options.output_format()};
            check_mapping_type_compatibility(mapping);
            mapping.set_truncate(truncate_range);
            util::check(data != end || source_is_empty(mapping), "Reached end of input block with {} fields to decode", field_count - field_col);

            decode_or_expand(
                data,
                column,
                encoded_field,
                shared_data,
                handler_data,
                encoding_version,
                mapping,
                context.string_pool_ptr(),
                read_options.output_format()
            );

            handle_type_promotion(mapping, shared_data, read_options, column);
            ARCTICDB_TRACE(log::codec(), "Decoded or expanded dynamic column {} to position {}", frame.field(dst_col).name(), data - begin);
        }
    } else {
        ARCTICDB_DEBUG(log::version(), "Empty segment");
    }
}

/*
 * For message data written with append_incomplete we might have a column missing in a given slice, this code block
 * takes a column and the final allocated buffer in the frame, and zeroes out the memory area corresponding
 * to the appropriate slice if the field is missing in that slice.
 */
class NullValueReducer {
    Column &column_;
    std::shared_ptr<PipelineContext> context_;
    SegmentInMemory frame_;
    size_t pos_;
    DecodePathData shared_data_;
    std::any& handler_data_;
    const OutputFormat output_format_;

public:
    NullValueReducer(
        Column &column,
        std::shared_ptr<PipelineContext> &context,
        SegmentInMemory frame,
        DecodePathData shared_data,
        std::any& handler_data,
        OutputFormat output_format) :
            column_(column),
            context_(context),
            frame_(std::move(frame)),
            pos_(frame_.offset()),
            shared_data_(std::move(shared_data)),
            handler_data_(handler_data),
            output_format_(output_format){
    }

    [[nodiscard]] static size_t cursor(const PipelineContextRow &context_row) {
        return context_row.slice_and_key().slice_.row_range.first;
    }

    void reduce(PipelineContextRow &context_row){
        auto &slice_and_key = context_row.slice_and_key();
        auto sz_to_advance = slice_and_key.slice_.row_range.diff();
        auto current_pos = context_row.slice_and_key().slice_.row_range.first;
        if (current_pos != pos_) {
            const auto num_rows = current_pos - pos_;
            const auto start_row = pos_ - frame_.offset();
            if (const std::shared_ptr<TypeHandler>& handler = get_type_handler(output_format_, column_.type()); handler) {
                handler->default_initialize(column_.buffer(), start_row * handler->type_size(), num_rows * handler->type_size(), shared_data_, handler_data_);
            } else {
                column_.default_initialize_rows(start_row, num_rows, false);
            }
            pos_ = current_pos + sz_to_advance;
        }
        else
            pos_ += sz_to_advance;
    }

    void finalize() {
        auto total_rows = frame_.row_count();
        auto end =  frame_.offset() + total_rows;
        if(pos_ != end) {
            util::check(pos_ < end, "Overflow in finalize {} > {}", pos_, end);
            const auto num_rows = end - pos_;
            const auto start_row = pos_ - frame_.offset();
            if (const std::shared_ptr<TypeHandler>& handler = get_type_handler(output_format_, column_.type()); handler) {
                handler->default_initialize(column_.buffer(), start_row * handler->type_size(), num_rows * handler->type_size(), shared_data_, handler_data_);
            } else {
                column_.default_initialize_rows(start_row, num_rows, false);
            }
        }
    }
};

struct ReduceColumnTask : async::BaseTask {
    SegmentInMemory frame_;
    size_t column_index_;
    std::shared_ptr<FrameSliceMap> slice_map_;
    std::shared_ptr<PipelineContext> context_;
    DecodePathData shared_data_;
    std::any& handler_data_;
    ReadOptions read_options_;

    ReduceColumnTask(
        SegmentInMemory frame,
        size_t c,
        std::shared_ptr<FrameSliceMap> slice_map,
        std::shared_ptr<PipelineContext>& context,
        DecodePathData shared_data,
        std::any& handler_data,
        const ReadOptions& read_options) :
        frame_(std::move(frame)),
        column_index_(c),
        slice_map_(std::move(slice_map)),
        context_(context),
        shared_data_(std::move(shared_data)),
        handler_data_(handler_data),
        read_options_(read_options) {
    }

    folly::Unit operator()() {
        const auto &frame_field = frame_.field(column_index_);
        const auto field_type = frame_field.type().data_type();
        auto &column = frame_.column(static_cast<position_t>(column_index_));
        const auto dynamic_schema = read_options_.dynamic_schema().value_or(false);

        const auto column_data = slice_map_->columns_.find(frame_field.name());
        if(dynamic_schema && column_data == slice_map_->columns_.end()) {
            if (const std::shared_ptr<TypeHandler>& handler = get_type_handler(read_options_.output_format(), column.type()); handler) {
                handler->default_initialize(column.buffer(), 0, frame_.row_count() * handler->type_size(), shared_data_, handler_data_);
            } else {
                column.default_initialize_rows(0, frame_.row_count(), false);
            }
        } else if (column_data != slice_map_->columns_.end()) {
            if(dynamic_schema) {
                NullValueReducer null_reducer{column, context_, frame_, shared_data_, handler_data_, read_options_.output_format()};
                for (const auto &row : column_data->second) {
                    PipelineContextRow context_row{context_, row.second.context_index_};
                    null_reducer.reduce(context_row);
                }
                null_reducer.finalize();
            }
            if (is_sequence_type(field_type)) {
                if (is_fixed_string_type(field_type)) {
                    auto string_reducer = get_fixed_string_reducer(column, context_, frame_, frame_field, *slice_map_);
                    for (const auto &row : column_data->second) {
                        PipelineContextRow context_row{context_, row.second.context_index_};
                        if (context_row.slice_and_key().slice().row_range.diff() > 0)
                            string_reducer->reduce(context_row, row.second.column_index_);
                    }
                    string_reducer->finalize();
                }

                column.set_inflated(frame_.row_count());
            }
        } else if (!dynamic_schema && column_data == slice_map_->columns_.end() && is_sequence_type(column.type().data_type())) {
            internal::raise<ErrorCode::E_ASSERTION_FAILURE>("Column with index {} is not in static schema slice map.", column_index_);
        }
        return folly::Unit{};
    }
};

folly::Future<folly::Unit> reduce_and_fix_columns(
    std::shared_ptr<PipelineContext> &context,
    SegmentInMemory &frame,
    const ReadOptions& read_options,
    std::any& handler_data
) {
    ARCTICDB_SAMPLE_DEFAULT(ReduceAndFixStringCol)
    ARCTICDB_DEBUG(log::version(), "Reduce and fix columns");
    if(frame.empty())
        return folly::Unit{};

<<<<<<< HEAD
    const bool dynamic_schema = opt_false(read_options.dynamic_schema_);
    auto slice_map = std::make_shared<FrameSliceMap>(context, dynamic_schema);
    DecodePathData shared_data;
=======
    auto slice_map = std::make_shared<FrameSliceMap>(context, read_options.dynamic_schema().value_or(false));
>>>>>>> 74d771d8

    // This logic mimics that in ReduceColumnTask operator() to identify whether the task will actually do any work
    // This is to avoid scheduling work that is a no-op
    std::vector<size_t> fields_to_reduce;
    for (size_t idx=0; idx<frame.descriptor().fields().size(); ++idx) {
        const auto& frame_field = frame.field(idx);
        if (read_options.dynamic_schema().value_or(false) ||
            (slice_map->columns_.contains(frame_field.name()) && is_sequence_type(frame_field.type().data_type()))) {
            fields_to_reduce.emplace_back(idx);
        }
    }

    DecodePathData shared_data;
    static const auto batch_size = ConfigsMap::instance()->get_int("ReduceColumns.BatchSize", 100);
    return folly::collect(
            folly::window(std::move(fields_to_reduce),
                          [context, frame, slice_map, shared_data, read_options, &handler_data] (size_t field) mutable {
                              return async::submit_cpu_task(ReduceColumnTask(frame, field, slice_map, context, shared_data, handler_data, read_options));
                          }, batch_size)).via(&async::io_executor()).unit();
}

folly::Future<SegmentInMemory> fetch_data(
    SegmentInMemory&& frame,
    const std::shared_ptr<PipelineContext> &context,
    const std::shared_ptr<stream::StreamSource>& ssource,
    const ReadQuery& read_query,
    const ReadOptions& read_options,
    DecodePathData shared_data,
    std::any& handler_data
    ) {
    ARCTICDB_SAMPLE_DEFAULT(FetchSlices)
    if (frame.empty())
        return frame;

    std::vector<std::pair<VariantKey, stream::StreamSource::ReadContinuation>> keys_and_continuations;
    keys_and_continuations.reserve(context->slice_and_keys_.size());
    context->ensure_vectors();
    {
        ARCTICDB_SUBSAMPLE_DEFAULT(QueueReadContinuations)
        const auto dynamic_schema = read_options.dynamic_schema().value_or(false);
        for ( auto& row : *context) {
            keys_and_continuations.emplace_back(row.slice_and_key().key(),
            [row=row, frame=frame, dynamic_schema=dynamic_schema, shared_data, &handler_data, read_query, read_options](auto &&ks) mutable {
                auto key_seg = std::forward<storage::KeySegmentPair>(ks);
                if(dynamic_schema) {
                    decode_into_frame_dynamic(frame, row, key_seg.segment(), shared_data, handler_data, read_query, read_options);
                } else {
                    decode_into_frame_static(frame, row, key_seg.segment(), shared_data, handler_data, read_query, read_options);
                }

                return key_seg.variant_key();
            });
        }
    }
    ARCTICDB_SUBSAMPLE_DEFAULT(DoBatchReadCompressed)
    return ssource->batch_read_compressed(std::move(keys_and_continuations), BatchReadArgs{})
    .thenValue([frame](auto&&){ return frame; });
}

} // namespace read<|MERGE_RESOLUTION|>--- conflicted
+++ resolved
@@ -839,13 +839,7 @@
     if(frame.empty())
         return folly::Unit{};
 
-<<<<<<< HEAD
-    const bool dynamic_schema = opt_false(read_options.dynamic_schema_);
-    auto slice_map = std::make_shared<FrameSliceMap>(context, dynamic_schema);
-    DecodePathData shared_data;
-=======
     auto slice_map = std::make_shared<FrameSliceMap>(context, read_options.dynamic_schema().value_or(false));
->>>>>>> 74d771d8
 
     // This logic mimics that in ReduceColumnTask operator() to identify whether the task will actually do any work
     // This is to avoid scheduling work that is a no-op
