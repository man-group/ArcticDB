--- conflicted
+++ resolved
@@ -62,32 +62,15 @@
     void set_index_range() {
             // Fill index range
             // Note RowCountIndex will normally have an index field count of 0
-<<<<<<< HEAD
-            if (desc.index().field_count() == 1) {
-                visit_field(desc.field(0), [&](auto tag) {
-=======
             if(num_rows == 0) {
                 index_range.start_  = IndexValue{0};
                 index_range.end_ = IndexValue{0};
             } else if (desc.index().field_count() == 1) {
                 visit_field(desc.field(0), [&](auto &&tag) {
->>>>>>> b34cf7a8
                     using DT = std::decay_t<decltype(tag)>;
                     using RawType = typename DT::DataTypeTag::raw_type;
                     if constexpr (std::is_integral_v<RawType> || std::is_floating_point_v<RawType>) {
                         util::check(static_cast<bool>(index_tensor), "Got null index tensor in set_index_range");
-<<<<<<< HEAD
-                        const auto &tensor = index_tensor.value();
-                        if(tensor.size() != 0) {
-                            auto start_t = tensor.ptr_cast<RawType>(0);
-                            auto end_t = tensor.ptr_cast<RawType>(static_cast<size_t>(tensor.shape(0) - 1));
-                            index_range.start_  = IndexValue(static_cast<timestamp>(*start_t));
-                            index_range.end_ = IndexValue(static_cast<timestamp>(*end_t));
-                        } else {
-                            index_range.start_ = index_range.start_ = IndexValue{0};
-                        }
-                    } else {
-=======
                         util::check(index_tensor->nbytes() > 0, "Empty index tensor");
                         auto &tensor = index_tensor.value();
                         auto start_t = tensor.ptr_cast<RawType>(0);
@@ -95,7 +78,6 @@
                         index_range.start_  = IndexValue(static_cast<timestamp>(*start_t));
                         index_range.end_ = IndexValue(static_cast<timestamp>(*end_t));
                     } else
->>>>>>> b34cf7a8
                         throw std::runtime_error("Unsupported non-integral index type");
                     }
                 });
