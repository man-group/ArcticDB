/* Copyright 2023 Man Group Operations Limited
 *
 * Use of this software is governed by the Business Source License 1.1 included in the file licenses/BSL.txt.
 *
 * As of the Change Date specified in that file, in accordance with the Business Source License, use of this software
 * will be governed by the Apache License, version 2.0.
 */

#pragma once

#include <arcticdb/entity/index_range.hpp>

#include <arcticdb/pipeline/input_frame.hpp>
#include <arcticdb/stream/index.hpp>
#include <folly/futures/Future.h>
#include <arcticdb/pipeline/frame_slice.hpp>
#include <arcticdb/pipeline/slicing.hpp>
#include <arcticdb/stream/stream_sink.hpp>
#include <arcticdb/storage/store.hpp>
#include <arcticdb/pipeline/pipeline_common.hpp>

namespace arcticdb::pipelines {

using namespace arcticdb::stream;

struct WriteToSegmentTask : public async::BaseTask {
  public:
    std::shared_ptr<InputFrame> frame_;
    const FrameSlice slice_;
    const SlicingPolicy slicing_;
    folly::Function<stream::StreamSink::PartialKey(const FrameSlice&)> partial_key_gen_;
    size_t slice_num_for_column_;
    Index index_;
    bool sparsify_floats_;
    util::MagicNum<'W', 's', 'e', 'g'> magic_;

    WriteToSegmentTask(
            std::shared_ptr<InputFrame> frame, FrameSlice slice, const SlicingPolicy& slicing,
            folly::Function<stream::StreamSink::PartialKey(const FrameSlice&)>&& partial_key_gen,
            size_t slice_num_for_column, Index index, bool sparsify_floats
    );

    std::tuple<stream::StreamSink::PartialKey, SegmentInMemory, FrameSlice> operator()();

  private:
    SegmentInMemory slice_tensors() const;
    SegmentInMemory slice_segment() const;
    Column slice_column(const SegmentInMemory& frame, size_t col_idx, size_t offset) const;
};

folly::Future<std::vector<SliceAndKey>> slice_and_write(
        const std::shared_ptr<InputFrame>& frame, const SlicingPolicy& slicing, IndexPartialKey&& partial_key,
        const std::shared_ptr<stream::StreamSink>& sink,
        const std::shared_ptr<DeDupMap>& de_dup_map = std::make_shared<DeDupMap>(), bool allow_sparse = false
);

int64_t write_window_size();

<<<<<<< HEAD
folly::SemiFuture<std::vector<folly::Try<SliceAndKey>>> write_slices(
        const std::shared_ptr<InputTensorFrame>& frame, std::vector<FrameSlice>&& slices, const SlicingPolicy& slicing,
=======
folly::Future<std::vector<SliceAndKey>> write_slices(
        const std::shared_ptr<InputFrame>& frame, std::vector<FrameSlice>&& slices, const SlicingPolicy& slicing,
>>>>>>> f9468556
        TypedStreamVersion&& partial_key, const std::shared_ptr<stream::StreamSink>& sink,
        const std::shared_ptr<DeDupMap>& de_dup_map, bool sparsify_floats
);

folly::Future<entity::AtomKey> write_frame(
        IndexPartialKey&& key, const std::shared_ptr<InputFrame>& frame, const SlicingPolicy& slicing,
        const std::shared_ptr<Store>& store, const std::shared_ptr<DeDupMap>& de_dup_map = std::make_shared<DeDupMap>(),
        bool allow_sparse = false
);

folly::Future<entity::AtomKey> append_frame(
        IndexPartialKey&& key, const std::shared_ptr<InputFrame>& frame, const SlicingPolicy& slicing,
        index::IndexSegmentReader& index_segment_reader, const std::shared_ptr<Store>& store, bool dynamic_schema,
        bool ignore_sort_order
);

enum class AffectedSegmentPart { START, END };

folly::Future<SliceAndKey> async_rewrite_partial_segment(
        const SliceAndKey& existing, const IndexRange& index_range, VersionId version_id,
        AffectedSegmentPart affected_part, const std::shared_ptr<Store>& store
);

/// Used, when updating a segment, to convert all 5 affected groups into a single list of slices
/// The 5 groups are:
/// * Segments before the update range which do not intersect with it and are not affected by
///   the update
/// * Segments before the update range which are intersecting with it and are partially affected
///   by the update.
/// * Segments which are fully contained inside the update range
/// * Segments after the update range which are intersecting with it and are partially affected
///   by the update
/// * Segments after the update range which do not intersect with it and are not affected by the
///   update
std::vector<SliceAndKey> flatten_and_fix_rows(
        const std::array<std::vector<SliceAndKey>, 5>& groups, size_t& global_count
);

std::vector<std::pair<FrameSlice, size_t>> get_slice_and_rowcount(const std::vector<FrameSlice>& slices);

folly::SemiFuture<std::vector<SliceAndKey>> rollback_on_quota_exceeded(
        std::vector<folly::Try<SliceAndKey>>&& vec, const std::shared_ptr<stream::StreamSink>& sink
);

folly::Future<std::vector<StreamSink::RemoveKeyResultType>> remove_slice_and_keys(
        std::vector<SliceAndKey>&& slices, StreamSink& sink
);

} // namespace arcticdb::pipelines<|MERGE_RESOLUTION|>--- conflicted
+++ resolved
@@ -56,13 +56,8 @@
 
 int64_t write_window_size();
 
-<<<<<<< HEAD
 folly::SemiFuture<std::vector<folly::Try<SliceAndKey>>> write_slices(
-        const std::shared_ptr<InputTensorFrame>& frame, std::vector<FrameSlice>&& slices, const SlicingPolicy& slicing,
-=======
-folly::Future<std::vector<SliceAndKey>> write_slices(
         const std::shared_ptr<InputFrame>& frame, std::vector<FrameSlice>&& slices, const SlicingPolicy& slicing,
->>>>>>> f9468556
         TypedStreamVersion&& partial_key, const std::shared_ptr<stream::StreamSink>& sink,
         const std::shared_ptr<DeDupMap>& de_dup_map, bool sparsify_floats
 );
