--- conflicted
+++ resolved
@@ -24,10 +24,8 @@
 #include <string>
 #include <variant>
 #include <ranges>
-<<<<<<< HEAD
-=======
 #include <span>
->>>>>>> f92a5ac7
+
 
 namespace arcticdb::pipelines {
 
