/* Copyright 2023 Man Group Operations Limited
 *
 * Use of this software is governed by the Business Source License 1.1 included in the file licenses/BSL.txt.
 *
 * As of the Change Date specified in that file, in accordance with the Business Source License, use of this software
 * will be governed by the Apache License, version 2.0.
 */

#pragma once
#include <arcticdb/pipeline/input_frame.hpp>
namespace arcticdb::pipelines {

template<ValidIndex Index, typename... T>
requires(
        (Index::field_count() == 0 || Index::field_count() == 1) && (std::ranges::sized_range<T> && ...) &&
<<<<<<< HEAD
        // strings are not supported yet; in order tu support them we need to initialise python strings
=======
        // strings are not supported yet, in order tu support them we need to initialise python strings
>>>>>>> a4b58446
        (!std::convertible_to<std::ranges::range_value_t<T>, std::string_view> && ...)
)
auto input_frame_from_tensors(const StreamDescriptor& desc, T&&... input) {
    constexpr static size_t data_columns = sizeof...(T) - Index::field_count();
    // TODO: If the range is a vector move the vector in the materialized output
    std::tuple materialized_input{std::vector<std::conditional_t<
            std::same_as<std::ranges::range_value_t<T>, bool>,
            uint8_t,
            std::ranges::range_value_t<T>>>(
            std::make_move_iterator(std::begin(input)), std::make_move_iterator(std::end(input))
    )...};
    [&]<size_t... Is>(std::index_sequence<Is...>) {
        const size_t first_row_count = std::get<0>(materialized_input).size();
        util::check(
                ((std::ranges::size(std::get<Is>(materialized_input)) == first_row_count) && ...),
                "All input data must have the same number of rows"
        );
        util::check(
                ((desc.field(Is).type().visit_tag([&](auto tag) {
                     using RawType = std::decay_t<decltype(tag)>::DataTypeTag::raw_type;
                     return sizeof(RawType);
                 }) == sizeof(std::ranges::range_value_t<std::tuple_element_t<Is, decltype(materialized_input)>>)) &&
                 ...),
                "Input data raw type sizes do not match descriptor field raw type sizes"
        );
    }(std::make_index_sequence<sizeof...(T)>{});
    std::vector<NativeTensor> tensors = [&]<size_t... Is>(std::index_sequence<Is...>) {
        std::vector<NativeTensor> result_tensors;
        result_tensors.reserve(data_columns);
        (result_tensors.push_back(NativeTensor::one_dimensional_tensor(
                 std::get<Is + Index::field_count()>(materialized_input),
                 desc.field(Is + Index::field_count()).type().data_type()
         )),
         ...);
        return result_tensors;
    }(std::make_index_sequence<data_columns>{});
    const size_t num_rows = std::ranges::size(std::get<0>(materialized_input));
    if constexpr (Index::field_count() == 1) {
        NativeTensor index_tensor =
                NativeTensor::one_dimensional_tensor(std::get<0>(materialized_input), desc.field(0).type().data_type());
        InputFrame result_frame(desc, std::move(tensors), Index{desc.field(0).name()}, std::move(index_tensor));
        result_frame.num_rows = num_rows;
        result_frame.set_index_range();
        return std::pair{std::move(result_frame), std::move(materialized_input)};
    } else {
        InputFrame result_frame(desc, std::move(tensors), Index{}, std::nullopt);
        result_frame.num_rows = num_rows;
        result_frame.set_index_range();
        return std::pair{std::move(result_frame), std::move(materialized_input)};
    }
}
} // namespace arcticdb::pipelines<|MERGE_RESOLUTION|>--- conflicted
+++ resolved
@@ -13,11 +13,7 @@
 template<ValidIndex Index, typename... T>
 requires(
         (Index::field_count() == 0 || Index::field_count() == 1) && (std::ranges::sized_range<T> && ...) &&
-<<<<<<< HEAD
-        // strings are not supported yet; in order tu support them we need to initialise python strings
-=======
         // strings are not supported yet, in order tu support them we need to initialise python strings
->>>>>>> a4b58446
         (!std::convertible_to<std::ranges::range_value_t<T>, std::string_view> && ...)
 )
 auto input_frame_from_tensors(const StreamDescriptor& desc, T&&... input) {
